--- conflicted
+++ resolved
@@ -82,12 +82,8 @@
 
 # A generic serialization/deserialization framework
 serde = { version = "1.0.219", features = ["derive"] }
-<<<<<<< HEAD
+serde_json = "1.0.143"
 serde_with = "3.12.0"
-serde_json = "1.0.141"
-=======
-serde_json = "1.0.143"
->>>>>>> a2ad1dc7
 
 # A safe, extensible ORM and Query builder
 diesel = { version = "2.2.12", features = ["chrono", "r2d2", "numeric"] }
@@ -177,10 +173,6 @@
 # OIDC for SSO
 openidconnect = { version = "4.0.1", features = ["reqwest", "native-tls"] }
 mini-moka = "0.10.3"
-
-# OIDC for SSO
-openidconnect = { version = "4.0.1", features = ["reqwest", "native-tls"] }
-mini-moka = "0.10.2"
 
 # Check client versions for specific features.
 semver = "1.0.26"
