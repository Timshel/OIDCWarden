/**** START Static Vaultwarden changes ****/
/* This combines all selectors extending it into one */
%vw-hide {
  display: none !important;
}

/* This allows searching for the combined style in the browsers dev-tools (look into the head tag) */
.vw-hide,
head {
  @extend %vw-hide;
}

/* Hide the Subscription Page tab */
bit-nav-item[route="settings/subscription"] {
  @extend %vw-hide;
}

/* Hide any link pointing to Free Bitwarden Families */
a[href$="/settings/sponsored-families"] {
  @extend %vw-hide;
}

<<<<<<< HEAD
=======
/* Hide the `Enterprise Single Sign-On` button on the login page */
app-root form.ng-untouched button.\!tw-text-primary-600:nth-child(4) {
  @extend %vw-hide;
}
/* Hide Log in with passkey on the login page */
app-root form.ng-untouched a[routerlink="/login-with-passkey"] {
  @extend %vw-hide;
}
/* Hide the or text followed by the two buttons hidden above */
app-root form.ng-untouched > div:nth-child(1) > div:nth-child(3) > div:nth-child(2) {
  @extend %vw-hide;
}

>>>>>>> e7c796a6
/* Hide Two-Factor menu in Organization settings */
bit-nav-item[route="settings/two-factor"],
a[href$="/settings/two-factor"] {
  @extend %vw-hide;
}

/* Hide Business Owned checkbox */
app-org-info > form:nth-child(1) > div:nth-child(3) {
  @extend %vw-hide;
}

/* Hide the `This account is owned by a business` checkbox and label */
#ownedBusiness,
label[for^="ownedBusiness"] {
  @extend %vw-hide;
}

/* Hide Business Name */
app-org-account form div bit-form-field.tw-block:nth-child(3) {
  @extend %vw-hide;
}

/* Hide organization plans */
app-organization-plans > form > bit-section:nth-child(2) {
  @extend %vw-hide;
}

/* Hide Collection Management Form */
app-org-account form.ng-untouched:nth-child(6) {
  @extend %vw-hide;
}

/* Hide 'Member Access' Report Card from Org Reports */
app-org-reports-home > app-report-list > div.tw-inline-grid > div:nth-child(6) {
  @extend %vw-hide;
}

/* Hide Device Verification form at the Two Step Login screen */
app-security > app-two-factor-setup > form {
  @extend %vw-hide;
}

/* Hide unsupported Custom Role options */
bit-dialog div.tw-ml-4:has(bit-form-control input),
bit-dialog div.tw-col-span-4:has(input[formcontrolname*="access"], input[formcontrolname*="manage"]) {
  @extend %vw-hide;
}

/* Change collapsed menu icon to Vaultwarden */
bit-nav-logo bit-nav-item a:before {
  content: "";
  background-image: url("../images/icon-white.svg");
  background-repeat: no-repeat;
  background-position: center center;
  height: 32px;
  display: block;
}
bit-nav-logo bit-nav-item .bwi-shield {
  @extend %vw-hide;
}
/**** END Static Vaultwarden Changes ****/
/**** START Dynamic Vaultwarden Changes ****/
{{#if signup_disabled}}
/* From web vault 2025.1.2 and onwards, the signup button is hidden
  when signups are disabled as the web vault checks the /api/config endpoint.
  Note that the clients tend to aggressively cache this endpoint, so it might
  take a while for the change to take effect. To avoid the button appearing
  when it shouldn't, we'll keep this style in place for a couple of versions */
{{#if webver "<2025.3.0"}}
/* Hide the register link on the login screen */
app-login form div + div + div + div + hr,
app-login form div + div + div + div + hr + p {
  @extend %vw-hide;
}
{{/if}}
{{/if}}

{{#unless mail_enabled}}
/* Hide `Email` 2FA if mail is not enabled */
li.providers-2fa-1 {
  @extend %vw-hide;
}
{{/unless}}

{{#unless yubico_enabled}}
/* Hide `YubiKey OTP security key` 2FA if it is not enabled */
li.providers-2fa-3 {
  @extend %vw-hide;
}
{{/unless}}

{{#unless emergency_access_allowed}}
/* Hide Emergency Access if not allowed */
bit-nav-item[route="settings/emergency-access"] {
  @extend %vw-hide;
}
{{/unless}}

{{#unless sends_allowed}}
/* Hide Sends if not allowed */
bit-nav-item[route="sends"] {
  @extend %vw-hide;
}
{{/unless}}
/**** End Dynamic Vaultwarden Changes ****/
/**** Include a special user stylesheet for custom changes ****/
{{#if load_user_scss}}
{{> scss/user.vaultwarden.scss }}
{{/if}}<|MERGE_RESOLUTION|>--- conflicted
+++ resolved
@@ -20,22 +20,6 @@
   @extend %vw-hide;
 }
 
-<<<<<<< HEAD
-=======
-/* Hide the `Enterprise Single Sign-On` button on the login page */
-app-root form.ng-untouched button.\!tw-text-primary-600:nth-child(4) {
-  @extend %vw-hide;
-}
-/* Hide Log in with passkey on the login page */
-app-root form.ng-untouched a[routerlink="/login-with-passkey"] {
-  @extend %vw-hide;
-}
-/* Hide the or text followed by the two buttons hidden above */
-app-root form.ng-untouched > div:nth-child(1) > div:nth-child(3) > div:nth-child(2) {
-  @extend %vw-hide;
-}
-
->>>>>>> e7c796a6
 /* Hide Two-Factor menu in Organization settings */
 bit-nav-item[route="settings/two-factor"],
 a[href$="/settings/two-factor"] {
