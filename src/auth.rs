// JWT Handling
use chrono::{DateTime, TimeDelta, Utc};
use jsonwebtoken::{errors::ErrorKind, Algorithm, DecodingKey, EncodingKey, Header};
use num_traits::FromPrimitive;
use once_cell::sync::{Lazy, OnceCell};
use openssl::rsa::Rsa;
use serde::de::DeserializeOwned;
use serde::ser::Serialize;
use std::{
    env,
    fs::File,
    io::{Read, Write},
    net::IpAddr,
};

<<<<<<< HEAD
use crate::{
    api::ApiResult,
    db::{
        models::{Collection, Device, User, UserOrgStatus, UserOrgType, UserOrganization, UserStampException},
        DbConn,
    },
    error::Error,
    sso, CONFIG,
};
=======
use crate::db::models::{
    AttachmentId, CipherId, CollectionId, DeviceId, EmergencyAccessId, MembershipId, OrgApiKeyId, OrganizationId,
    SendFileId, SendId, UserId,
};
use crate::{error::Error, CONFIG};
>>>>>>> 29f2b433

const JWT_ALGORITHM: Algorithm = Algorithm::RS256;

// Limit when BitWarden consider the token as expired
pub static BW_EXPIRATION: Lazy<TimeDelta> = Lazy::new(|| TimeDelta::try_minutes(5).unwrap());

pub static DEFAULT_REFRESH_VALIDITY: Lazy<TimeDelta> = Lazy::new(|| TimeDelta::try_days(30).unwrap());
pub static DEFAULT_ACCESS_VALIDITY: Lazy<TimeDelta> = Lazy::new(|| TimeDelta::try_hours(2).unwrap());
static JWT_HEADER: Lazy<Header> = Lazy::new(|| Header::new(JWT_ALGORITHM));

pub static JWT_LOGIN_ISSUER: Lazy<String> = Lazy::new(|| format!("{}|login", CONFIG.domain_origin()));
static JWT_INVITE_ISSUER: Lazy<String> = Lazy::new(|| format!("{}|invite", CONFIG.domain_origin()));
static JWT_EMERGENCY_ACCESS_INVITE_ISSUER: Lazy<String> =
    Lazy::new(|| format!("{}|emergencyaccessinvite", CONFIG.domain_origin()));
static JWT_DELETE_ISSUER: Lazy<String> = Lazy::new(|| format!("{}|delete", CONFIG.domain_origin()));
static JWT_VERIFYEMAIL_ISSUER: Lazy<String> = Lazy::new(|| format!("{}|verifyemail", CONFIG.domain_origin()));
static JWT_ADMIN_ISSUER: Lazy<String> = Lazy::new(|| format!("{}|admin", CONFIG.domain_origin()));
static JWT_SEND_ISSUER: Lazy<String> = Lazy::new(|| format!("{}|send", CONFIG.domain_origin()));
static JWT_ORG_API_KEY_ISSUER: Lazy<String> = Lazy::new(|| format!("{}|api.organization", CONFIG.domain_origin()));
static JWT_FILE_DOWNLOAD_ISSUER: Lazy<String> = Lazy::new(|| format!("{}|file_download", CONFIG.domain_origin()));

static PRIVATE_RSA_KEY: OnceCell<EncodingKey> = OnceCell::new();
static PUBLIC_RSA_KEY: OnceCell<DecodingKey> = OnceCell::new();

pub fn initialize_keys() -> Result<(), Error> {
    fn read_key(create_if_missing: bool) -> Result<(Rsa<openssl::pkey::Private>, Vec<u8>), Error> {
        let mut priv_key_buffer = Vec::with_capacity(2048);

        let mut priv_key_file = File::options()
            .create(create_if_missing)
            .truncate(false)
            .read(true)
            .write(create_if_missing)
            .open(CONFIG.private_rsa_key())?;

        #[allow(clippy::verbose_file_reads)]
        let bytes_read = priv_key_file.read_to_end(&mut priv_key_buffer)?;

        let rsa_key = if bytes_read > 0 {
            Rsa::private_key_from_pem(&priv_key_buffer[..bytes_read])?
        } else if create_if_missing {
            // Only create the key if the file doesn't exist or is empty
            let rsa_key = Rsa::generate(2048)?;
            priv_key_buffer = rsa_key.private_key_to_pem()?;
            priv_key_file.write_all(&priv_key_buffer)?;
            info!("Private key '{}' created correctly", CONFIG.private_rsa_key());
            rsa_key
        } else {
            err!("Private key does not exist or invalid format", CONFIG.private_rsa_key());
        };

        Ok((rsa_key, priv_key_buffer))
    }

    let (priv_key, priv_key_buffer) = read_key(true).or_else(|_| read_key(false))?;
    let pub_key_buffer = priv_key.public_key_to_pem()?;

    let enc = EncodingKey::from_rsa_pem(&priv_key_buffer)?;
    let dec: DecodingKey = DecodingKey::from_rsa_pem(&pub_key_buffer)?;
    if PRIVATE_RSA_KEY.set(enc).is_err() {
        err!("PRIVATE_RSA_KEY must only be initialized once")
    }
    if PUBLIC_RSA_KEY.set(dec).is_err() {
        err!("PUBLIC_RSA_KEY must only be initialized once")
    }
    Ok(())
}

pub fn encode_jwt<T: Serialize>(claims: &T) -> String {
    match jsonwebtoken::encode(&JWT_HEADER, claims, PRIVATE_RSA_KEY.wait()) {
        Ok(token) => token,
        Err(e) => panic!("Error encoding jwt {e}"),
    }
}

pub fn decode_jwt<T: DeserializeOwned>(token: &str, issuer: String) -> Result<T, Error> {
    let mut validation = jsonwebtoken::Validation::new(JWT_ALGORITHM);
    validation.leeway = 30; // 30 seconds
    validation.validate_exp = true;
    validation.validate_nbf = true;
    validation.set_issuer(&[issuer]);

    let token = token.replace(char::is_whitespace, "");
    match jsonwebtoken::decode(&token, PUBLIC_RSA_KEY.wait(), &validation) {
        Ok(d) => Ok(d.claims),
        Err(err) => match *err.kind() {
            ErrorKind::InvalidToken => err!("Token is invalid"),
            ErrorKind::InvalidIssuer => err!("Issuer is invalid"),
            ErrorKind::ExpiredSignature => err!("Token has expired"),
            _ => err!("Error decoding JWT"),
        },
    }
}

pub fn decode_refresh(token: &str) -> Result<RefreshJwtClaims, Error> {
    decode_jwt(token, JWT_LOGIN_ISSUER.to_string())
}

pub fn decode_login(token: &str) -> Result<LoginJwtClaims, Error> {
    decode_jwt(token, JWT_LOGIN_ISSUER.to_string())
}

pub fn decode_invite(token: &str) -> Result<InviteJwtClaims, Error> {
    decode_jwt(token, JWT_INVITE_ISSUER.to_string())
}

pub fn decode_emergency_access_invite(token: &str) -> Result<EmergencyAccessInviteJwtClaims, Error> {
    decode_jwt(token, JWT_EMERGENCY_ACCESS_INVITE_ISSUER.to_string())
}

pub fn decode_delete(token: &str) -> Result<BasicJwtClaims, Error> {
    decode_jwt(token, JWT_DELETE_ISSUER.to_string())
}

pub fn decode_verify_email(token: &str) -> Result<BasicJwtClaims, Error> {
    decode_jwt(token, JWT_VERIFYEMAIL_ISSUER.to_string())
}

pub fn decode_admin(token: &str) -> Result<BasicJwtClaims, Error> {
    decode_jwt(token, JWT_ADMIN_ISSUER.to_string())
}

pub fn decode_send(token: &str) -> Result<BasicJwtClaims, Error> {
    decode_jwt(token, JWT_SEND_ISSUER.to_string())
}

pub fn decode_api_org(token: &str) -> Result<OrgApiKeyLoginJwtClaims, Error> {
    decode_jwt(token, JWT_ORG_API_KEY_ISSUER.to_string())
}

pub fn decode_file_download(token: &str) -> Result<FileDownloadClaims, Error> {
    decode_jwt(token, JWT_FILE_DOWNLOAD_ISSUER.to_string())
}

#[derive(Debug, Serialize, Deserialize)]
pub struct LoginJwtClaims {
    // Not before
    pub nbf: i64,
    // Expiration time
    pub exp: i64,
    // Issuer
    pub iss: String,
    // Subject
    pub sub: UserId,

    pub premium: bool,
    pub name: String,
    pub email: String,
    pub email_verified: bool,

    // ---
    // Disabled these keys to be added to the JWT since they could cause the JWT to get too large
    // Also These key/value pairs are not used anywhere by either Vaultwarden or Bitwarden Clients
    // Because these might get used in the future, and they are added by the Bitwarden Server, lets keep it, but then commented out
    // See: https://github.com/dani-garcia/vaultwarden/issues/4156
    // ---
    // pub orgowner: Vec<String>,
    // pub orgadmin: Vec<String>,
    // pub orguser: Vec<String>,
    // pub orgmanager: Vec<String>,

    // user security_stamp
    pub sstamp: String,
    // device uuid
    pub device: DeviceId,
    // [ "api", "offline_access" ]
    pub scope: Vec<String>,
    // [ "Application" ]
    pub amr: Vec<String>,
}

impl LoginJwtClaims {
    pub fn new(device: &Device, user: &User, nbf: i64, exp: i64, scope: Vec<String>, now: DateTime<Utc>) -> Self {
        // ---
        // Disabled these keys to be added to the JWT since they could cause the JWT to get too large
        // Also These key/value pairs are not used anywhere by either Vaultwarden or Bitwarden Clients
        // Because these might get used in the future, and they are added by the Bitwarden Server, lets keep it, but then commented out
        // ---
        // fn arg: orgs: Vec<super::UserOrganization>,
        // ---
        // let orgowner: Vec<_> = orgs.iter().filter(|o| o.atype == 0).map(|o| o.org_uuid.clone()).collect();
        // let orgadmin: Vec<_> = orgs.iter().filter(|o| o.atype == 1).map(|o| o.org_uuid.clone()).collect();
        // let orguser: Vec<_> = orgs.iter().filter(|o| o.atype == 2).map(|o| o.org_uuid.clone()).collect();
        // let orgmanager: Vec<_> = orgs.iter().filter(|o| o.atype == 3).map(|o| o.org_uuid.clone()).collect();

        if exp <= (now + *BW_EXPIRATION).timestamp() {
            warn!("Raise access_token lifetime to more than 5min.")
        }

        // Create the JWT claims struct, to send to the client
        Self {
            nbf,
            exp,
            iss: JWT_LOGIN_ISSUER.to_string(),
            sub: user.uuid.clone(),
            premium: true,
            name: user.name.clone(),
            email: user.email.clone(),
            email_verified: !CONFIG.mail_enabled() || user.verified_at.is_some(),

            // ---
            // Disabled these keys to be added to the JWT since they could cause the JWT to get too large
            // Also These key/value pairs are not used anywhere by either Vaultwarden or Bitwarden Clients
            // Because these might get used in the future, and they are added by the Bitwarden Server, lets keep it, but then commented out
            // See: https://github.com/dani-garcia/vaultwarden/issues/4156
            // ---
            // orgowner,
            // orgadmin,
            // orguser,
            // orgmanager,
            sstamp: user.security_stamp.clone(),
            device: device.uuid.clone(),
            scope,
            amr: vec!["Application".into()],
        }
    }

    pub fn default(device: &Device, user: &User, auth_method: &AuthMethod) -> Self {
        let time_now = Utc::now();
        Self::new(
            device,
            user,
            time_now.timestamp(),
            (time_now + *DEFAULT_ACCESS_VALIDITY).timestamp(),
            auth_method.scope_vec(),
            time_now,
        )
    }

    pub fn token(&self) -> String {
        encode_jwt(&self)
    }

    pub fn expires_in(&self) -> i64 {
        self.exp - Utc::now().timestamp()
    }
}

#[derive(Debug, Serialize, Deserialize)]
pub struct InviteJwtClaims {
    // Not before
    pub nbf: i64,
    // Expiration time
    pub exp: i64,
    // Issuer
    pub iss: String,
    // Subject
    pub sub: UserId,

    pub email: String,
    pub org_id: Option<OrganizationId>,
    pub member_id: Option<MembershipId>,
    pub invited_by_email: Option<String>,
}

pub fn generate_invite_claims(
    user_id: UserId,
    email: String,
    org_id: Option<OrganizationId>,
    member_id: Option<MembershipId>,
    invited_by_email: Option<String>,
) -> InviteJwtClaims {
    let time_now = Utc::now();
    let expire_hours = i64::from(CONFIG.invitation_expiration_hours());
    InviteJwtClaims {
        nbf: time_now.timestamp(),
        exp: (time_now + TimeDelta::try_hours(expire_hours).unwrap()).timestamp(),
        iss: JWT_INVITE_ISSUER.to_string(),
        sub: user_id,
        email,
        org_id,
        member_id,
        invited_by_email,
    }
}

#[derive(Debug, Serialize, Deserialize)]
pub struct EmergencyAccessInviteJwtClaims {
    // Not before
    pub nbf: i64,
    // Expiration time
    pub exp: i64,
    // Issuer
    pub iss: String,
    // Subject
    pub sub: UserId,

    pub email: String,
    pub emer_id: EmergencyAccessId,
    pub grantor_name: String,
    pub grantor_email: String,
}

pub fn generate_emergency_access_invite_claims(
    user_id: UserId,
    email: String,
    emer_id: EmergencyAccessId,
    grantor_name: String,
    grantor_email: String,
) -> EmergencyAccessInviteJwtClaims {
    let time_now = Utc::now();
    let expire_hours = i64::from(CONFIG.invitation_expiration_hours());
    EmergencyAccessInviteJwtClaims {
        nbf: time_now.timestamp(),
        exp: (time_now + TimeDelta::try_hours(expire_hours).unwrap()).timestamp(),
        iss: JWT_EMERGENCY_ACCESS_INVITE_ISSUER.to_string(),
        sub: user_id,
        email,
        emer_id,
        grantor_name,
        grantor_email,
    }
}

#[derive(Debug, Serialize, Deserialize)]
pub struct OrgApiKeyLoginJwtClaims {
    // Not before
    pub nbf: i64,
    // Expiration time
    pub exp: i64,
    // Issuer
    pub iss: String,
    // Subject
    pub sub: OrgApiKeyId,

    pub client_id: String,
    pub client_sub: OrganizationId,
    pub scope: Vec<String>,
}

pub fn generate_organization_api_key_login_claims(
    org_api_key_uuid: OrgApiKeyId,
    org_id: OrganizationId,
) -> OrgApiKeyLoginJwtClaims {
    let time_now = Utc::now();
    OrgApiKeyLoginJwtClaims {
        nbf: time_now.timestamp(),
        exp: (time_now + TimeDelta::try_hours(1).unwrap()).timestamp(),
        iss: JWT_ORG_API_KEY_ISSUER.to_string(),
        sub: org_api_key_uuid,
        client_id: format!("organization.{}", org_id),
        client_sub: org_id,
        scope: vec!["api.organization".into()],
    }
}

#[derive(Debug, Serialize, Deserialize)]
pub struct FileDownloadClaims {
    // Not before
    pub nbf: i64,
    // Expiration time
    pub exp: i64,
    // Issuer
    pub iss: String,
    // Subject
    pub sub: CipherId,

    pub file_id: AttachmentId,
}

pub fn generate_file_download_claims(cipher_id: CipherId, file_id: AttachmentId) -> FileDownloadClaims {
    let time_now = Utc::now();
    FileDownloadClaims {
        nbf: time_now.timestamp(),
        exp: (time_now + TimeDelta::try_minutes(5).unwrap()).timestamp(),
        iss: JWT_FILE_DOWNLOAD_ISSUER.to_string(),
        sub: cipher_id,
        file_id,
    }
}

#[derive(Debug, Serialize, Deserialize)]
pub struct BasicJwtClaims {
    // Not before
    pub nbf: i64,
    // Expiration time
    pub exp: i64,
    // Issuer
    pub iss: String,
    // Subject
    pub sub: String,
}

pub fn generate_delete_claims(uuid: String) -> BasicJwtClaims {
    let time_now = Utc::now();
    let expire_hours = i64::from(CONFIG.invitation_expiration_hours());
    BasicJwtClaims {
        nbf: time_now.timestamp(),
        exp: (time_now + TimeDelta::try_hours(expire_hours).unwrap()).timestamp(),
        iss: JWT_DELETE_ISSUER.to_string(),
        sub: uuid,
    }
}

pub fn generate_verify_email_claims(user_id: UserId) -> BasicJwtClaims {
    let time_now = Utc::now();
    let expire_hours = i64::from(CONFIG.invitation_expiration_hours());
    BasicJwtClaims {
        nbf: time_now.timestamp(),
        exp: (time_now + TimeDelta::try_hours(expire_hours).unwrap()).timestamp(),
        iss: JWT_VERIFYEMAIL_ISSUER.to_string(),
        sub: user_id.to_string(),
    }
}

pub fn generate_admin_claims() -> BasicJwtClaims {
    let time_now = Utc::now();
    BasicJwtClaims {
        nbf: time_now.timestamp(),
        exp: (time_now + TimeDelta::try_minutes(CONFIG.admin_session_lifetime()).unwrap()).timestamp(),
        iss: JWT_ADMIN_ISSUER.to_string(),
        sub: "admin_panel".to_string(),
    }
}

pub fn generate_send_claims(send_id: &SendId, file_id: &SendFileId) -> BasicJwtClaims {
    let time_now = Utc::now();
    BasicJwtClaims {
        nbf: time_now.timestamp(),
        exp: (time_now + TimeDelta::try_minutes(2).unwrap()).timestamp(),
        iss: JWT_SEND_ISSUER.to_string(),
        sub: format!("{send_id}/{file_id}"),
    }
}

//
// Bearer token authentication
//
use rocket::{
    outcome::try_outcome,
    request::{FromRequest, Outcome, Request},
};

<<<<<<< HEAD
=======
use crate::db::{
    models::{Collection, Device, Membership, MembershipStatus, MembershipType, User, UserStampException},
    DbConn,
};

>>>>>>> 29f2b433
pub struct Host {
    pub host: String,
}

#[rocket::async_trait]
impl<'r> FromRequest<'r> for Host {
    type Error = &'static str;

    async fn from_request(request: &'r Request<'_>) -> Outcome<Self, Self::Error> {
        let headers = request.headers();

        // Get host
        let host = if CONFIG.domain_set() {
            CONFIG.domain()
        } else if let Some(referer) = headers.get_one("Referer") {
            referer.to_string()
        } else {
            // Try to guess from the headers
            let protocol = if let Some(proto) = headers.get_one("X-Forwarded-Proto") {
                proto
            } else if env::var("ROCKET_TLS").is_ok() {
                "https"
            } else {
                "http"
            };

            let host = if let Some(host) = headers.get_one("X-Forwarded-Host") {
                host
            } else {
                headers.get_one("Host").unwrap_or_default()
            };

            format!("{protocol}://{host}")
        };

        Outcome::Success(Host {
            host,
        })
    }
}

pub struct ClientHeaders {
    pub device_type: i32,
    pub ip: ClientIp,
}

#[rocket::async_trait]
impl<'r> FromRequest<'r> for ClientHeaders {
    type Error = &'static str;

    async fn from_request(request: &'r Request<'_>) -> Outcome<Self, Self::Error> {
        let ip = match ClientIp::from_request(request).await {
            Outcome::Success(ip) => ip,
            _ => err_handler!("Error getting Client IP"),
        };
        // When unknown or unable to parse, return 14, which is 'Unknown Browser'
        let device_type: i32 =
            request.headers().get_one("device-type").map(|d| d.parse().unwrap_or(14)).unwrap_or_else(|| 14);

        Outcome::Success(ClientHeaders {
            device_type,
            ip,
        })
    }
}

pub struct Headers {
    pub host: String,
    pub device: Device,
    pub user: User,
    pub ip: ClientIp,
}

#[rocket::async_trait]
impl<'r> FromRequest<'r> for Headers {
    type Error = &'static str;

    async fn from_request(request: &'r Request<'_>) -> Outcome<Self, Self::Error> {
        let headers = request.headers();

        let host = try_outcome!(Host::from_request(request).await).host;
        let ip = match ClientIp::from_request(request).await {
            Outcome::Success(ip) => ip,
            _ => err_handler!("Error getting Client IP"),
        };

        // Get access_token
        let access_token: &str = match headers.get_one("Authorization") {
            Some(a) => match a.rsplit("Bearer ").next() {
                Some(split) => split,
                None => err_handler!("No access token provided"),
            },
            None => err_handler!("No access token provided"),
        };

        // Check JWT token is valid and get device and user from it
        let Ok(claims) = decode_login(access_token) else {
            err_handler!("Invalid claim")
        };

        let device_id = claims.device;
        let user_id = claims.sub;

        let mut conn = match DbConn::from_request(request).await {
            Outcome::Success(conn) => conn,
            _ => err_handler!("Error getting DB"),
        };

        let Some(device) = Device::find_by_uuid_and_user(&device_id, &user_id, &mut conn).await else {
            err_handler!("Invalid device id")
        };

        let Some(user) = User::find_by_uuid(&user_id, &mut conn).await else {
            err_handler!("Device has no user associated")
        };

        if user.security_stamp != claims.sstamp {
            if let Some(stamp_exception) =
                user.stamp_exception.as_deref().and_then(|s| serde_json::from_str::<UserStampException>(s).ok())
            {
                let Some(current_route) = request.route().and_then(|r| r.name.as_deref()) else {
                    err_handler!("Error getting current route for stamp exception")
                };

                // Check if the stamp exception has expired first.
                // Then, check if the current route matches any of the allowed routes.
                // After that check the stamp in exception matches the one in the claims.
                if Utc::now().timestamp() > stamp_exception.expire {
                    // If the stamp exception has been expired remove it from the database.
                    // This prevents checking this stamp exception for new requests.
                    let mut user = user;
                    user.reset_stamp_exception();
                    if let Err(e) = user.save(&mut conn).await {
                        error!("Error updating user: {:#?}", e);
                    }
                    err_handler!("Stamp exception is expired")
                } else if !stamp_exception.routes.contains(&current_route.to_string()) {
                    err_handler!("Invalid security stamp: Current route and exception route do not match")
                } else if stamp_exception.security_stamp != claims.sstamp {
                    err_handler!("Invalid security stamp for matched stamp exception")
                }
            } else {
                err_handler!("Invalid security stamp")
            }
        }

        Outcome::Success(Headers {
            host,
            device,
            user,
            ip,
        })
    }
}

pub struct OrgHeaders {
    pub host: String,
    pub device: Device,
    pub user: User,
    pub membership_type: MembershipType,
    pub membership: Membership,
    pub ip: ClientIp,
}

#[rocket::async_trait]
impl<'r> FromRequest<'r> for OrgHeaders {
    type Error = &'static str;

    async fn from_request(request: &'r Request<'_>) -> Outcome<Self, Self::Error> {
        let headers = try_outcome!(Headers::from_request(request).await);

        // org_id is usually the second path param ("/organizations/<org_id>"),
        // but there are cases where it is a query value.
        // First check the path, if this is not a valid uuid, try the query values.
        let url_org_id: Option<OrganizationId> = {
            let mut url_org_id = None;
            if let Some(Ok(org_id)) = request.param::<&str>(1) {
                if uuid::Uuid::parse_str(org_id).is_ok() {
                    url_org_id = Some(org_id.to_string().into());
                }
            }

            if let Some(Ok(org_id)) = request.query_value::<&str>("organizationId") {
                if uuid::Uuid::parse_str(org_id).is_ok() {
                    url_org_id = Some(org_id.to_string().into());
                }
            }

            url_org_id
        };

        match url_org_id {
            Some(org_id) => {
                let mut conn = match DbConn::from_request(request).await {
                    Outcome::Success(conn) => conn,
                    _ => err_handler!("Error getting DB"),
                };

                let user = headers.user;
                let membership = match Membership::find_by_user_and_org(&user.uuid, &org_id, &mut conn).await {
                    Some(member) => {
                        if member.status == MembershipStatus::Confirmed as i32 {
                            member
                        } else {
                            err_handler!("The current user isn't confirmed member of the organization")
                        }
                    }
                    None => err_handler!("The current user isn't member of the organization"),
                };

                Outcome::Success(Self {
                    host: headers.host,
                    device: headers.device,
                    user,
                    membership_type: {
                        if let Some(org_usr_type) = MembershipType::from_i32(membership.atype) {
                            org_usr_type
                        } else {
                            // This should only happen if the DB is corrupted
                            err_handler!("Unknown user type in the database")
                        }
                    },
                    membership,
                    ip: headers.ip,
                })
            }
            _ => err_handler!("Error getting the organization id"),
        }
    }
}

pub struct AdminHeaders {
    pub host: String,
    pub device: Device,
    pub user: User,
    pub membership_type: MembershipType,
    pub ip: ClientIp,
}

#[rocket::async_trait]
impl<'r> FromRequest<'r> for AdminHeaders {
    type Error = &'static str;

    async fn from_request(request: &'r Request<'_>) -> Outcome<Self, Self::Error> {
        let headers = try_outcome!(OrgHeaders::from_request(request).await);
        if headers.membership_type >= MembershipType::Admin {
            Outcome::Success(Self {
                host: headers.host,
                device: headers.device,
                user: headers.user,
                membership_type: headers.membership_type,
                ip: headers.ip,
            })
        } else {
            err_handler!("You need to be Admin or Owner to call this endpoint")
        }
    }
}

impl From<AdminHeaders> for Headers {
    fn from(h: AdminHeaders) -> Headers {
        Headers {
            host: h.host,
            device: h.device,
            user: h.user,
            ip: h.ip,
        }
    }
}

// col_id is usually the fourth path param ("/organizations/<org_id>/collections/<col_id>"),
// but there could be cases where it is a query value.
// First check the path, if this is not a valid uuid, try the query values.
fn get_col_id(request: &Request<'_>) -> Option<CollectionId> {
    if let Some(Ok(col_id)) = request.param::<String>(3) {
        if uuid::Uuid::parse_str(&col_id).is_ok() {
            return Some(col_id.into());
        }
    }

    if let Some(Ok(col_id)) = request.query_value::<String>("collectionId") {
        if uuid::Uuid::parse_str(&col_id).is_ok() {
            return Some(col_id.into());
        }
    }

    None
}

/// The ManagerHeaders are used to check if you are at least a Manager
/// and have access to the specific collection provided via the <col_id>/collections/collectionId.
/// This does strict checking on the collection_id, ManagerHeadersLoose does not.
pub struct ManagerHeaders {
    pub host: String,
    pub device: Device,
    pub user: User,
    pub ip: ClientIp,
}

#[rocket::async_trait]
impl<'r> FromRequest<'r> for ManagerHeaders {
    type Error = &'static str;

    async fn from_request(request: &'r Request<'_>) -> Outcome<Self, Self::Error> {
        let headers = try_outcome!(OrgHeaders::from_request(request).await);
        if headers.membership_type >= MembershipType::Manager {
            match get_col_id(request) {
                Some(col_id) => {
                    let mut conn = match DbConn::from_request(request).await {
                        Outcome::Success(conn) => conn,
                        _ => err_handler!("Error getting DB"),
                    };

                    if !Collection::can_access_collection(&headers.membership, &col_id, &mut conn).await {
                        err_handler!("The current user isn't a manager for this collection")
                    }
                }
                _ => err_handler!("Error getting the collection id"),
            }

            Outcome::Success(Self {
                host: headers.host,
                device: headers.device,
                user: headers.user,
                ip: headers.ip,
            })
        } else {
            err_handler!("You need to be a Manager, Admin or Owner to call this endpoint")
        }
    }
}

impl From<ManagerHeaders> for Headers {
    fn from(h: ManagerHeaders) -> Headers {
        Headers {
            host: h.host,
            device: h.device,
            user: h.user,
            ip: h.ip,
        }
    }
}

/// The ManagerHeadersLoose is used when you at least need to be a Manager,
/// but there is no collection_id sent with the request (either in the path or as form data).
pub struct ManagerHeadersLoose {
    pub host: String,
    pub device: Device,
    pub user: User,
    pub membership: Membership,
    pub ip: ClientIp,
}

#[rocket::async_trait]
impl<'r> FromRequest<'r> for ManagerHeadersLoose {
    type Error = &'static str;

    async fn from_request(request: &'r Request<'_>) -> Outcome<Self, Self::Error> {
        let headers = try_outcome!(OrgHeaders::from_request(request).await);
        if headers.membership_type >= MembershipType::Manager {
            Outcome::Success(Self {
                host: headers.host,
                device: headers.device,
                user: headers.user,
                membership: headers.membership,
                ip: headers.ip,
            })
        } else {
            err_handler!("You need to be a Manager, Admin or Owner to call this endpoint")
        }
    }
}

impl From<ManagerHeadersLoose> for Headers {
    fn from(h: ManagerHeadersLoose) -> Headers {
        Headers {
            host: h.host,
            device: h.device,
            user: h.user,
            ip: h.ip,
        }
    }
}

impl ManagerHeaders {
    pub async fn from_loose(
        h: ManagerHeadersLoose,
        collections: &Vec<CollectionId>,
        conn: &mut DbConn,
    ) -> Result<ManagerHeaders, Error> {
        for col_id in collections {
            if uuid::Uuid::parse_str(col_id.as_ref()).is_err() {
                err!("Collection Id is malformed!");
            }
            if !Collection::can_access_collection(&h.membership, col_id, conn).await {
                err!("You don't have access to all collections!");
            }
        }

        Ok(ManagerHeaders {
            host: h.host,
            device: h.device,
            user: h.user,
            ip: h.ip,
        })
    }
}

pub struct OwnerHeaders {
    pub device: Device,
    pub user: User,
    pub ip: ClientIp,
}

#[rocket::async_trait]
impl<'r> FromRequest<'r> for OwnerHeaders {
    type Error = &'static str;

    async fn from_request(request: &'r Request<'_>) -> Outcome<Self, Self::Error> {
        let headers = try_outcome!(OrgHeaders::from_request(request).await);
        if headers.membership_type == MembershipType::Owner {
            Outcome::Success(Self {
                device: headers.device,
                user: headers.user,
                ip: headers.ip,
            })
        } else {
            err_handler!("You need to be Owner to call this endpoint")
        }
    }
}

//
// Client IP address detection
//

pub struct ClientIp {
    pub ip: IpAddr,
}

#[rocket::async_trait]
impl<'r> FromRequest<'r> for ClientIp {
    type Error = ();

    async fn from_request(req: &'r Request<'_>) -> Outcome<Self, Self::Error> {
        let ip = if CONFIG._ip_header_enabled() {
            req.headers().get_one(&CONFIG.ip_header()).and_then(|ip| {
                match ip.find(',') {
                    Some(idx) => &ip[..idx],
                    None => ip,
                }
                .parse()
                .map_err(|_| warn!("'{}' header is malformed: {}", CONFIG.ip_header(), ip))
                .ok()
            })
        } else {
            None
        };

        let ip = ip.or_else(|| req.remote().map(|r| r.ip())).unwrap_or_else(|| "0.0.0.0".parse().unwrap());

        Outcome::Success(ClientIp {
            ip,
        })
    }
}

pub struct WsAccessTokenHeader {
    pub access_token: Option<String>,
}

#[rocket::async_trait]
impl<'r> FromRequest<'r> for WsAccessTokenHeader {
    type Error = ();

    async fn from_request(request: &'r Request<'_>) -> Outcome<Self, Self::Error> {
        let headers = request.headers();

        // Get access_token
        let access_token = match headers.get_one("Authorization") {
            Some(a) => a.rsplit("Bearer ").next().map(String::from),
            None => None,
        };

        Outcome::Success(Self {
            access_token,
        })
    }
}

pub struct ClientVersion(pub semver::Version);

#[rocket::async_trait]
impl<'r> FromRequest<'r> for ClientVersion {
    type Error = &'static str;

    async fn from_request(request: &'r Request<'_>) -> Outcome<Self, Self::Error> {
        let headers = request.headers();

        let Some(version) = headers.get_one("Bitwarden-Client-Version") else {
            err_handler!("No Bitwarden-Client-Version header provided")
        };

        let Ok(version) = semver::Version::parse(version) else {
            err_handler!("Invalid Bitwarden-Client-Version header provided")
        };

        Outcome::Success(ClientVersion(version))
    }
}

#[derive(Clone, Debug, Ord, PartialOrd, Eq, PartialEq, Serialize, Deserialize)]
#[serde(rename_all = "lowercase")]
pub enum AuthMethod {
    OrgApiKey,
    Password,
    Sso,
    UserApiKey,
}

pub trait AuthMethodScope {
    fn scope_vec(&self) -> Vec<String>;
    fn scope(&self) -> String;
    fn check_scope(&self, scope: Option<&String>) -> ApiResult<String>;
}

impl AuthMethodScope for AuthMethod {
    fn scope(&self) -> String {
        match self {
            AuthMethod::OrgApiKey => "api.organization".to_string(),
            AuthMethod::Password => "api offline_access".to_string(),
            AuthMethod::Sso => "api offline_access".to_string(),
            AuthMethod::UserApiKey => "api".to_string(),
        }
    }

    fn scope_vec(&self) -> Vec<String> {
        self.scope().split_whitespace().map(str::to_string).collect()
    }

    fn check_scope(&self, scope: Option<&String>) -> ApiResult<String> {
        let method_scope = self.scope();
        match scope {
            None => err!("Missing scope"),
            Some(scope) if scope == &method_scope => Ok(method_scope),
            Some(scope) => err!(format!("Scope ({scope}) not supported")),
        }
    }
}

#[derive(Debug, Serialize, Deserialize)]
pub enum TokenWrapper {
    Access(String),
    Refresh(String),
}

#[derive(Debug, Serialize, Deserialize)]
pub struct RefreshJwtClaims {
    // Not before
    pub nbf: i64,
    // Expiration time
    pub exp: i64,
    // Issuer
    pub iss: String,
    // Subject
    pub sub: AuthMethod,

    pub device_token: String,

    pub token: Option<TokenWrapper>,
}

#[derive(Debug, Serialize, Deserialize)]
pub struct AuthTokens {
    pub refresh_claims: RefreshJwtClaims,
    pub access_claims: LoginJwtClaims,
}

impl AuthTokens {
    pub fn refresh_token(&self) -> String {
        encode_jwt(&self.refresh_claims)
    }

    pub fn access_token(&self) -> String {
        self.access_claims.token()
    }

    pub fn expires_in(&self) -> i64 {
        self.access_claims.expires_in()
    }

    pub fn scope(&self) -> String {
        self.refresh_claims.sub.scope()
    }

    // Create refresh_token and access_token with default validity
    pub fn new(device: &Device, user: &User, sub: AuthMethod) -> Self {
        let time_now = Utc::now();

        let access_claims = LoginJwtClaims::default(device, user, &sub);

        let refresh_claims = RefreshJwtClaims {
            nbf: time_now.timestamp(),
            exp: (time_now + *DEFAULT_REFRESH_VALIDITY).timestamp(),
            iss: JWT_LOGIN_ISSUER.to_string(),
            sub,
            device_token: device.refresh_token.clone(),
            token: None,
        };

        Self {
            refresh_claims,
            access_claims,
        }
    }
}

pub async fn refresh_tokens(refresh_token: &str, conn: &mut DbConn) -> ApiResult<(Device, AuthTokens)> {
    let time_now = Utc::now();

    let refresh_claims = match decode_refresh(refresh_token) {
        Err(err) => err_silent!(format!("Impossible to read refresh_token: {}", err.message())),
        Ok(claims) => claims,
    };

    // Get device by refresh token
    let mut device = match Device::find_by_refresh_token(&refresh_claims.device_token, conn).await {
        None => err!("Invalid refresh token"),
        Some(device) => device,
    };

    // Save to update `updated_at`.
    device.save(conn).await?;

    let user = match User::find_by_uuid(&device.user_uuid, conn).await {
        None => err!("Impossible to find user"),
        Some(user) => user,
    };

    if refresh_claims.exp < time_now.timestamp() {
        err!("Expired refresh token");
    }

    let auth_tokens = match refresh_claims.sub {
        AuthMethod::Sso if CONFIG.sso_enabled() && CONFIG.sso_auth_only_not_session() => {
            AuthTokens::new(&device, &user, refresh_claims.sub)
        }
        AuthMethod::Sso if CONFIG.sso_enabled() => sso::exchange_refresh_token(&device, &user, &refresh_claims).await?,
        AuthMethod::Sso => err!("SSO is now disabled, Login again using email and master password"),
        AuthMethod::Password if CONFIG.sso_enabled() && CONFIG.sso_only() => err!("SSO is now required, Login again"),
        AuthMethod::Password => AuthTokens::new(&device, &user, refresh_claims.sub),
        _ => err!("Invalid auth method, cannot refresh token"),
    };

    Ok((device, auth_tokens))
}<|MERGE_RESOLUTION|>--- conflicted
+++ resolved
@@ -13,23 +13,15 @@
     net::IpAddr,
 };
 
-<<<<<<< HEAD
 use crate::{
     api::ApiResult,
-    db::{
-        models::{Collection, Device, User, UserOrgStatus, UserOrgType, UserOrganization, UserStampException},
-        DbConn,
+    db::models::{
+        AttachmentId, CipherId, CollectionId, DeviceId, EmergencyAccessId, MembershipId, OrgApiKeyId, OrganizationId,
+        SendFileId, SendId, UserId,
     },
     error::Error,
     sso, CONFIG,
 };
-=======
-use crate::db::models::{
-    AttachmentId, CipherId, CollectionId, DeviceId, EmergencyAccessId, MembershipId, OrgApiKeyId, OrganizationId,
-    SendFileId, SendId, UserId,
-};
-use crate::{error::Error, CONFIG};
->>>>>>> 29f2b433
 
 const JWT_ALGORITHM: Algorithm = Algorithm::RS256;
 
@@ -463,14 +455,11 @@
     request::{FromRequest, Outcome, Request},
 };
 
-<<<<<<< HEAD
-=======
 use crate::db::{
     models::{Collection, Device, Membership, MembershipStatus, MembershipType, User, UserStampException},
     DbConn,
 };
 
->>>>>>> 29f2b433
 pub struct Host {
     pub host: String,
 }
