--- conflicted
+++ resolved
@@ -26,10 +26,6 @@
 
 pub static DEFAULT_REFRESH_VALIDITY: Lazy<TimeDelta> = Lazy::new(|| TimeDelta::try_days(30).unwrap());
 pub static MOBILE_REFRESH_VALIDITY: Lazy<TimeDelta> = Lazy::new(|| TimeDelta::try_days(90).unwrap());
-<<<<<<< HEAD
-
-=======
->>>>>>> a2ad1dc7
 pub static DEFAULT_ACCESS_VALIDITY: Lazy<TimeDelta> = Lazy::new(|| TimeDelta::try_hours(2).unwrap());
 static JWT_HEADER: Lazy<Header> = Lazy::new(|| Header::new(JWT_ALGORITHM));
 
@@ -1124,10 +1120,7 @@
 pub struct AuthTokens {
     pub refresh_claims: RefreshJwtClaims,
     pub access_claims: LoginJwtClaims,
-<<<<<<< HEAD
     pub is_admin: bool,
-=======
->>>>>>> a2ad1dc7
 }
 
 impl AuthTokens {
@@ -1153,11 +1146,7 @@
 
         let access_claims = LoginJwtClaims::default(device, user, &sub, client_id);
 
-<<<<<<< HEAD
-        let validity = if DeviceType::is_mobile(&device.atype) {
-=======
         let validity = if device.is_mobile() {
->>>>>>> a2ad1dc7
             *MOBILE_REFRESH_VALIDITY
         } else {
             *DEFAULT_REFRESH_VALIDITY
@@ -1175,10 +1164,7 @@
         Self {
             refresh_claims,
             access_claims,
-<<<<<<< HEAD
             is_admin: false,
-=======
->>>>>>> a2ad1dc7
         }
     }
 }
@@ -1188,11 +1174,7 @@
     refresh_token: &str,
     client_id: Option<String>,
     conn: &mut DbConn,
-<<<<<<< HEAD
 ) -> ApiResult<(User, Device, AuthTokens)> {
-=======
-) -> ApiResult<(Device, AuthTokens)> {
->>>>>>> a2ad1dc7
     let refresh_claims = match decode_refresh(refresh_token) {
         Err(err) => {
             debug!("Failed to decode {} refresh_token: {refresh_token}", ip.ip);
@@ -1220,11 +1202,7 @@
             AuthTokens::new(&device, &user, refresh_claims.sub, client_id)
         }
         AuthMethod::Sso if CONFIG.sso_enabled() => {
-<<<<<<< HEAD
             sso::exchange_refresh_token(&user, &device, ip, client_id, refresh_claims, conn).await?
-=======
-            sso::exchange_refresh_token(&device, &user, client_id, refresh_claims).await?
->>>>>>> a2ad1dc7
         }
         AuthMethod::Sso => err!("SSO is now disabled, Login again using email and master password"),
         AuthMethod::Password if CONFIG.sso_enabled() && CONFIG.sso_only() => err!("SSO is now required, Login again"),
@@ -1232,9 +1210,5 @@
         _ => err!("Invalid auth method, cannot refresh token"),
     };
 
-<<<<<<< HEAD
     Ok((user, device, auth_tokens))
-=======
-    Ok((device, auth_tokens))
->>>>>>> a2ad1dc7
 }