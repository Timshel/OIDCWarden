--- conflicted
+++ resolved
@@ -1023,6 +1023,35 @@
     }
 }
 
+pub struct Secure {
+    pub https: bool,
+}
+
+#[rocket::async_trait]
+impl<'r> FromRequest<'r> for Secure {
+    type Error = ();
+
+    async fn from_request(request: &'r Request<'_>) -> Outcome<Self, Self::Error> {
+        let headers = request.headers();
+
+        // Try to guess from the headers
+        let protocol = match headers.get_one("X-Forwarded-Proto") {
+            Some(proto) => proto,
+            None => {
+                if env::var("ROCKET_TLS").is_ok() {
+                    "https"
+                } else {
+                    "http"
+                }
+            }
+        };
+
+        Outcome::Success(Secure {
+            https: protocol == "https",
+        })
+    }
+}
+
 pub struct WsAccessTokenHeader {
     pub access_token: Option<String>,
 }
@@ -1179,13 +1208,8 @@
     ip: &ClientIp,
     refresh_token: &str,
     client_id: Option<String>,
-<<<<<<< HEAD
-    conn: &mut DbConn,
+    conn: &DbConn,
 ) -> ApiResult<(User, Device, AuthTokens)> {
-=======
-    conn: &DbConn,
-) -> ApiResult<(Device, AuthTokens)> {
->>>>>>> 9017ca26
     let refresh_claims = match decode_refresh(refresh_token) {
         Err(err) => {
             debug!("Failed to decode {} refresh_token: {refresh_token}", ip.ip);
