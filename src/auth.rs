// JWT Handling
use chrono::{DateTime, TimeDelta, Utc};
use jsonwebtoken::{errors::ErrorKind, Algorithm, DecodingKey, EncodingKey, Header};
use num_traits::FromPrimitive;
use once_cell::sync::{Lazy, OnceCell};
use openssl::rsa::Rsa;
use serde::de::DeserializeOwned;
use serde::ser::Serialize;
use std::{
    env,
    fs::File,
    io::{Read, Write},
    net::IpAddr,
};

use crate::{
    api::ApiResult,
    db::models::{
<<<<<<< HEAD
        AttachmentId, CipherId, CollectionId, DeviceId, EmergencyAccessId, MembershipId, OrgApiKeyId, OrganizationId,
        SendFileId, SendId, UserId,
=======
        AttachmentId, CipherId, CollectionId, DeviceId, DeviceType, EmergencyAccessId, MembershipId, OrgApiKeyId,
        OrganizationId, SendFileId, SendId, UserId,
>>>>>>> 37303554
    },
    error::Error,
    sso, CONFIG,
};

const JWT_ALGORITHM: Algorithm = Algorithm::RS256;

// Limit when BitWarden consider the token as expired
pub static BW_EXPIRATION: Lazy<TimeDelta> = Lazy::new(|| TimeDelta::try_minutes(5).unwrap());

pub static DEFAULT_REFRESH_VALIDITY: Lazy<TimeDelta> = Lazy::new(|| TimeDelta::try_days(30).unwrap());
<<<<<<< HEAD
=======
pub static MOBILE_REFRESH_VALIDITY: Lazy<TimeDelta> = Lazy::new(|| TimeDelta::try_days(90).unwrap());
>>>>>>> 37303554
pub static DEFAULT_ACCESS_VALIDITY: Lazy<TimeDelta> = Lazy::new(|| TimeDelta::try_hours(2).unwrap());
static JWT_HEADER: Lazy<Header> = Lazy::new(|| Header::new(JWT_ALGORITHM));

pub static JWT_LOGIN_ISSUER: Lazy<String> = Lazy::new(|| format!("{}|login", CONFIG.domain_origin()));
static JWT_INVITE_ISSUER: Lazy<String> = Lazy::new(|| format!("{}|invite", CONFIG.domain_origin()));
static JWT_EMERGENCY_ACCESS_INVITE_ISSUER: Lazy<String> =
    Lazy::new(|| format!("{}|emergencyaccessinvite", CONFIG.domain_origin()));
static JWT_DELETE_ISSUER: Lazy<String> = Lazy::new(|| format!("{}|delete", CONFIG.domain_origin()));
static JWT_VERIFYEMAIL_ISSUER: Lazy<String> = Lazy::new(|| format!("{}|verifyemail", CONFIG.domain_origin()));
static JWT_ADMIN_ISSUER: Lazy<String> = Lazy::new(|| format!("{}|admin", CONFIG.domain_origin()));
static JWT_SEND_ISSUER: Lazy<String> = Lazy::new(|| format!("{}|send", CONFIG.domain_origin()));
static JWT_ORG_API_KEY_ISSUER: Lazy<String> = Lazy::new(|| format!("{}|api.organization", CONFIG.domain_origin()));
static JWT_FILE_DOWNLOAD_ISSUER: Lazy<String> = Lazy::new(|| format!("{}|file_download", CONFIG.domain_origin()));
static JWT_REGISTER_VERIFY_ISSUER: Lazy<String> = Lazy::new(|| format!("{}|register_verify", CONFIG.domain_origin()));

static PRIVATE_RSA_KEY: OnceCell<EncodingKey> = OnceCell::new();
static PUBLIC_RSA_KEY: OnceCell<DecodingKey> = OnceCell::new();

pub fn initialize_keys() -> Result<(), Error> {
    fn read_key(create_if_missing: bool) -> Result<(Rsa<openssl::pkey::Private>, Vec<u8>), Error> {
        let mut priv_key_buffer = Vec::with_capacity(2048);

        let mut priv_key_file = File::options()
            .create(create_if_missing)
            .truncate(false)
            .read(true)
            .write(create_if_missing)
            .open(CONFIG.private_rsa_key())?;

        #[allow(clippy::verbose_file_reads)]
        let bytes_read = priv_key_file.read_to_end(&mut priv_key_buffer)?;

        let rsa_key = if bytes_read > 0 {
            Rsa::private_key_from_pem(&priv_key_buffer[..bytes_read])?
        } else if create_if_missing {
            // Only create the key if the file doesn't exist or is empty
            let rsa_key = Rsa::generate(2048)?;
            priv_key_buffer = rsa_key.private_key_to_pem()?;
            priv_key_file.write_all(&priv_key_buffer)?;
            info!("Private key '{}' created correctly", CONFIG.private_rsa_key());
            rsa_key
        } else {
            err!("Private key does not exist or invalid format", CONFIG.private_rsa_key());
        };

        Ok((rsa_key, priv_key_buffer))
    }

    let (priv_key, priv_key_buffer) = read_key(true).or_else(|_| read_key(false))?;
    let pub_key_buffer = priv_key.public_key_to_pem()?;

    let enc = EncodingKey::from_rsa_pem(&priv_key_buffer)?;
    let dec: DecodingKey = DecodingKey::from_rsa_pem(&pub_key_buffer)?;
    if PRIVATE_RSA_KEY.set(enc).is_err() {
        err!("PRIVATE_RSA_KEY must only be initialized once")
    }
    if PUBLIC_RSA_KEY.set(dec).is_err() {
        err!("PUBLIC_RSA_KEY must only be initialized once")
    }
    Ok(())
}

pub fn encode_jwt<T: Serialize>(claims: &T) -> String {
    match jsonwebtoken::encode(&JWT_HEADER, claims, PRIVATE_RSA_KEY.wait()) {
        Ok(token) => token,
        Err(e) => panic!("Error encoding jwt {e}"),
    }
}

pub fn decode_jwt<T: DeserializeOwned>(token: &str, issuer: String) -> Result<T, Error> {
    let mut validation = jsonwebtoken::Validation::new(JWT_ALGORITHM);
    validation.leeway = 30; // 30 seconds
    validation.validate_exp = true;
    validation.validate_nbf = true;
    validation.set_issuer(&[issuer]);

    let token = token.replace(char::is_whitespace, "");
    match jsonwebtoken::decode(&token, PUBLIC_RSA_KEY.wait(), &validation) {
        Ok(d) => Ok(d.claims),
        Err(err) => match *err.kind() {
            ErrorKind::InvalidToken => err!("Token is invalid"),
            ErrorKind::InvalidIssuer => err!("Issuer is invalid"),
            ErrorKind::ExpiredSignature => err!("Token has expired"),
            _ => err!(format!("Error decoding JWT: {:?}", err)),
        },
    }
}

pub fn decode_refresh(token: &str) -> Result<RefreshJwtClaims, Error> {
    decode_jwt(token, JWT_LOGIN_ISSUER.to_string())
}

pub fn decode_login(token: &str) -> Result<LoginJwtClaims, Error> {
    decode_jwt(token, JWT_LOGIN_ISSUER.to_string())
}

pub fn decode_invite(token: &str) -> Result<InviteJwtClaims, Error> {
    decode_jwt(token, JWT_INVITE_ISSUER.to_string())
}

pub fn decode_emergency_access_invite(token: &str) -> Result<EmergencyAccessInviteJwtClaims, Error> {
    decode_jwt(token, JWT_EMERGENCY_ACCESS_INVITE_ISSUER.to_string())
}

pub fn decode_delete(token: &str) -> Result<BasicJwtClaims, Error> {
    decode_jwt(token, JWT_DELETE_ISSUER.to_string())
}

pub fn decode_verify_email(token: &str) -> Result<BasicJwtClaims, Error> {
    decode_jwt(token, JWT_VERIFYEMAIL_ISSUER.to_string())
}

pub fn decode_admin(token: &str) -> Result<BasicJwtClaims, Error> {
    decode_jwt(token, JWT_ADMIN_ISSUER.to_string())
}

pub fn decode_send(token: &str) -> Result<BasicJwtClaims, Error> {
    decode_jwt(token, JWT_SEND_ISSUER.to_string())
}

pub fn decode_api_org(token: &str) -> Result<OrgApiKeyLoginJwtClaims, Error> {
    decode_jwt(token, JWT_ORG_API_KEY_ISSUER.to_string())
}

pub fn decode_file_download(token: &str) -> Result<FileDownloadClaims, Error> {
    decode_jwt(token, JWT_FILE_DOWNLOAD_ISSUER.to_string())
}

pub fn decode_register_verify(token: &str) -> Result<RegisterVerifyClaims, Error> {
    decode_jwt(token, JWT_REGISTER_VERIFY_ISSUER.to_string())
}

#[derive(Debug, Serialize, Deserialize)]
pub struct LoginJwtClaims {
    // Not before
    pub nbf: i64,
    // Expiration time
    pub exp: i64,
    // Issuer
    pub iss: String,
    // Subject
    pub sub: UserId,

    pub premium: bool,
    pub name: String,
    pub email: String,
    pub email_verified: bool,

    // ---
    // Disabled these keys to be added to the JWT since they could cause the JWT to get too large
    // Also These key/value pairs are not used anywhere by either Vaultwarden or Bitwarden Clients
    // Because these might get used in the future, and they are added by the Bitwarden Server, lets keep it, but then commented out
    // See: https://github.com/dani-garcia/vaultwarden/issues/4156
    // ---
    // pub orgowner: Vec<String>,
    // pub orgadmin: Vec<String>,
    // pub orguser: Vec<String>,
    // pub orgmanager: Vec<String>,

    // user security_stamp
    pub sstamp: String,
    // device uuid
    pub device: DeviceId,
    // what kind of device, like FirefoxBrowser or Android derived from DeviceType
    pub devicetype: String,
    // the type of client_id, like web, cli, desktop, browser or mobile
    pub client_id: String,

    // [ "api", "offline_access" ]
    pub scope: Vec<String>,
    // [ "Application" ]
    pub amr: Vec<String>,
}

impl LoginJwtClaims {
<<<<<<< HEAD
    pub fn new(device: &Device, user: &User, nbf: i64, exp: i64, scope: Vec<String>, now: DateTime<Utc>) -> Self {
=======
    pub fn new(
        device: &Device,
        user: &User,
        nbf: i64,
        exp: i64,
        scope: Vec<String>,
        client_id: Option<String>,
        now: DateTime<Utc>,
    ) -> Self {
>>>>>>> 37303554
        // ---
        // Disabled these keys to be added to the JWT since they could cause the JWT to get too large
        // Also These key/value pairs are not used anywhere by either Vaultwarden or Bitwarden Clients
        // Because these might get used in the future, and they are added by the Bitwarden Server, lets keep it, but then commented out
        // ---
        // fn arg: orgs: Vec<super::UserOrganization>,
        // ---
        // let orgowner: Vec<_> = orgs.iter().filter(|o| o.atype == 0).map(|o| o.org_uuid.clone()).collect();
        // let orgadmin: Vec<_> = orgs.iter().filter(|o| o.atype == 1).map(|o| o.org_uuid.clone()).collect();
        // let orguser: Vec<_> = orgs.iter().filter(|o| o.atype == 2).map(|o| o.org_uuid.clone()).collect();
        // let orgmanager: Vec<_> = orgs.iter().filter(|o| o.atype == 3).map(|o| o.org_uuid.clone()).collect();

        if exp <= (now + *BW_EXPIRATION).timestamp() {
            warn!("Raise access_token lifetime to more than 5min.")
        }

        // Create the JWT claims struct, to send to the client
        Self {
            nbf,
            exp,
            iss: JWT_LOGIN_ISSUER.to_string(),
            sub: user.uuid.clone(),
            premium: true,
            name: user.name.clone(),
            email: user.email.clone(),
            email_verified: !CONFIG.mail_enabled() || user.verified_at.is_some(),

            // ---
            // Disabled these keys to be added to the JWT since they could cause the JWT to get too large
            // Also These key/value pairs are not used anywhere by either Vaultwarden or Bitwarden Clients
            // Because these might get used in the future, and they are added by the Bitwarden Server, lets keep it, but then commented out
            // See: https://github.com/dani-garcia/vaultwarden/issues/4156
            // ---
            // orgowner,
            // orgadmin,
            // orguser,
            // orgmanager,
            sstamp: user.security_stamp.clone(),
            device: device.uuid.clone(),
<<<<<<< HEAD
=======
            devicetype: DeviceType::from_i32(device.atype).to_string(),
            client_id: client_id.unwrap_or("undefined".to_string()),
>>>>>>> 37303554
            scope,
            amr: vec!["Application".into()],
        }
    }

<<<<<<< HEAD
    pub fn default(device: &Device, user: &User, auth_method: &AuthMethod) -> Self {
=======
    pub fn default(device: &Device, user: &User, auth_method: &AuthMethod, client_id: Option<String>) -> Self {
>>>>>>> 37303554
        let time_now = Utc::now();
        Self::new(
            device,
            user,
            time_now.timestamp(),
            (time_now + *DEFAULT_ACCESS_VALIDITY).timestamp(),
            auth_method.scope_vec(),
<<<<<<< HEAD
=======
            client_id,
>>>>>>> 37303554
            time_now,
        )
    }

    pub fn token(&self) -> String {
        encode_jwt(&self)
    }

    pub fn expires_in(&self) -> i64 {
        self.exp - Utc::now().timestamp()
    }
}

#[derive(Debug, Serialize, Deserialize)]
pub struct InviteJwtClaims {
    // Not before
    pub nbf: i64,
    // Expiration time
    pub exp: i64,
    // Issuer
    pub iss: String,
    // Subject
    pub sub: UserId,

    pub email: String,
    pub org_id: OrganizationId,
    pub member_id: MembershipId,
    pub invited_by_email: Option<String>,
}

pub fn generate_invite_claims(
    user_id: UserId,
    email: String,
    org_id: OrganizationId,
    member_id: MembershipId,
    invited_by_email: Option<String>,
) -> InviteJwtClaims {
    let time_now = Utc::now();
    let expire_hours = i64::from(CONFIG.invitation_expiration_hours());
    InviteJwtClaims {
        nbf: time_now.timestamp(),
        exp: (time_now + TimeDelta::try_hours(expire_hours).unwrap()).timestamp(),
        iss: JWT_INVITE_ISSUER.to_string(),
        sub: user_id,
        email,
        org_id,
        member_id,
        invited_by_email,
    }
}

#[derive(Debug, Serialize, Deserialize)]
pub struct EmergencyAccessInviteJwtClaims {
    // Not before
    pub nbf: i64,
    // Expiration time
    pub exp: i64,
    // Issuer
    pub iss: String,
    // Subject
    pub sub: UserId,

    pub email: String,
    pub emer_id: EmergencyAccessId,
    pub grantor_name: String,
    pub grantor_email: String,
}

pub fn generate_emergency_access_invite_claims(
    user_id: UserId,
    email: String,
    emer_id: EmergencyAccessId,
    grantor_name: String,
    grantor_email: String,
) -> EmergencyAccessInviteJwtClaims {
    let time_now = Utc::now();
    let expire_hours = i64::from(CONFIG.invitation_expiration_hours());
    EmergencyAccessInviteJwtClaims {
        nbf: time_now.timestamp(),
        exp: (time_now + TimeDelta::try_hours(expire_hours).unwrap()).timestamp(),
        iss: JWT_EMERGENCY_ACCESS_INVITE_ISSUER.to_string(),
        sub: user_id,
        email,
        emer_id,
        grantor_name,
        grantor_email,
    }
}

#[derive(Debug, Serialize, Deserialize)]
pub struct OrgApiKeyLoginJwtClaims {
    // Not before
    pub nbf: i64,
    // Expiration time
    pub exp: i64,
    // Issuer
    pub iss: String,
    // Subject
    pub sub: OrgApiKeyId,

    pub client_id: String,
    pub client_sub: OrganizationId,
    pub scope: Vec<String>,
}

pub fn generate_organization_api_key_login_claims(
    org_api_key_uuid: OrgApiKeyId,
    org_id: OrganizationId,
) -> OrgApiKeyLoginJwtClaims {
    let time_now = Utc::now();
    OrgApiKeyLoginJwtClaims {
        nbf: time_now.timestamp(),
        exp: (time_now + TimeDelta::try_hours(1).unwrap()).timestamp(),
        iss: JWT_ORG_API_KEY_ISSUER.to_string(),
        sub: org_api_key_uuid,
        client_id: format!("organization.{org_id}"),
        client_sub: org_id,
        scope: vec!["api.organization".into()],
    }
}

#[derive(Debug, Serialize, Deserialize)]
pub struct FileDownloadClaims {
    // Not before
    pub nbf: i64,
    // Expiration time
    pub exp: i64,
    // Issuer
    pub iss: String,
    // Subject
    pub sub: CipherId,

    pub file_id: AttachmentId,
}

pub fn generate_file_download_claims(cipher_id: CipherId, file_id: AttachmentId) -> FileDownloadClaims {
    let time_now = Utc::now();
    FileDownloadClaims {
        nbf: time_now.timestamp(),
        exp: (time_now + TimeDelta::try_minutes(5).unwrap()).timestamp(),
        iss: JWT_FILE_DOWNLOAD_ISSUER.to_string(),
        sub: cipher_id,
        file_id,
    }
}

#[derive(Debug, Serialize, Deserialize)]
pub struct RegisterVerifyClaims {
    // Not before
    pub nbf: i64,
    // Expiration time
    pub exp: i64,
    // Issuer
    pub iss: String,
    // Subject
    pub sub: String,

    pub name: Option<String>,
    pub verified: bool,
}

pub fn generate_register_verify_claims(email: String, name: Option<String>, verified: bool) -> RegisterVerifyClaims {
    let time_now = Utc::now();
    RegisterVerifyClaims {
        nbf: time_now.timestamp(),
        exp: (time_now + TimeDelta::try_minutes(30).unwrap()).timestamp(),
        iss: JWT_REGISTER_VERIFY_ISSUER.to_string(),
        sub: email,
        name,
        verified,
    }
}

#[derive(Debug, Serialize, Deserialize)]
pub struct BasicJwtClaims {
    // Not before
    pub nbf: i64,
    // Expiration time
    pub exp: i64,
    // Issuer
    pub iss: String,
    // Subject
    pub sub: String,
}

pub fn generate_delete_claims(uuid: String) -> BasicJwtClaims {
    let time_now = Utc::now();
    let expire_hours = i64::from(CONFIG.invitation_expiration_hours());
    BasicJwtClaims {
        nbf: time_now.timestamp(),
        exp: (time_now + TimeDelta::try_hours(expire_hours).unwrap()).timestamp(),
        iss: JWT_DELETE_ISSUER.to_string(),
        sub: uuid,
    }
}

pub fn generate_verify_email_claims(user_id: UserId) -> BasicJwtClaims {
    let time_now = Utc::now();
    let expire_hours = i64::from(CONFIG.invitation_expiration_hours());
    BasicJwtClaims {
        nbf: time_now.timestamp(),
        exp: (time_now + TimeDelta::try_hours(expire_hours).unwrap()).timestamp(),
        iss: JWT_VERIFYEMAIL_ISSUER.to_string(),
        sub: user_id.to_string(),
    }
}

pub fn generate_admin_claims() -> BasicJwtClaims {
    let time_now = Utc::now();
    BasicJwtClaims {
        nbf: time_now.timestamp(),
        exp: (time_now + TimeDelta::try_minutes(CONFIG.admin_session_lifetime()).unwrap()).timestamp(),
        iss: JWT_ADMIN_ISSUER.to_string(),
        sub: "admin_panel".to_string(),
    }
}

pub fn generate_send_claims(send_id: &SendId, file_id: &SendFileId) -> BasicJwtClaims {
    let time_now = Utc::now();
    BasicJwtClaims {
        nbf: time_now.timestamp(),
        exp: (time_now + TimeDelta::try_minutes(2).unwrap()).timestamp(),
        iss: JWT_SEND_ISSUER.to_string(),
        sub: format!("{send_id}/{file_id}"),
    }
}

//
// Bearer token authentication
//
use rocket::{
    outcome::try_outcome,
    request::{FromRequest, Outcome, Request},
};

use crate::db::{
    models::{Collection, Device, Membership, MembershipStatus, MembershipType, User, UserStampException},
    DbConn,
};

pub struct Host {
    pub host: String,
}

#[rocket::async_trait]
impl<'r> FromRequest<'r> for Host {
    type Error = &'static str;

    async fn from_request(request: &'r Request<'_>) -> Outcome<Self, Self::Error> {
        let headers = request.headers();

        // Get host
        let host = if CONFIG.domain_set() {
            CONFIG.domain()
        } else if let Some(referer) = headers.get_one("Referer") {
            referer.to_string()
        } else {
            // Try to guess from the headers
            let protocol = if let Some(proto) = headers.get_one("X-Forwarded-Proto") {
                proto
            } else if env::var("ROCKET_TLS").is_ok() {
                "https"
            } else {
                "http"
            };

            let host = if let Some(host) = headers.get_one("X-Forwarded-Host") {
                host
            } else {
                headers.get_one("Host").unwrap_or_default()
            };

            format!("{protocol}://{host}")
        };

        Outcome::Success(Host {
            host,
        })
    }
}

pub struct ClientHeaders {
    pub device_type: i32,
    pub ip: ClientIp,
}

#[rocket::async_trait]
impl<'r> FromRequest<'r> for ClientHeaders {
    type Error = &'static str;

    async fn from_request(request: &'r Request<'_>) -> Outcome<Self, Self::Error> {
        let ip = match ClientIp::from_request(request).await {
            Outcome::Success(ip) => ip,
            _ => err_handler!("Error getting Client IP"),
        };
        // When unknown or unable to parse, return 14, which is 'Unknown Browser'
        let device_type: i32 =
            request.headers().get_one("device-type").map(|d| d.parse().unwrap_or(14)).unwrap_or_else(|| 14);

        Outcome::Success(ClientHeaders {
            device_type,
            ip,
        })
    }
}

pub struct Headers {
    pub host: String,
    pub device: Device,
    pub user: User,
    pub ip: ClientIp,
}

#[rocket::async_trait]
impl<'r> FromRequest<'r> for Headers {
    type Error = &'static str;

    async fn from_request(request: &'r Request<'_>) -> Outcome<Self, Self::Error> {
        let headers = request.headers();

        let host = try_outcome!(Host::from_request(request).await).host;
        let ip = match ClientIp::from_request(request).await {
            Outcome::Success(ip) => ip,
            _ => err_handler!("Error getting Client IP"),
        };

        // Get access_token
        let access_token: &str = match headers.get_one("Authorization") {
            Some(a) => match a.rsplit("Bearer ").next() {
                Some(split) => split,
                None => err_handler!("No access token provided"),
            },
            None => err_handler!("No access token provided"),
        };

        // Check JWT token is valid and get device and user from it
        let Ok(claims) = decode_login(access_token) else {
            err_handler!("Invalid claim")
        };

        let device_id = claims.device;
        let user_id = claims.sub;

        let mut conn = match DbConn::from_request(request).await {
            Outcome::Success(conn) => conn,
            _ => err_handler!("Error getting DB"),
        };

        let Some(device) = Device::find_by_uuid_and_user(&device_id, &user_id, &mut conn).await else {
            err_handler!("Invalid device id")
        };

        let Some(user) = User::find_by_uuid(&user_id, &mut conn).await else {
            err_handler!("Device has no user associated")
        };

        if user.security_stamp != claims.sstamp {
            if let Some(stamp_exception) =
                user.stamp_exception.as_deref().and_then(|s| serde_json::from_str::<UserStampException>(s).ok())
            {
                let Some(current_route) = request.route().and_then(|r| r.name.as_deref()) else {
                    err_handler!("Error getting current route for stamp exception")
                };

                // Check if the stamp exception has expired first.
                // Then, check if the current route matches any of the allowed routes.
                // After that check the stamp in exception matches the one in the claims.
                if Utc::now().timestamp() > stamp_exception.expire {
                    // If the stamp exception has been expired remove it from the database.
                    // This prevents checking this stamp exception for new requests.
                    let mut user = user;
                    user.reset_stamp_exception();
                    if let Err(e) = user.save(&mut conn).await {
                        error!("Error updating user: {e:#?}");
                    }
                    err_handler!("Stamp exception is expired")
                } else if !stamp_exception.routes.contains(&current_route.to_string()) {
                    err_handler!("Invalid security stamp: Current route and exception route do not match")
                } else if stamp_exception.security_stamp != claims.sstamp {
                    err_handler!("Invalid security stamp for matched stamp exception")
                }
            } else {
                err_handler!("Invalid security stamp")
            }
        }

        Outcome::Success(Headers {
            host,
            device,
            user,
            ip,
        })
    }
}

pub struct OrgHeaders {
    pub host: String,
    pub device: Device,
    pub user: User,
    pub membership_type: MembershipType,
    pub membership_status: MembershipStatus,
    pub membership: Membership,
    pub ip: ClientIp,
}

impl OrgHeaders {
    fn is_member(&self) -> bool {
        // NOTE: we don't care about MembershipStatus at the moment because this is only used
        // where an invited, accepted or confirmed user is expected if this ever changes or
        // if from_i32 is changed to return Some(Revoked) this check needs to be changed accordingly
        self.membership_type >= MembershipType::User
    }
    fn is_confirmed_and_admin(&self) -> bool {
        self.membership_status == MembershipStatus::Confirmed && self.membership_type >= MembershipType::Admin
    }
    fn is_confirmed_and_manager(&self) -> bool {
        self.membership_status == MembershipStatus::Confirmed && self.membership_type >= MembershipType::Manager
    }
    fn is_confirmed_and_owner(&self) -> bool {
        self.membership_status == MembershipStatus::Confirmed && self.membership_type == MembershipType::Owner
    }
}

#[rocket::async_trait]
impl<'r> FromRequest<'r> for OrgHeaders {
    type Error = &'static str;

    async fn from_request(request: &'r Request<'_>) -> Outcome<Self, Self::Error> {
        let headers = try_outcome!(Headers::from_request(request).await);

        // org_id is usually the second path param ("/organizations/<org_id>"),
        // but there are cases where it is a query value.
        // First check the path, if this is not a valid uuid, try the query values.
        let url_org_id: Option<OrganizationId> = {
            if let Some(Ok(org_id)) = request.param::<OrganizationId>(1) {
                Some(org_id.clone())
            } else if let Some(Ok(org_id)) = request.query_value::<OrganizationId>("organizationId") {
                Some(org_id.clone())
            } else {
                None
            }
        };

        match url_org_id {
            Some(org_id) if uuid::Uuid::parse_str(&org_id).is_ok() => {
                let mut conn = match DbConn::from_request(request).await {
                    Outcome::Success(conn) => conn,
                    _ => err_handler!("Error getting DB"),
                };

                let user = headers.user;
                let Some(membership) = Membership::find_by_user_and_org(&user.uuid, &org_id, &mut conn).await else {
                    err_handler!("The current user isn't member of the organization");
                };

                Outcome::Success(Self {
                    host: headers.host,
                    device: headers.device,
                    user,
                    membership_type: {
                        if let Some(member_type) = MembershipType::from_i32(membership.atype) {
                            member_type
                        } else {
                            // This should only happen if the DB is corrupted
                            err_handler!("Unknown user type in the database")
                        }
                    },
                    membership_status: {
                        if let Some(member_status) = MembershipStatus::from_i32(membership.status) {
                            // NOTE: add additional check for revoked if from_i32 is ever changed
                            // to return Revoked status.
                            member_status
                        } else {
                            err_handler!("User status is either revoked or invalid.")
                        }
                    },
                    membership,
                    ip: headers.ip,
                })
            }
            _ => err_handler!("Error getting the organization id"),
        }
    }
}

pub struct AdminHeaders {
    pub host: String,
    pub device: Device,
    pub user: User,
    pub membership_type: MembershipType,
    pub ip: ClientIp,
    pub org_id: OrganizationId,
}

#[rocket::async_trait]
impl<'r> FromRequest<'r> for AdminHeaders {
    type Error = &'static str;

    async fn from_request(request: &'r Request<'_>) -> Outcome<Self, Self::Error> {
        let headers = try_outcome!(OrgHeaders::from_request(request).await);
        if headers.is_confirmed_and_admin() {
            Outcome::Success(Self {
                host: headers.host,
                device: headers.device,
                user: headers.user,
                membership_type: headers.membership_type,
                ip: headers.ip,
                org_id: headers.membership.org_uuid,
            })
        } else {
            err_handler!("You need to be Admin or Owner to call this endpoint")
        }
    }
}

// col_id is usually the fourth path param ("/organizations/<org_id>/collections/<col_id>"),
// but there could be cases where it is a query value.
// First check the path, if this is not a valid uuid, try the query values.
fn get_col_id(request: &Request<'_>) -> Option<CollectionId> {
    if let Some(Ok(col_id)) = request.param::<String>(3) {
        if uuid::Uuid::parse_str(&col_id).is_ok() {
            return Some(col_id.into());
        }
    }

    if let Some(Ok(col_id)) = request.query_value::<String>("collectionId") {
        if uuid::Uuid::parse_str(&col_id).is_ok() {
            return Some(col_id.into());
        }
    }

    None
}

/// The ManagerHeaders are used to check if you are at least a Manager
/// and have access to the specific collection provided via the <col_id>/collections/collectionId.
/// This does strict checking on the collection_id, ManagerHeadersLoose does not.
pub struct ManagerHeaders {
    pub host: String,
    pub device: Device,
    pub user: User,
    pub ip: ClientIp,
    pub org_id: OrganizationId,
}

#[rocket::async_trait]
impl<'r> FromRequest<'r> for ManagerHeaders {
    type Error = &'static str;

    async fn from_request(request: &'r Request<'_>) -> Outcome<Self, Self::Error> {
        let headers = try_outcome!(OrgHeaders::from_request(request).await);
        if headers.is_confirmed_and_manager() {
            match get_col_id(request) {
                Some(col_id) => {
                    let mut conn = match DbConn::from_request(request).await {
                        Outcome::Success(conn) => conn,
                        _ => err_handler!("Error getting DB"),
                    };

                    if !Collection::can_access_collection(&headers.membership, &col_id, &mut conn).await {
                        err_handler!("The current user isn't a manager for this collection")
                    }
                }
                _ => err_handler!("Error getting the collection id"),
            }

            Outcome::Success(Self {
                host: headers.host,
                device: headers.device,
                user: headers.user,
                ip: headers.ip,
                org_id: headers.membership.org_uuid,
            })
        } else {
            err_handler!("You need to be a Manager, Admin or Owner to call this endpoint")
        }
    }
}

impl From<ManagerHeaders> for Headers {
    fn from(h: ManagerHeaders) -> Headers {
        Headers {
            host: h.host,
            device: h.device,
            user: h.user,
            ip: h.ip,
        }
    }
}

/// The ManagerHeadersLoose is used when you at least need to be a Manager,
/// but there is no collection_id sent with the request (either in the path or as form data).
pub struct ManagerHeadersLoose {
    pub host: String,
    pub device: Device,
    pub user: User,
    pub membership: Membership,
    pub ip: ClientIp,
}

#[rocket::async_trait]
impl<'r> FromRequest<'r> for ManagerHeadersLoose {
    type Error = &'static str;

    async fn from_request(request: &'r Request<'_>) -> Outcome<Self, Self::Error> {
        let headers = try_outcome!(OrgHeaders::from_request(request).await);
        if headers.is_confirmed_and_manager() {
            Outcome::Success(Self {
                host: headers.host,
                device: headers.device,
                user: headers.user,
                membership: headers.membership,
                ip: headers.ip,
            })
        } else {
            err_handler!("You need to be a Manager, Admin or Owner to call this endpoint")
        }
    }
}

impl From<ManagerHeadersLoose> for Headers {
    fn from(h: ManagerHeadersLoose) -> Headers {
        Headers {
            host: h.host,
            device: h.device,
            user: h.user,
            ip: h.ip,
        }
    }
}

impl ManagerHeaders {
    pub async fn from_loose(
        h: ManagerHeadersLoose,
        collections: &Vec<CollectionId>,
        conn: &mut DbConn,
    ) -> Result<ManagerHeaders, Error> {
        for col_id in collections {
            if uuid::Uuid::parse_str(col_id.as_ref()).is_err() {
                err!("Collection Id is malformed!");
            }
            if !Collection::can_access_collection(&h.membership, col_id, conn).await {
                err!("You don't have access to all collections!");
            }
        }

        Ok(ManagerHeaders {
            host: h.host,
            device: h.device,
            user: h.user,
            ip: h.ip,
            org_id: h.membership.org_uuid,
        })
    }
}

pub struct OwnerHeaders {
    pub device: Device,
    pub user: User,
    pub ip: ClientIp,
    pub org_id: OrganizationId,
}

#[rocket::async_trait]
impl<'r> FromRequest<'r> for OwnerHeaders {
    type Error = &'static str;

    async fn from_request(request: &'r Request<'_>) -> Outcome<Self, Self::Error> {
        let headers = try_outcome!(OrgHeaders::from_request(request).await);
        if headers.is_confirmed_and_owner() {
            Outcome::Success(Self {
                device: headers.device,
                user: headers.user,
                ip: headers.ip,
                org_id: headers.membership.org_uuid,
            })
        } else {
            err_handler!("You need to be Owner to call this endpoint")
        }
    }
}

pub struct OrgMemberHeaders {
    pub host: String,
    pub device: Device,
    pub user: User,
    pub membership: Membership,
    pub ip: ClientIp,
}

#[rocket::async_trait]
impl<'r> FromRequest<'r> for OrgMemberHeaders {
    type Error = &'static str;

    async fn from_request(request: &'r Request<'_>) -> Outcome<Self, Self::Error> {
        let headers = try_outcome!(OrgHeaders::from_request(request).await);
        if headers.is_member() {
            Outcome::Success(Self {
                host: headers.host,
                device: headers.device,
                user: headers.user,
                membership: headers.membership,
                ip: headers.ip,
            })
        } else {
            err_handler!("You need to be a Member of the Organization to call this endpoint")
        }
    }
}

impl From<OrgMemberHeaders> for Headers {
    fn from(h: OrgMemberHeaders) -> Headers {
        Headers {
            host: h.host,
            device: h.device,
            user: h.user,
            ip: h.ip,
        }
    }
}

//
// Client IP address detection
//

pub struct ClientIp {
    pub ip: IpAddr,
}

#[rocket::async_trait]
impl<'r> FromRequest<'r> for ClientIp {
    type Error = ();

    async fn from_request(req: &'r Request<'_>) -> Outcome<Self, Self::Error> {
        let ip = if CONFIG._ip_header_enabled() {
            req.headers().get_one(&CONFIG.ip_header()).and_then(|ip| {
                match ip.find(',') {
                    Some(idx) => &ip[..idx],
                    None => ip,
                }
                .parse()
                .map_err(|_| warn!("'{}' header is malformed: {ip}", CONFIG.ip_header()))
                .ok()
            })
        } else {
            None
        };

        let ip = ip.or_else(|| req.remote().map(|r| r.ip())).unwrap_or_else(|| "0.0.0.0".parse().unwrap());

        Outcome::Success(ClientIp {
            ip,
        })
    }
}

pub struct WsAccessTokenHeader {
    pub access_token: Option<String>,
}

#[rocket::async_trait]
impl<'r> FromRequest<'r> for WsAccessTokenHeader {
    type Error = ();

    async fn from_request(request: &'r Request<'_>) -> Outcome<Self, Self::Error> {
        let headers = request.headers();

        // Get access_token
        let access_token = match headers.get_one("Authorization") {
            Some(a) => a.rsplit("Bearer ").next().map(String::from),
            None => None,
        };

        Outcome::Success(Self {
            access_token,
        })
    }
}

pub struct ClientVersion(pub semver::Version);

#[rocket::async_trait]
impl<'r> FromRequest<'r> for ClientVersion {
    type Error = &'static str;

    async fn from_request(request: &'r Request<'_>) -> Outcome<Self, Self::Error> {
        let headers = request.headers();

        let Some(version) = headers.get_one("Bitwarden-Client-Version") else {
            err_handler!("No Bitwarden-Client-Version header provided")
        };

        let Ok(version) = semver::Version::parse(version) else {
            err_handler!("Invalid Bitwarden-Client-Version header provided")
        };

        Outcome::Success(ClientVersion(version))
    }
}

#[derive(Clone, Debug, Ord, PartialOrd, Eq, PartialEq, Serialize, Deserialize)]
#[serde(rename_all = "lowercase")]
pub enum AuthMethod {
    OrgApiKey,
    Password,
    Sso,
    UserApiKey,
}

<<<<<<< HEAD
pub trait AuthMethodScope {
    fn scope_vec(&self) -> Vec<String>;
    fn scope(&self) -> String;
    fn check_scope(&self, scope: Option<&String>) -> ApiResult<String>;
}

impl AuthMethodScope for AuthMethod {
    fn scope(&self) -> String {
=======
impl AuthMethod {
    pub fn scope(&self) -> String {
>>>>>>> 37303554
        match self {
            AuthMethod::OrgApiKey => "api.organization".to_string(),
            AuthMethod::Password => "api offline_access".to_string(),
            AuthMethod::Sso => "api offline_access".to_string(),
            AuthMethod::UserApiKey => "api".to_string(),
        }
    }

<<<<<<< HEAD
    fn scope_vec(&self) -> Vec<String> {
        self.scope().split_whitespace().map(str::to_string).collect()
    }

    fn check_scope(&self, scope: Option<&String>) -> ApiResult<String> {
=======
    pub fn scope_vec(&self) -> Vec<String> {
        self.scope().split_whitespace().map(str::to_string).collect()
    }

    pub fn check_scope(&self, scope: Option<&String>) -> ApiResult<String> {
>>>>>>> 37303554
        let method_scope = self.scope();
        match scope {
            None => err!("Missing scope"),
            Some(scope) if scope == &method_scope => Ok(method_scope),
            Some(scope) => err!(format!("Scope ({scope}) not supported")),
        }
    }
}

#[derive(Debug, Serialize, Deserialize)]
pub enum TokenWrapper {
    Access(String),
    Refresh(String),
}

#[derive(Debug, Serialize, Deserialize)]
pub struct RefreshJwtClaims {
    // Not before
    pub nbf: i64,
    // Expiration time
    pub exp: i64,
    // Issuer
    pub iss: String,
    // Subject
    pub sub: AuthMethod,

    pub device_token: String,

    pub token: Option<TokenWrapper>,
}

#[derive(Debug, Serialize, Deserialize)]
pub struct AuthTokens {
    pub refresh_claims: RefreshJwtClaims,
    pub access_claims: LoginJwtClaims,
}

impl AuthTokens {
    pub fn refresh_token(&self) -> String {
        encode_jwt(&self.refresh_claims)
    }

    pub fn access_token(&self) -> String {
        self.access_claims.token()
    }

    pub fn expires_in(&self) -> i64 {
        self.access_claims.expires_in()
    }

    pub fn scope(&self) -> String {
        self.refresh_claims.sub.scope()
    }

    // Create refresh_token and access_token with default validity
<<<<<<< HEAD
    pub fn new(device: &Device, user: &User, sub: AuthMethod) -> Self {
        let time_now = Utc::now();

        let access_claims = LoginJwtClaims::default(device, user, &sub);

        let refresh_claims = RefreshJwtClaims {
            nbf: time_now.timestamp(),
            exp: (time_now + *DEFAULT_REFRESH_VALIDITY).timestamp(),
=======
    pub fn new(device: &Device, user: &User, sub: AuthMethod, client_id: Option<String>) -> Self {
        let time_now = Utc::now();

        let access_claims = LoginJwtClaims::default(device, user, &sub, client_id);

        let validity = if DeviceType::is_mobile(&device.atype) {
            *MOBILE_REFRESH_VALIDITY
        } else {
            *DEFAULT_REFRESH_VALIDITY
        };

        let refresh_claims = RefreshJwtClaims {
            nbf: time_now.timestamp(),
            exp: (time_now + validity).timestamp(),
>>>>>>> 37303554
            iss: JWT_LOGIN_ISSUER.to_string(),
            sub,
            device_token: device.refresh_token.clone(),
            token: None,
        };

        Self {
            refresh_claims,
            access_claims,
        }
    }
}

<<<<<<< HEAD
pub async fn refresh_tokens(refresh_token: &str, conn: &mut DbConn) -> ApiResult<(Device, AuthTokens)> {
    let time_now = Utc::now();

    let refresh_claims = match decode_refresh(refresh_token) {
        Err(err) => err_silent!(format!("Impossible to read refresh_token: {}", err.message())),
=======
pub async fn refresh_tokens(
    ip: &ClientIp,
    refresh_token: &str,
    client_id: Option<String>,
    conn: &mut DbConn,
) -> ApiResult<(Device, AuthTokens)> {
    let refresh_claims = match decode_refresh(refresh_token) {
        Err(err) => {
            debug!("Failed to decode {} refresh_token: {refresh_token}", ip.ip);
            err_silent!(format!("Impossible to read refresh_token: {}", err.message()))
        }
>>>>>>> 37303554
        Ok(claims) => claims,
    };

    // Get device by refresh token
    let mut device = match Device::find_by_refresh_token(&refresh_claims.device_token, conn).await {
        None => err!("Invalid refresh token"),
        Some(device) => device,
    };

    // Save to update `updated_at`.
    device.save(conn).await?;

    let user = match User::find_by_uuid(&device.user_uuid, conn).await {
        None => err!("Impossible to find user"),
        Some(user) => user,
    };

<<<<<<< HEAD
    if refresh_claims.exp < time_now.timestamp() {
        err!("Expired refresh token");
    }

    let auth_tokens = match refresh_claims.sub {
        AuthMethod::Sso if CONFIG.sso_enabled() && CONFIG.sso_auth_only_not_session() => {
            AuthTokens::new(&device, &user, refresh_claims.sub)
        }
        AuthMethod::Sso if CONFIG.sso_enabled() => sso::exchange_refresh_token(&device, &user, &refresh_claims).await?,
        AuthMethod::Sso => err!("SSO is now disabled, Login again using email and master password"),
        AuthMethod::Password if CONFIG.sso_enabled() && CONFIG.sso_only() => err!("SSO is now required, Login again"),
        AuthMethod::Password => AuthTokens::new(&device, &user, refresh_claims.sub),
=======
    let auth_tokens = match refresh_claims.sub {
        AuthMethod::Sso if CONFIG.sso_enabled() && CONFIG.sso_auth_only_not_session() => {
            AuthTokens::new(&device, &user, refresh_claims.sub, client_id)
        }
        AuthMethod::Sso if CONFIG.sso_enabled() => {
            sso::exchange_refresh_token(&device, &user, client_id, refresh_claims).await?
        }
        AuthMethod::Sso => err!("SSO is now disabled, Login again using email and master password"),
        AuthMethod::Password if CONFIG.sso_enabled() && CONFIG.sso_only() => err!("SSO is now required, Login again"),
        AuthMethod::Password => AuthTokens::new(&device, &user, refresh_claims.sub, client_id),
>>>>>>> 37303554
        _ => err!("Invalid auth method, cannot refresh token"),
    };

    Ok((device, auth_tokens))
}<|MERGE_RESOLUTION|>--- conflicted
+++ resolved
@@ -16,13 +16,8 @@
 use crate::{
     api::ApiResult,
     db::models::{
-<<<<<<< HEAD
-        AttachmentId, CipherId, CollectionId, DeviceId, EmergencyAccessId, MembershipId, OrgApiKeyId, OrganizationId,
-        SendFileId, SendId, UserId,
-=======
         AttachmentId, CipherId, CollectionId, DeviceId, DeviceType, EmergencyAccessId, MembershipId, OrgApiKeyId,
         OrganizationId, SendFileId, SendId, UserId,
->>>>>>> 37303554
     },
     error::Error,
     sso, CONFIG,
@@ -34,10 +29,8 @@
 pub static BW_EXPIRATION: Lazy<TimeDelta> = Lazy::new(|| TimeDelta::try_minutes(5).unwrap());
 
 pub static DEFAULT_REFRESH_VALIDITY: Lazy<TimeDelta> = Lazy::new(|| TimeDelta::try_days(30).unwrap());
-<<<<<<< HEAD
-=======
 pub static MOBILE_REFRESH_VALIDITY: Lazy<TimeDelta> = Lazy::new(|| TimeDelta::try_days(90).unwrap());
->>>>>>> 37303554
+
 pub static DEFAULT_ACCESS_VALIDITY: Lazy<TimeDelta> = Lazy::new(|| TimeDelta::try_hours(2).unwrap());
 static JWT_HEADER: Lazy<Header> = Lazy::new(|| Header::new(JWT_ALGORITHM));
 
@@ -213,9 +206,6 @@
 }
 
 impl LoginJwtClaims {
-<<<<<<< HEAD
-    pub fn new(device: &Device, user: &User, nbf: i64, exp: i64, scope: Vec<String>, now: DateTime<Utc>) -> Self {
-=======
     pub fn new(
         device: &Device,
         user: &User,
@@ -225,7 +215,6 @@
         client_id: Option<String>,
         now: DateTime<Utc>,
     ) -> Self {
->>>>>>> 37303554
         // ---
         // Disabled these keys to be added to the JWT since they could cause the JWT to get too large
         // Also These key/value pairs are not used anywhere by either Vaultwarden or Bitwarden Clients
@@ -265,21 +254,14 @@
             // orgmanager,
             sstamp: user.security_stamp.clone(),
             device: device.uuid.clone(),
-<<<<<<< HEAD
-=======
             devicetype: DeviceType::from_i32(device.atype).to_string(),
             client_id: client_id.unwrap_or("undefined".to_string()),
->>>>>>> 37303554
             scope,
             amr: vec!["Application".into()],
         }
     }
 
-<<<<<<< HEAD
-    pub fn default(device: &Device, user: &User, auth_method: &AuthMethod) -> Self {
-=======
     pub fn default(device: &Device, user: &User, auth_method: &AuthMethod, client_id: Option<String>) -> Self {
->>>>>>> 37303554
         let time_now = Utc::now();
         Self::new(
             device,
@@ -287,10 +269,7 @@
             time_now.timestamp(),
             (time_now + *DEFAULT_ACCESS_VALIDITY).timestamp(),
             auth_method.scope_vec(),
-<<<<<<< HEAD
-=======
             client_id,
->>>>>>> 37303554
             time_now,
         )
     }
@@ -1100,19 +1079,8 @@
     UserApiKey,
 }
 
-<<<<<<< HEAD
-pub trait AuthMethodScope {
-    fn scope_vec(&self) -> Vec<String>;
-    fn scope(&self) -> String;
-    fn check_scope(&self, scope: Option<&String>) -> ApiResult<String>;
-}
-
-impl AuthMethodScope for AuthMethod {
-    fn scope(&self) -> String {
-=======
 impl AuthMethod {
     pub fn scope(&self) -> String {
->>>>>>> 37303554
         match self {
             AuthMethod::OrgApiKey => "api.organization".to_string(),
             AuthMethod::Password => "api offline_access".to_string(),
@@ -1121,19 +1089,11 @@
         }
     }
 
-<<<<<<< HEAD
-    fn scope_vec(&self) -> Vec<String> {
-        self.scope().split_whitespace().map(str::to_string).collect()
-    }
-
-    fn check_scope(&self, scope: Option<&String>) -> ApiResult<String> {
-=======
     pub fn scope_vec(&self) -> Vec<String> {
         self.scope().split_whitespace().map(str::to_string).collect()
     }
 
     pub fn check_scope(&self, scope: Option<&String>) -> ApiResult<String> {
->>>>>>> 37303554
         let method_scope = self.scope();
         match scope {
             None => err!("Missing scope"),
@@ -1189,16 +1149,6 @@
     }
 
     // Create refresh_token and access_token with default validity
-<<<<<<< HEAD
-    pub fn new(device: &Device, user: &User, sub: AuthMethod) -> Self {
-        let time_now = Utc::now();
-
-        let access_claims = LoginJwtClaims::default(device, user, &sub);
-
-        let refresh_claims = RefreshJwtClaims {
-            nbf: time_now.timestamp(),
-            exp: (time_now + *DEFAULT_REFRESH_VALIDITY).timestamp(),
-=======
     pub fn new(device: &Device, user: &User, sub: AuthMethod, client_id: Option<String>) -> Self {
         let time_now = Utc::now();
 
@@ -1213,7 +1163,6 @@
         let refresh_claims = RefreshJwtClaims {
             nbf: time_now.timestamp(),
             exp: (time_now + validity).timestamp(),
->>>>>>> 37303554
             iss: JWT_LOGIN_ISSUER.to_string(),
             sub,
             device_token: device.refresh_token.clone(),
@@ -1227,13 +1176,6 @@
     }
 }
 
-<<<<<<< HEAD
-pub async fn refresh_tokens(refresh_token: &str, conn: &mut DbConn) -> ApiResult<(Device, AuthTokens)> {
-    let time_now = Utc::now();
-
-    let refresh_claims = match decode_refresh(refresh_token) {
-        Err(err) => err_silent!(format!("Impossible to read refresh_token: {}", err.message())),
-=======
 pub async fn refresh_tokens(
     ip: &ClientIp,
     refresh_token: &str,
@@ -1245,7 +1187,6 @@
             debug!("Failed to decode {} refresh_token: {refresh_token}", ip.ip);
             err_silent!(format!("Impossible to read refresh_token: {}", err.message()))
         }
->>>>>>> 37303554
         Ok(claims) => claims,
     };
 
@@ -1263,20 +1204,6 @@
         Some(user) => user,
     };
 
-<<<<<<< HEAD
-    if refresh_claims.exp < time_now.timestamp() {
-        err!("Expired refresh token");
-    }
-
-    let auth_tokens = match refresh_claims.sub {
-        AuthMethod::Sso if CONFIG.sso_enabled() && CONFIG.sso_auth_only_not_session() => {
-            AuthTokens::new(&device, &user, refresh_claims.sub)
-        }
-        AuthMethod::Sso if CONFIG.sso_enabled() => sso::exchange_refresh_token(&device, &user, &refresh_claims).await?,
-        AuthMethod::Sso => err!("SSO is now disabled, Login again using email and master password"),
-        AuthMethod::Password if CONFIG.sso_enabled() && CONFIG.sso_only() => err!("SSO is now required, Login again"),
-        AuthMethod::Password => AuthTokens::new(&device, &user, refresh_claims.sub),
-=======
     let auth_tokens = match refresh_claims.sub {
         AuthMethod::Sso if CONFIG.sso_enabled() && CONFIG.sso_auth_only_not_session() => {
             AuthTokens::new(&device, &user, refresh_claims.sub, client_id)
@@ -1287,7 +1214,6 @@
         AuthMethod::Sso => err!("SSO is now disabled, Login again using email and master password"),
         AuthMethod::Password if CONFIG.sso_enabled() && CONFIG.sso_only() => err!("SSO is now required, Login again"),
         AuthMethod::Password => AuthTokens::new(&device, &user, refresh_claims.sub, client_id),
->>>>>>> 37303554
         _ => err!("Invalid auth method, cannot refresh token"),
     };
 
