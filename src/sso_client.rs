--- conflicted
+++ resolved
@@ -1,17 +1,10 @@
 use std::{borrow::Cow, sync::LazyLock, time::Duration};
 
 use mini_moka::sync::Cache;
-<<<<<<< HEAD
-use once_cell::sync::Lazy;
-use openidconnect::core::*;
-use openidconnect::reqwest;
-use openidconnect::*;
-use serde_json::Value;
-=======
 use openidconnect::{core::*, reqwest, *};
 use regex::Regex;
+use serde_json::Value;
 use url::Url;
->>>>>>> 9017ca26
 
 use crate::{
     api::{ApiResult, EmptyResult},
@@ -213,17 +206,11 @@
 
         let verifier = PkceCodeVerifier::new(client_verifier.into());
         if CONFIG.sso_pkce() {
-<<<<<<< HEAD
             exchange = exchange.set_pkce_verifier(verifier);
         } else {
             let challenge = PkceCodeChallenge::from_code_verifier_sha256(&verifier);
             if challenge.as_str() != String::from(sso_auth.client_challenge.clone()) {
                 err!(format!("PKCE client challenge failed"))
-=======
-            match nonce.verifier {
-                None => err!(format!("Missing verifier in the DB nonce table")),
-                Some(secret) => exchange = exchange.set_pkce_verifier(PkceCodeVerifier::new(secret)),
->>>>>>> 9017ca26
             }
         }
 
