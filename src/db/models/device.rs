use chrono::{NaiveDateTime, Utc};

use data_encoding::{BASE64, BASE64URL};
use derive_more::{Display, From};
use serde_json::Value;

use super::{AuthRequest, UserId};
use crate::{
    crypto,
    util::{format_date, get_uuid},
};
use macros::{IdFromParam, UuidFromParam};

db_object! {
    #[derive(Identifiable, Queryable, Insertable, AsChangeset)]
    #[diesel(table_name = devices)]
    #[diesel(treat_none_as_null = true)]
    #[diesel(primary_key(uuid, user_uuid))]
    pub struct Device {
        pub uuid: DeviceId,
        pub created_at: NaiveDateTime,
        pub updated_at: NaiveDateTime,

        pub user_uuid: UserId,

        pub name: String,
        pub atype: i32,         // https://github.com/bitwarden/server/blob/9ebe16587175b1c0e9208f84397bb75d0d595510/src/Core/Enums/DeviceType.cs
        pub push_uuid: Option<PushId>,
        pub push_token: Option<String>,

        pub refresh_token: String,
        pub twofactor_remember: Option<String>,
    }
}

/// Local methods
impl Device {
    pub fn to_json(&self) -> Value {
        json!({
            "id": self.uuid,
            "name": self.name,
            "type": self.atype,
            "identifier": self.uuid,
            "creationDate": format_date(&self.created_at),
            "isTrusted": false,
            "object":"device"
        })
    }

    pub fn refresh_twofactor_remember(&mut self) -> String {
        let twofactor_remember = crypto::encode_random_bytes::<180>(BASE64);
        self.twofactor_remember = Some(twofactor_remember.clone());

        twofactor_remember
    }

    pub fn delete_twofactor_remember(&mut self) {
        self.twofactor_remember = None;
    }

    // This rely on the fact we only update the device after a successful login
    pub fn is_new(&self) -> bool {
        self.created_at == self.updated_at
    }

    pub fn is_push_device(&self) -> bool {
        matches!(DeviceType::from_i32(self.atype), DeviceType::Android | DeviceType::Ios)
    }

    pub fn is_cli(&self) -> bool {
        matches!(DeviceType::from_i32(self.atype), DeviceType::WindowsCLI | DeviceType::MacOsCLI | DeviceType::LinuxCLI)
    }

    pub fn is_mobile(&self) -> bool {
        matches!(DeviceType::from_i32(self.atype), DeviceType::Android | DeviceType::Ios)
    }
}

pub struct DeviceWithAuthRequest {
    pub device: Device,
    pub pending_auth_request: Option<AuthRequest>,
}

impl DeviceWithAuthRequest {
    pub fn to_json(&self) -> Value {
        let auth_request = match &self.pending_auth_request {
            Some(auth_request) => auth_request.to_json_for_pending_device(),
            None => Value::Null,
        };
        json!({
            "id": self.device.uuid,
            "name": self.device.name,
            "type": self.device.atype,
            "identifier": self.device.uuid,
            "creationDate": format_date(&self.device.created_at),
            "devicePendingAuthRequest": auth_request,
            "isTrusted": false,
            "encryptedPublicKey": null,
            "encryptedUserKey": null,
            "object": "device",
        })
    }

    pub fn from(c: Device, a: Option<AuthRequest>) -> Self {
        Self {
            device: c,
            pending_auth_request: a,
        }
    }
}
use crate::db::DbConn;

use crate::api::{ApiResult, EmptyResult};
use crate::error::MapResult;

/// Database methods
impl Device {
    pub async fn new(
        uuid: DeviceId,
        user_uuid: UserId,
        name: String,
        atype: i32,
        conn: &mut DbConn,
    ) -> ApiResult<Device> {
        let now = Utc::now().naive_utc();
<<<<<<< HEAD

        let device = Self {
            uuid,
            created_at: now,
            updated_at: now,

            user_uuid,
            name,
            atype,

            push_uuid: Some(PushId(get_uuid())),
            push_token: None,
            refresh_token: crypto::encode_random_bytes::<64>(BASE64URL),
            twofactor_remember: None,
        };

        device.inner_save(conn).await.map(|()| device)
    }

=======

        let device = Self {
            uuid,
            created_at: now,
            updated_at: now,

            user_uuid,
            name,
            atype,

            push_uuid: Some(PushId(get_uuid())),
            push_token: None,
            refresh_token: crypto::encode_random_bytes::<64>(BASE64URL),
            twofactor_remember: None,
        };

        device.inner_save(conn).await.map(|()| device)
    }

>>>>>>> a2ad1dc7
    async fn inner_save(&self, conn: &mut DbConn) -> EmptyResult {
        db_run! { conn:
            sqlite, mysql {
                crate::util::retry(
                    || diesel::replace_into(devices::table).values(DeviceDb::to_db(self)).execute(conn),
                    10,
                ).map_res("Error saving device")
            }
            postgresql {
                let value = DeviceDb::to_db(self);
                crate::util::retry(
                    || diesel::insert_into(devices::table).values(&value).on_conflict((devices::uuid, devices::user_uuid)).do_update().set(&value).execute(conn),
                    10,
                ).map_res("Error saving device")
            }
        }
    }

    // Should only be called after user has passed authentication
    pub async fn save(&mut self, conn: &mut DbConn) -> EmptyResult {
        self.updated_at = Utc::now().naive_utc();
        self.inner_save(conn).await
    }

    pub async fn delete_all_by_user(user_uuid: &UserId, conn: &mut DbConn) -> EmptyResult {
        db_run! { conn: {
            diesel::delete(devices::table.filter(devices::user_uuid.eq(user_uuid)))
                .execute(conn)
                .map_res("Error removing devices for user")
        }}
    }

    pub async fn find_by_uuid_and_user(uuid: &DeviceId, user_uuid: &UserId, conn: &mut DbConn) -> Option<Self> {
        db_run! { conn: {
            devices::table
                .filter(devices::uuid.eq(uuid))
                .filter(devices::user_uuid.eq(user_uuid))
                .first::<DeviceDb>(conn)
                .ok()
                .from_db()
        }}
    }

    pub async fn find_with_auth_request_by_user(user_uuid: &UserId, conn: &mut DbConn) -> Vec<DeviceWithAuthRequest> {
        let devices = Self::find_by_user(user_uuid, conn).await;
        let mut result = Vec::new();
        for device in devices {
            let auth_request = AuthRequest::find_by_user_and_requested_device(user_uuid, &device.uuid, conn).await;
            result.push(DeviceWithAuthRequest::from(device, auth_request));
        }
        result
    }

    pub async fn find_by_user(user_uuid: &UserId, conn: &mut DbConn) -> Vec<Self> {
        db_run! { conn: {
            devices::table
                .filter(devices::user_uuid.eq(user_uuid))
                .load::<DeviceDb>(conn)
                .expect("Error loading devices")
                .from_db()
        }}
    }

    pub async fn find_by_uuid(uuid: &DeviceId, conn: &mut DbConn) -> Option<Self> {
        db_run! { conn: {
            devices::table
                .filter(devices::uuid.eq(uuid))
                .first::<DeviceDb>(conn)
                .ok()
                .from_db()
        }}
    }

    pub async fn clear_push_token_by_uuid(uuid: &DeviceId, conn: &mut DbConn) -> EmptyResult {
        db_run! { conn: {
            diesel::update(devices::table)
                .filter(devices::uuid.eq(uuid))
                .set(devices::push_token.eq::<Option<String>>(None))
                .execute(conn)
                .map_res("Error removing push token")
        }}
    }
    pub async fn find_by_refresh_token(refresh_token: &str, conn: &mut DbConn) -> Option<Self> {
        db_run! { conn: {
            devices::table
                .filter(devices::refresh_token.eq(refresh_token))
                .first::<DeviceDb>(conn)
                .ok()
                .from_db()
        }}
    }

    pub async fn find_latest_active_by_user(user_uuid: &UserId, conn: &mut DbConn) -> Option<Self> {
        db_run! { conn: {
            devices::table
                .filter(devices::user_uuid.eq(user_uuid))
                .order(devices::updated_at.desc())
                .first::<DeviceDb>(conn)
                .ok()
                .from_db()
        }}
    }

    pub async fn find_push_devices_by_user(user_uuid: &UserId, conn: &mut DbConn) -> Vec<Self> {
        db_run! { conn: {
            devices::table
                .filter(devices::user_uuid.eq(user_uuid))
                .filter(devices::push_token.is_not_null())
                .load::<DeviceDb>(conn)
                .expect("Error loading push devices")
                .from_db()
        }}
    }

    pub async fn check_user_has_push_device(user_uuid: &UserId, conn: &mut DbConn) -> bool {
        db_run! { conn: {
            devices::table
            .filter(devices::user_uuid.eq(user_uuid))
            .filter(devices::push_token.is_not_null())
            .count()
            .first::<i64>(conn)
            .ok()
            .unwrap_or(0) != 0
        }}
    }
}

#[derive(Display)]
pub enum DeviceType {
    #[display("Android")]
    Android = 0,
    #[display("iOS")]
    Ios = 1,
    #[display("Chrome Extension")]
    ChromeExtension = 2,
    #[display("Firefox Extension")]
    FirefoxExtension = 3,
    #[display("Opera Extension")]
    OperaExtension = 4,
    #[display("Edge Extension")]
    EdgeExtension = 5,
    #[display("Windows")]
    WindowsDesktop = 6,
    #[display("macOS")]
    MacOsDesktop = 7,
    #[display("Linux")]
    LinuxDesktop = 8,
    #[display("Chrome")]
    ChromeBrowser = 9,
    #[display("Firefox")]
    FirefoxBrowser = 10,
    #[display("Opera")]
    OperaBrowser = 11,
    #[display("Edge")]
    EdgeBrowser = 12,
    #[display("Internet Explorer")]
    IEBrowser = 13,
    #[display("Unknown Browser")]
    UnknownBrowser = 14,
    #[display("Android")]
    AndroidAmazon = 15,
    #[display("UWP")]
    Uwp = 16,
    #[display("Safari")]
    SafariBrowser = 17,
    #[display("Vivaldi")]
    VivaldiBrowser = 18,
    #[display("Vivaldi Extension")]
    VivaldiExtension = 19,
    #[display("Safari Extension")]
    SafariExtension = 20,
    #[display("SDK")]
    Sdk = 21,
    #[display("Server")]
    Server = 22,
    #[display("Windows CLI")]
    WindowsCLI = 23,
    #[display("macOS CLI")]
    MacOsCLI = 24,
    #[display("Linux CLI")]
    LinuxCLI = 25,
}

impl DeviceType {
    pub fn from_i32(value: i32) -> DeviceType {
        match value {
            0 => DeviceType::Android,
            1 => DeviceType::Ios,
            2 => DeviceType::ChromeExtension,
            3 => DeviceType::FirefoxExtension,
            4 => DeviceType::OperaExtension,
            5 => DeviceType::EdgeExtension,
            6 => DeviceType::WindowsDesktop,
            7 => DeviceType::MacOsDesktop,
            8 => DeviceType::LinuxDesktop,
            9 => DeviceType::ChromeBrowser,
            10 => DeviceType::FirefoxBrowser,
            11 => DeviceType::OperaBrowser,
            12 => DeviceType::EdgeBrowser,
            13 => DeviceType::IEBrowser,
            14 => DeviceType::UnknownBrowser,
            15 => DeviceType::AndroidAmazon,
            16 => DeviceType::Uwp,
            17 => DeviceType::SafariBrowser,
            18 => DeviceType::VivaldiBrowser,
            19 => DeviceType::VivaldiExtension,
            20 => DeviceType::SafariExtension,
            21 => DeviceType::Sdk,
            22 => DeviceType::Server,
            23 => DeviceType::WindowsCLI,
            24 => DeviceType::MacOsCLI,
            25 => DeviceType::LinuxCLI,
            _ => DeviceType::UnknownBrowser,
        }
    }

    pub fn is_mobile(value: &i32) -> bool {
        *value == DeviceType::Android as i32 || *value == DeviceType::Ios as i32
    }
}

#[derive(
    Clone, Debug, DieselNewType, Display, From, FromForm, Hash, PartialEq, Eq, Serialize, Deserialize, IdFromParam,
)]
pub struct DeviceId(String);

#[derive(Clone, Debug, DieselNewType, Display, From, FromForm, Serialize, Deserialize, UuidFromParam)]
pub struct PushId(pub String);<|MERGE_RESOLUTION|>--- conflicted
+++ resolved
@@ -123,7 +123,6 @@
         conn: &mut DbConn,
     ) -> ApiResult<Device> {
         let now = Utc::now().naive_utc();
-<<<<<<< HEAD
 
         let device = Self {
             uuid,
@@ -143,27 +142,6 @@
         device.inner_save(conn).await.map(|()| device)
     }
 
-=======
-
-        let device = Self {
-            uuid,
-            created_at: now,
-            updated_at: now,
-
-            user_uuid,
-            name,
-            atype,
-
-            push_uuid: Some(PushId(get_uuid())),
-            push_token: None,
-            refresh_token: crypto::encode_random_bytes::<64>(BASE64URL),
-            twofactor_remember: None,
-        };
-
-        device.inner_save(conn).await.map(|()| device)
-    }
-
->>>>>>> a2ad1dc7
     async fn inner_save(&self, conn: &mut DbConn) -> EmptyResult {
         db_run! { conn:
             sqlite, mysql {
@@ -379,10 +357,6 @@
             _ => DeviceType::UnknownBrowser,
         }
     }
-
-    pub fn is_mobile(value: &i32) -> bool {
-        *value == DeviceType::Android as i32 || *value == DeviceType::Ios as i32
-    }
 }
 
 #[derive(
