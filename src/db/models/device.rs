use chrono::{NaiveDateTime, Utc};
<<<<<<< HEAD
use data_encoding::{BASE64, BASE64URL};

use crate::crypto;
use core::fmt;
=======
use derive_more::{Display, From};

use super::UserId;
use crate::{crypto, CONFIG};
use macros::IdFromParam;
>>>>>>> 29f2b433

db_object! {
    #[derive(Identifiable, Queryable, Insertable, AsChangeset)]
    #[diesel(table_name = devices)]
    #[diesel(treat_none_as_null = true)]
    #[diesel(primary_key(uuid, user_uuid))]
    pub struct Device {
        pub uuid: DeviceId,
        pub created_at: NaiveDateTime,
        pub updated_at: NaiveDateTime,

        pub user_uuid: UserId,

        pub name: String,
        pub atype: i32,         // https://github.com/bitwarden/server/blob/dcc199bcce4aa2d5621f6fab80f1b49d8b143418/src/Core/Enums/DeviceType.cs
        pub push_uuid: Option<String>,
        pub push_token: Option<String>,

        pub refresh_token: String,

        pub twofactor_remember: Option<String>,
    }
}

/// Local methods
impl Device {
    pub fn new(uuid: DeviceId, user_uuid: UserId, name: String, atype: i32) -> Self {
        let now = Utc::now().naive_utc();

        Self {
            uuid,
            created_at: now,
            updated_at: now,

            user_uuid,
            name,
            atype,

            push_uuid: None,
            push_token: None,
            refresh_token: crypto::encode_random_bytes::<64>(BASE64URL),
            twofactor_remember: None,
        }
    }

    pub fn refresh_twofactor_remember(&mut self) -> String {
        let twofactor_remember = crypto::encode_random_bytes::<180>(BASE64);
        self.twofactor_remember = Some(twofactor_remember.clone());

        twofactor_remember
    }

    pub fn delete_twofactor_remember(&mut self) {
        self.twofactor_remember = None;
    }

<<<<<<< HEAD
=======
    pub fn refresh_tokens(&mut self, user: &super::User, scope: Vec<String>) -> (String, i64) {
        // If there is no refresh token, we create one
        if self.refresh_token.is_empty() {
            use data_encoding::BASE64URL;
            self.refresh_token = crypto::encode_random_bytes::<64>(BASE64URL);
        }

        // Update the expiration of the device and the last update date
        let time_now = Utc::now();
        self.updated_at = time_now.naive_utc();

        // ---
        // Disabled these keys to be added to the JWT since they could cause the JWT to get too large
        // Also These key/value pairs are not used anywhere by either Vaultwarden or Bitwarden Clients
        // Because these might get used in the future, and they are added by the Bitwarden Server, lets keep it, but then commented out
        // ---
        // fn arg: members: Vec<super::Membership>,
        // ---
        // let orgowner: Vec<_> = members.iter().filter(|m| m.atype == 0).map(|o| o.org_uuid.clone()).collect();
        // let orgadmin: Vec<_> = members.iter().filter(|m| m.atype == 1).map(|o| o.org_uuid.clone()).collect();
        // let orguser: Vec<_> = members.iter().filter(|m| m.atype == 2).map(|o| o.org_uuid.clone()).collect();
        // let orgmanager: Vec<_> = members.iter().filter(|m| m.atype == 3).map(|o| o.org_uuid.clone()).collect();

        // Create the JWT claims struct, to send to the client
        use crate::auth::{encode_jwt, LoginJwtClaims, DEFAULT_VALIDITY, JWT_LOGIN_ISSUER};
        let claims = LoginJwtClaims {
            nbf: time_now.timestamp(),
            exp: (time_now + *DEFAULT_VALIDITY).timestamp(),
            iss: JWT_LOGIN_ISSUER.to_string(),
            sub: user.uuid.clone(),

            premium: true,
            name: user.name.clone(),
            email: user.email.clone(),
            email_verified: !CONFIG.mail_enabled() || user.verified_at.is_some(),

            // ---
            // Disabled these keys to be added to the JWT since they could cause the JWT to get too large
            // Also These key/value pairs are not used anywhere by either Vaultwarden or Bitwarden Clients
            // Because these might get used in the future, and they are added by the Bitwarden Server, lets keep it, but then commented out
            // See: https://github.com/dani-garcia/vaultwarden/issues/4156
            // ---
            // orgowner,
            // orgadmin,
            // orguser,
            // orgmanager,
            sstamp: user.security_stamp.clone(),
            device: self.uuid.clone(),
            scope,
            amr: vec!["Application".into()],
        };

        (encode_jwt(&claims), DEFAULT_VALIDITY.num_seconds())
    }

>>>>>>> 29f2b433
    pub fn is_push_device(&self) -> bool {
        matches!(DeviceType::from_i32(self.atype), DeviceType::Android | DeviceType::Ios)
    }

    pub fn is_registered(&self) -> bool {
        self.push_uuid.is_some()
    }
}

use crate::db::DbConn;

use crate::api::EmptyResult;
use crate::error::MapResult;

/// Database methods
impl Device {
    pub async fn save(&mut self, conn: &mut DbConn) -> EmptyResult {
        self.updated_at = Utc::now().naive_utc();

        db_run! { conn:
            sqlite, mysql {
                crate::util::retry(
                    || diesel::replace_into(devices::table).values(DeviceDb::to_db(self)).execute(conn),
                    10,
                ).map_res("Error saving device")
            }
            postgresql {
                let value = DeviceDb::to_db(self);
                crate::util::retry(
                    || diesel::insert_into(devices::table).values(&value).on_conflict((devices::uuid, devices::user_uuid)).do_update().set(&value).execute(conn),
                    10,
                ).map_res("Error saving device")
            }
        }
    }

    pub async fn delete_all_by_user(user_uuid: &UserId, conn: &mut DbConn) -> EmptyResult {
        db_run! { conn: {
            diesel::delete(devices::table.filter(devices::user_uuid.eq(user_uuid)))
                .execute(conn)
                .map_res("Error removing devices for user")
        }}
    }

    pub async fn find_by_uuid_and_user(uuid: &DeviceId, user_uuid: &UserId, conn: &mut DbConn) -> Option<Self> {
        db_run! { conn: {
            devices::table
                .filter(devices::uuid.eq(uuid))
                .filter(devices::user_uuid.eq(user_uuid))
                .first::<DeviceDb>(conn)
                .ok()
                .from_db()
        }}
    }

    pub async fn find_by_user(user_uuid: &UserId, conn: &mut DbConn) -> Vec<Self> {
        db_run! { conn: {
            devices::table
                .filter(devices::user_uuid.eq(user_uuid))
                .load::<DeviceDb>(conn)
                .expect("Error loading devices")
                .from_db()
        }}
    }

    pub async fn find_by_uuid(uuid: &DeviceId, conn: &mut DbConn) -> Option<Self> {
        db_run! { conn: {
            devices::table
                .filter(devices::uuid.eq(uuid))
                .first::<DeviceDb>(conn)
                .ok()
                .from_db()
        }}
    }

    pub async fn clear_push_token_by_uuid(uuid: &DeviceId, conn: &mut DbConn) -> EmptyResult {
        db_run! { conn: {
            diesel::update(devices::table)
                .filter(devices::uuid.eq(uuid))
                .set(devices::push_token.eq::<Option<String>>(None))
                .execute(conn)
                .map_res("Error removing push token")
        }}
    }
    pub async fn find_by_refresh_token(refresh_token: &str, conn: &mut DbConn) -> Option<Self> {
        db_run! { conn: {
            devices::table
                .filter(devices::refresh_token.eq(refresh_token))
                .first::<DeviceDb>(conn)
                .ok()
                .from_db()
        }}
    }

    pub async fn find_latest_active_by_user(user_uuid: &UserId, conn: &mut DbConn) -> Option<Self> {
        db_run! { conn: {
            devices::table
                .filter(devices::user_uuid.eq(user_uuid))
                .order(devices::updated_at.desc())
                .first::<DeviceDb>(conn)
                .ok()
                .from_db()
        }}
    }

    pub async fn find_push_devices_by_user(user_uuid: &UserId, conn: &mut DbConn) -> Vec<Self> {
        db_run! { conn: {
            devices::table
                .filter(devices::user_uuid.eq(user_uuid))
                .filter(devices::push_token.is_not_null())
                .load::<DeviceDb>(conn)
                .expect("Error loading push devices")
                .from_db()
        }}
    }

    pub async fn check_user_has_push_device(user_uuid: &UserId, conn: &mut DbConn) -> bool {
        db_run! { conn: {
            devices::table
            .filter(devices::user_uuid.eq(user_uuid))
            .filter(devices::push_token.is_not_null())
            .count()
            .first::<i64>(conn)
            .ok()
            .unwrap_or(0) != 0
        }}
    }
}

#[derive(Display)]
pub enum DeviceType {
    #[display("Android")]
    Android = 0,
    #[display("iOS")]
    Ios = 1,
    #[display("Chrome Extension")]
    ChromeExtension = 2,
    #[display("Firefox Extension")]
    FirefoxExtension = 3,
    #[display("Opera Extension")]
    OperaExtension = 4,
    #[display("Edge Extension")]
    EdgeExtension = 5,
    #[display("Windows")]
    WindowsDesktop = 6,
    #[display("macOS")]
    MacOsDesktop = 7,
    #[display("Linux")]
    LinuxDesktop = 8,
    #[display("Chrome")]
    ChromeBrowser = 9,
    #[display("Firefox")]
    FirefoxBrowser = 10,
    #[display("Opera")]
    OperaBrowser = 11,
    #[display("Edge")]
    EdgeBrowser = 12,
    #[display("Internet Explorer")]
    IEBrowser = 13,
    #[display("Unknown Browser")]
    UnknownBrowser = 14,
    #[display("Android")]
    AndroidAmazon = 15,
    #[display("UWP")]
    Uwp = 16,
    #[display("Safari")]
    SafariBrowser = 17,
    #[display("Vivaldi")]
    VivaldiBrowser = 18,
    #[display("Vivaldi Extension")]
    VivaldiExtension = 19,
    #[display("Safari Extension")]
    SafariExtension = 20,
    #[display("SDK")]
    Sdk = 21,
    #[display("Server")]
    Server = 22,
    #[display("Windows CLI")]
    WindowsCLI = 23,
    #[display("macOS CLI")]
    MacOsCLI = 24,
    #[display("Linux CLI")]
    LinuxCLI = 25,
}

impl DeviceType {
    pub fn from_i32(value: i32) -> DeviceType {
        match value {
            0 => DeviceType::Android,
            1 => DeviceType::Ios,
            2 => DeviceType::ChromeExtension,
            3 => DeviceType::FirefoxExtension,
            4 => DeviceType::OperaExtension,
            5 => DeviceType::EdgeExtension,
            6 => DeviceType::WindowsDesktop,
            7 => DeviceType::MacOsDesktop,
            8 => DeviceType::LinuxDesktop,
            9 => DeviceType::ChromeBrowser,
            10 => DeviceType::FirefoxBrowser,
            11 => DeviceType::OperaBrowser,
            12 => DeviceType::EdgeBrowser,
            13 => DeviceType::IEBrowser,
            14 => DeviceType::UnknownBrowser,
            15 => DeviceType::AndroidAmazon,
            16 => DeviceType::Uwp,
            17 => DeviceType::SafariBrowser,
            18 => DeviceType::VivaldiBrowser,
            19 => DeviceType::VivaldiExtension,
            20 => DeviceType::SafariExtension,
            21 => DeviceType::Sdk,
            22 => DeviceType::Server,
            23 => DeviceType::WindowsCLI,
            24 => DeviceType::MacOsCLI,
            25 => DeviceType::LinuxCLI,
            _ => DeviceType::UnknownBrowser,
        }
    }
}

#[derive(
    Clone, Debug, DieselNewType, Display, From, FromForm, Hash, PartialEq, Eq, Serialize, Deserialize, IdFromParam,
)]
pub struct DeviceId(String);<|MERGE_RESOLUTION|>--- conflicted
+++ resolved
@@ -1,16 +1,11 @@
 use chrono::{NaiveDateTime, Utc};
-<<<<<<< HEAD
+
 use data_encoding::{BASE64, BASE64URL};
-
+use derive_more::{Display, From};
+
+use super::UserId;
 use crate::crypto;
-use core::fmt;
-=======
-use derive_more::{Display, From};
-
-use super::UserId;
-use crate::{crypto, CONFIG};
 use macros::IdFromParam;
->>>>>>> 29f2b433
 
 db_object! {
     #[derive(Identifiable, Queryable, Insertable, AsChangeset)]
@@ -67,64 +62,6 @@
         self.twofactor_remember = None;
     }
 
-<<<<<<< HEAD
-=======
-    pub fn refresh_tokens(&mut self, user: &super::User, scope: Vec<String>) -> (String, i64) {
-        // If there is no refresh token, we create one
-        if self.refresh_token.is_empty() {
-            use data_encoding::BASE64URL;
-            self.refresh_token = crypto::encode_random_bytes::<64>(BASE64URL);
-        }
-
-        // Update the expiration of the device and the last update date
-        let time_now = Utc::now();
-        self.updated_at = time_now.naive_utc();
-
-        // ---
-        // Disabled these keys to be added to the JWT since they could cause the JWT to get too large
-        // Also These key/value pairs are not used anywhere by either Vaultwarden or Bitwarden Clients
-        // Because these might get used in the future, and they are added by the Bitwarden Server, lets keep it, but then commented out
-        // ---
-        // fn arg: members: Vec<super::Membership>,
-        // ---
-        // let orgowner: Vec<_> = members.iter().filter(|m| m.atype == 0).map(|o| o.org_uuid.clone()).collect();
-        // let orgadmin: Vec<_> = members.iter().filter(|m| m.atype == 1).map(|o| o.org_uuid.clone()).collect();
-        // let orguser: Vec<_> = members.iter().filter(|m| m.atype == 2).map(|o| o.org_uuid.clone()).collect();
-        // let orgmanager: Vec<_> = members.iter().filter(|m| m.atype == 3).map(|o| o.org_uuid.clone()).collect();
-
-        // Create the JWT claims struct, to send to the client
-        use crate::auth::{encode_jwt, LoginJwtClaims, DEFAULT_VALIDITY, JWT_LOGIN_ISSUER};
-        let claims = LoginJwtClaims {
-            nbf: time_now.timestamp(),
-            exp: (time_now + *DEFAULT_VALIDITY).timestamp(),
-            iss: JWT_LOGIN_ISSUER.to_string(),
-            sub: user.uuid.clone(),
-
-            premium: true,
-            name: user.name.clone(),
-            email: user.email.clone(),
-            email_verified: !CONFIG.mail_enabled() || user.verified_at.is_some(),
-
-            // ---
-            // Disabled these keys to be added to the JWT since they could cause the JWT to get too large
-            // Also These key/value pairs are not used anywhere by either Vaultwarden or Bitwarden Clients
-            // Because these might get used in the future, and they are added by the Bitwarden Server, lets keep it, but then commented out
-            // See: https://github.com/dani-garcia/vaultwarden/issues/4156
-            // ---
-            // orgowner,
-            // orgadmin,
-            // orguser,
-            // orgmanager,
-            sstamp: user.security_stamp.clone(),
-            device: self.uuid.clone(),
-            scope,
-            amr: vec!["Application".into()],
-        };
-
-        (encode_jwt(&claims), DEFAULT_VALIDITY.num_seconds())
-    }
-
->>>>>>> 29f2b433
     pub fn is_push_device(&self) -> bool {
         matches!(DeviceType::from_i32(self.atype), DeviceType::Android | DeviceType::Ios)
     }
