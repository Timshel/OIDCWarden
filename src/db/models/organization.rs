--- conflicted
+++ resolved
@@ -63,13 +63,8 @@
     }
 }
 
-<<<<<<< HEAD
-// https://github.com/bitwarden/server/blob/b86a04cef9f1e1b82cf18e49fc94e017c641130c/src/Core/Enums/OrganizationUserStatusType.cs
-#[derive(Copy, Clone, PartialEq)]
-=======
 // https://github.com/bitwarden/server/blob/9ebe16587175b1c0e9208f84397bb75d0d595510/src/Core/AdminConsole/Enums/OrganizationUserStatusType.cs
-#[derive(PartialEq)]
->>>>>>> 37303554
+#[derive(Clone, PartialEq)]
 pub enum MembershipStatus {
     Revoked = -1,
     Invited = 0,
@@ -422,7 +417,6 @@
         }}
     }
 
-<<<<<<< HEAD
     pub async fn find_by_uuids_or_names(
         uuids: &Vec<OrganizationId>,
         names: &Vec<String>,
@@ -438,8 +432,6 @@
         }}
     }
 
-=======
->>>>>>> 37303554
     pub async fn find_by_name(name: &str, conn: &mut DbConn) -> Option<Self> {
         db_run! { conn: {
             organizations::table
@@ -455,11 +447,7 @@
         }}
     }
 
-<<<<<<< HEAD
-    pub async fn find_main_org_user_email(user_email: &str, conn: &mut DbConn) -> Option<Self> {
-=======
     pub async fn find_main_org_user_email(user_email: &str, conn: &mut DbConn) -> Option<Organization> {
->>>>>>> 37303554
         let lower_mail = user_email.to_lowercase();
 
         db_run! { conn: {
@@ -474,7 +462,6 @@
                 .ok().from_db()
         }}
     }
-<<<<<<< HEAD
 
     pub async fn find_mapped_orgs_and_groups(
         params: Vec<(String, Option<String>)>,
@@ -509,8 +496,6 @@
             Vec::new()
         }
     }
-=======
->>>>>>> 37303554
 }
 
 impl Membership {
