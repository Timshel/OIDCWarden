--- conflicted
+++ resolved
@@ -57,11 +57,7 @@
 }
 
 // https://github.com/bitwarden/server/blob/b86a04cef9f1e1b82cf18e49fc94e017c641130c/src/Core/Enums/OrganizationUserStatusType.cs
-<<<<<<< HEAD
-#[derive(Copy, Clone)]
-=======
-#[derive(PartialEq)]
->>>>>>> 8d1df08b
+#[derive(Copy, Clone, PartialEq)]
 pub enum MembershipStatus {
     Revoked = -1,
     Invited = 0,
