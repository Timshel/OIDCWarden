#![allow(unused_qualifications)]

use chrono::{NaiveDateTime, Utc};
use derive_more::{AsRef, Deref, Display, From};
<<<<<<< HEAD
use diesel::sql_query;
use diesel::sql_types::{Nullable, Text};
=======
use diesel::prelude::*;
>>>>>>> 9017ca26
use num_traits::FromPrimitive;
use serde_json::Value;
use std::{
    cmp::Ordering,
    collections::{HashMap, HashSet},
};

use super::{
    CipherId, Collection, CollectionGroup, CollectionId, CollectionUser, Group, GroupId, GroupUser, OrgPolicy,
    OrgPolicyType, TwoFactor, User, UserId,
};
use crate::db::schema::{
    ciphers, ciphers_collections, collections_groups, groups, groups_users, org_policies, organization_api_key,
    organizations, users, users_collections, users_organizations,
};
use crate::CONFIG;
use macros::UuidFromParam;

<<<<<<< HEAD
db_object! {
    #[derive(Identifiable, Queryable, QueryableByName, Insertable, AsChangeset)]
    #[diesel(table_name = organizations)]
    #[diesel(treat_none_as_null = true)]
    #[diesel(primary_key(uuid))]
    pub struct Organization {
        pub uuid: OrganizationId,
        pub name: String,
        pub billing_email: String,
        pub private_key: Option<String>,
        pub public_key: Option<String>,
        pub external_id: Option<String>,
    }

    #[derive(Identifiable, Queryable, Insertable, AsChangeset)]
    #[diesel(table_name = users_organizations)]
    #[diesel(treat_none_as_null = true)]
    #[diesel(primary_key(uuid))]
    pub struct Membership {
        pub uuid: MembershipId,
        pub user_uuid: UserId,
        pub org_uuid: OrganizationId,

        pub invited_by_email: Option<String>,

        pub access_all: bool,
        pub akey: String,
        pub status: i32,
        pub atype: i32,
        pub reset_password_key: Option<String>,
        pub external_id: Option<String>,
    }

    #[derive(Identifiable, Queryable, Insertable, AsChangeset)]
    #[diesel(table_name = organization_api_key)]
    #[diesel(primary_key(uuid, org_uuid))]
    pub struct OrganizationApiKey {
        pub uuid: OrgApiKeyId,
        pub org_uuid: OrganizationId,
        pub atype: i32,
        pub api_key: String,
        pub revision_date: NaiveDateTime,
    }
=======
#[derive(Identifiable, Queryable, Insertable, AsChangeset)]
#[diesel(table_name = organizations)]
#[diesel(treat_none_as_null = true)]
#[diesel(primary_key(uuid))]
pub struct Organization {
    pub uuid: OrganizationId,
    pub name: String,
    pub billing_email: String,
    pub private_key: Option<String>,
    pub public_key: Option<String>,
}

#[derive(Identifiable, Queryable, Insertable, AsChangeset)]
#[diesel(table_name = users_organizations)]
#[diesel(treat_none_as_null = true)]
#[diesel(primary_key(uuid))]
pub struct Membership {
    pub uuid: MembershipId,
    pub user_uuid: UserId,
    pub org_uuid: OrganizationId,

    pub invited_by_email: Option<String>,

    pub access_all: bool,
    pub akey: String,
    pub status: i32,
    pub atype: i32,
    pub reset_password_key: Option<String>,
    pub external_id: Option<String>,
}

#[derive(Identifiable, Queryable, Insertable, AsChangeset)]
#[diesel(table_name = organization_api_key)]
#[diesel(primary_key(uuid, org_uuid))]
pub struct OrganizationApiKey {
    pub uuid: OrgApiKeyId,
    pub org_uuid: OrganizationId,
    pub atype: i32,
    pub api_key: String,
    pub revision_date: NaiveDateTime,
>>>>>>> 9017ca26
}

// https://github.com/bitwarden/server/blob/9ebe16587175b1c0e9208f84397bb75d0d595510/src/Core/AdminConsole/Enums/OrganizationUserStatusType.cs
#[derive(Clone, PartialEq)]
pub enum MembershipStatus {
    Revoked = -1,
    Invited = 0,
    Accepted = 1,
    Confirmed = 2,
}

impl MembershipStatus {
    pub fn from_i32(status: i32) -> Option<Self> {
        match status {
            0 => Some(Self::Invited),
            1 => Some(Self::Accepted),
            2 => Some(Self::Confirmed),
            // NOTE: we don't care about revoked members where this is used
            // if this ever changes also adapt the OrgHeaders check.
            _ => None,
        }
    }
}

#[derive(Copy, Clone, Debug, PartialEq, Eq, num_derive::FromPrimitive)]
pub enum MembershipType {
    Owner = 0,
    Admin = 1,
    User = 2,
    Manager = 3,
}

impl MembershipType {
    pub fn from_str(s: &str) -> Option<Self> {
        match s {
            "0" | "Owner" => Some(MembershipType::Owner),
            "1" | "Admin" => Some(MembershipType::Admin),
            "2" | "User" => Some(MembershipType::User),
            "3" | "Manager" => Some(MembershipType::Manager),
            // HACK: We convert the custom role to a manager role
            "4" | "Custom" => Some(MembershipType::Manager),
            _ => None,
        }
    }
}

impl Ord for MembershipType {
    fn cmp(&self, other: &MembershipType) -> Ordering {
        // For easy comparison, map each variant to an access level (where 0 is lowest).
        const ACCESS_LEVEL: [i32; 4] = [
            3, // Owner
            2, // Admin
            0, // User
            1, // Manager && Custom
        ];
        ACCESS_LEVEL[*self as usize].cmp(&ACCESS_LEVEL[*other as usize])
    }
}

impl PartialOrd for MembershipType {
    fn partial_cmp(&self, other: &MembershipType) -> Option<Ordering> {
        Some(self.cmp(other))
    }
}

impl PartialEq<i32> for MembershipType {
    fn eq(&self, other: &i32) -> bool {
        *other == *self as i32
    }
}

impl PartialOrd<i32> for MembershipType {
    fn partial_cmp(&self, other: &i32) -> Option<Ordering> {
        if let Some(other) = Self::from_i32(*other) {
            return Some(self.cmp(&other));
        }
        None
    }

    fn gt(&self, other: &i32) -> bool {
        matches!(self.partial_cmp(other), Some(Ordering::Greater))
    }

    fn ge(&self, other: &i32) -> bool {
        matches!(self.partial_cmp(other), Some(Ordering::Greater | Ordering::Equal))
    }
}

impl PartialEq<MembershipType> for i32 {
    fn eq(&self, other: &MembershipType) -> bool {
        *self == *other as i32
    }
}

impl PartialOrd<MembershipType> for i32 {
    fn partial_cmp(&self, other: &MembershipType) -> Option<Ordering> {
        if let Some(self_type) = MembershipType::from_i32(*self) {
            return Some(self_type.cmp(other));
        }
        None
    }

    fn lt(&self, other: &MembershipType) -> bool {
        matches!(self.partial_cmp(other), Some(Ordering::Less) | None)
    }

    fn le(&self, other: &MembershipType) -> bool {
        matches!(self.partial_cmp(other), Some(Ordering::Less | Ordering::Equal) | None)
    }
}

/// Local methods
impl Organization {
    pub fn new(name: String, billing_email: &str, private_key: Option<String>, public_key: Option<String>) -> Self {
        let billing_email = billing_email.to_lowercase();
        Self {
            uuid: OrganizationId(crate::util::get_uuid()),
            name,
            billing_email,
            private_key,
            public_key,
            external_id: None,
        }
    }
    // https://github.com/bitwarden/server/blob/9ebe16587175b1c0e9208f84397bb75d0d595510/src/Api/AdminConsole/Models/Response/Organizations/OrganizationResponseModel.cs
    pub fn to_json(&self) -> Value {
        json!({
            "id": self.uuid,
            "name": self.name,
            "seats": null,
            "maxCollections": null,
            "maxStorageGb": i16::MAX, // The value doesn't matter, we don't check server-side
            "use2fa": true,
            "useCustomPermissions": true,
            "useDirectory": false, // Is supported, but this value isn't checked anywhere (yet)
            "useEvents": CONFIG.org_events_enabled(),
            "useGroups": CONFIG.org_groups_enabled(),
            "useTotp": true,
            "usePolicies": true,
            "useScim": false, // Not supported (Not AGPLv3 Licensed)
            "useSso": false, // Not supported
            "useKeyConnector": false, // Not supported
            "usePasswordManager": true,
            "useSecretsManager": false, // Not supported (Not AGPLv3 Licensed)
            "selfHost": true,
            "useApi": true,
            "hasPublicAndPrivateKeys": self.private_key.is_some() && self.public_key.is_some(),
            "useResetPassword": CONFIG.mail_enabled(),
            "allowAdminAccessToAllCollectionItems": true,
            "limitCollectionCreation": true,
            "limitCollectionDeletion": true,

            "businessName": self.name,
            "businessAddress1": null,
            "businessAddress2": null,
            "businessAddress3": null,
            "businessCountry": null,
            "businessTaxNumber": null,

            "maxAutoscaleSeats": null,
            "maxAutoscaleSmSeats": null,
            "maxAutoscaleSmServiceAccounts": null,

            "secretsManagerPlan": null,
            "smSeats": null,
            "smServiceAccounts": null,

            "billingEmail": self.billing_email,
            "planType": 6, // Custom plan
            "usersGetPremium": true,
            "object": "organization",

            // Custom field used for SSO org mapping
            "externalId": self.external_id,
        })
    }
}

// Used to either subtract or add to the current status
// The number 128 should be fine, it is well within the range of an i32
// The same goes for the database where we only use INTEGER (the same as an i32)
// It should also provide enough room for 100+ types, which i doubt will ever happen.
const ACTIVATE_REVOKE_DIFF: i32 = 128;

impl Membership {
    pub fn new(user_uuid: UserId, org_uuid: OrganizationId, invited_by_email: Option<String>) -> Self {
        Self {
            uuid: MembershipId(crate::util::get_uuid()),

            user_uuid,
            org_uuid,
            invited_by_email,

            access_all: false,
            akey: String::new(),
            status: MembershipStatus::Accepted as i32,
            atype: MembershipType::User as i32,
            reset_password_key: None,
            external_id: None,
        }
    }

    pub fn is_revoked(&self) -> bool {
        self.status < MembershipStatus::Invited as i32
    }

    pub fn restore(&mut self) -> bool {
        if self.is_revoked() {
            self.status += ACTIVATE_REVOKE_DIFF;
            return true;
        }
        false
    }

    pub fn revoke(&mut self) -> bool {
        if !self.is_revoked() {
            self.status -= ACTIVATE_REVOKE_DIFF;
            return true;
        }
        false
    }

    /// Return the status of the user in an unrevoked state
    pub fn get_unrevoked_status(&self) -> i32 {
        if self.is_revoked() {
            return self.status + ACTIVATE_REVOKE_DIFF;
        }
        self.status
    }

    pub fn set_external_id(&mut self, external_id: Option<String>) -> bool {
        //Check if external id is empty. We don't want to have
        //empty strings in the database
        if self.external_id != external_id {
            self.external_id = match external_id {
                Some(external_id) if !external_id.is_empty() => Some(external_id),
                _ => None,
            };
            return true;
        }
        false
    }

    /// HACK: Convert the manager type to a custom type
    /// It will be converted back on other locations
    pub fn type_manager_as_custom(&self) -> i32 {
        match self.atype {
            3 => 4,
            _ => self.atype,
        }
    }
}

impl OrganizationApiKey {
    pub fn new(org_uuid: OrganizationId, api_key: String) -> Self {
        Self {
            uuid: OrgApiKeyId(crate::util::get_uuid()),

            org_uuid,
            atype: 0, // Type 0 is the default and only type we support currently
            api_key,
            revision_date: Utc::now().naive_utc(),
        }
    }

    pub fn check_valid_api_key(&self, api_key: &str) -> bool {
        crate::crypto::ct_eq(&self.api_key, api_key)
    }
}

use crate::db::DbConn;

use crate::api::EmptyResult;
use crate::error::MapResult;

#[derive(Debug, QueryableByName)]
struct OrgGroupSearch {
    #[diesel(sql_type = Text)]
    ogs_name_id: String,

    #[diesel(sql_type = Nullable<Text>)]
    ogs_group: Option<String>,

    #[diesel(sql_type = Nullable<Text>)]
    ogs_group_uuid: Option<GroupId>,
}

/// Database methods
impl Organization {
    pub async fn save(&self, conn: &DbConn) -> EmptyResult {
        if !crate::util::is_valid_email(&self.billing_email) {
            err!(format!("BillingEmail {} is not a valid email address", self.billing_email))
        }

        for member in Membership::find_by_org(&self.uuid, conn).await.iter() {
            User::update_uuid_revision(&member.user_uuid, conn).await;
        }

        db_run! { conn:
            sqlite, mysql {
                match diesel::replace_into(organizations::table)
                    .values(self)
                    .execute(conn)
                {
                    Ok(_) => Ok(()),
                    // Record already exists and causes a Foreign Key Violation because replace_into() wants to delete the record first.
                    Err(diesel::result::Error::DatabaseError(diesel::result::DatabaseErrorKind::ForeignKeyViolation, _)) => {
                        diesel::update(organizations::table)
                            .filter(organizations::uuid.eq(&self.uuid))
                            .set(self)
                            .execute(conn)
                            .map_res("Error saving organization")
                    }
                    Err(e) => Err(e.into()),
                }.map_res("Error saving organization")

            }
            postgresql {
                diesel::insert_into(organizations::table)
                    .values(self)
                    .on_conflict(organizations::uuid)
                    .do_update()
                    .set(self)
                    .execute(conn)
                    .map_res("Error saving organization")
            }
        }
    }

    pub async fn delete(self, conn: &DbConn) -> EmptyResult {
        use super::{Cipher, Collection};

        Cipher::delete_all_by_organization(&self.uuid, conn).await?;
        Collection::delete_all_by_organization(&self.uuid, conn).await?;
        Membership::delete_all_by_organization(&self.uuid, conn).await?;
        OrgPolicy::delete_all_by_organization(&self.uuid, conn).await?;
        Group::delete_all_by_organization(&self.uuid, conn).await?;
        OrganizationApiKey::delete_all_by_organization(&self.uuid, conn).await?;

        db_run! { conn: {
            diesel::delete(organizations::table.filter(organizations::uuid.eq(self.uuid)))
                .execute(conn)
                .map_res("Error saving organization")
        }}
    }

    pub async fn find_by_uuid(uuid: &OrganizationId, conn: &DbConn) -> Option<Self> {
        db_run! { conn: {
            organizations::table
                .filter(organizations::uuid.eq(uuid))
                .first::<Self>(conn)
                .ok()
        }}
    }

    pub async fn find_by_name(name: &str, conn: &DbConn) -> Option<Self> {
        db_run! { conn: {
            organizations::table
                .filter(organizations::name.eq(name))
                .first::<Self>(conn)
                .ok()
        }}
    }

    pub async fn get_all(conn: &DbConn) -> Vec<Self> {
        db_run! { conn: {
            organizations::table
                .load::<Self>(conn)
                .expect("Error loading organizations")
        }}
    }

    pub async fn find_main_org_user_email(user_email: &str, conn: &DbConn) -> Option<Self> {
        let lower_mail = user_email.to_lowercase();

        db_run! { conn: {
            organizations::table
                .inner_join(users_organizations::table.on(users_organizations::org_uuid.eq(organizations::uuid)))
                .inner_join(users::table.on(users::uuid.eq(users_organizations::user_uuid)))
                .filter(users::email.eq(lower_mail))
                .filter(users_organizations::status.ne(MembershipStatus::Revoked as i32))
                .order(users_organizations::atype.asc())
                .select(organizations::all_columns)
                .first::<Self>(conn)
                .ok()
        }}
    }

    pub async fn find_org_user_email(user_email: &str, conn: &DbConn) -> Vec<Self> {
        let lower_mail = user_email.to_lowercase();

        db_run! { conn: {
            organizations::table
                .inner_join(users_organizations::table.on(users_organizations::org_uuid.eq(organizations::uuid)))
                .inner_join(users::table.on(users::uuid.eq(users_organizations::user_uuid)))
                .filter(users::email.eq(lower_mail))
                .filter(users_organizations::status.ne(MembershipStatus::Revoked as i32))
                .order(users_organizations::atype.asc())
                .select(organizations::all_columns)
                .load::<Self>(conn)
                .expect("Error loading user orgs")
        }}
    }

    // Issues with different databases:
    //  - Postgres placeholder is $n instead of ?
    //  - Mysql VALUES expect ROW(?, ?) instead of (?, ?) -> force us to use SELECT/UNION
    //  - Mariadb binding of Nullable appears to fail -> force us to bind ""
    fn prepared_query(count: usize, is_postgres: bool) -> String {
        let (escaped_group_table, values) = if is_postgres {
            ("groups", (0..count).map(|i| format!("SELECT ${}, ${}", 1 + 2 * i, 2 + 2 * i)).collect())
        } else {
            ("`groups`", std::iter::repeat_n("SELECT ?, ?".to_string(), count).collect::<Vec<String>>())
        };

        let query = format!(
            r#"
            WITH raw(ogs_name_id, ogs_group) AS ( {} ),
            ident(ogs_name_id, ogs_group) AS ( SELECT ogs_name_id, CASE when LENGTH(ogs_group) = 0 THEN null ELSE ogs_group END FROM raw)
            SELECT ident.ogs_name_id, ident.ogs_group, organizations.*, groups.uuid AS ogs_group_uuid
                FROM ident
                LEFT JOIN organizations ON TRUE
                LEFT JOIN {} ON groups.organizations_uuid = organizations.uuid  AND ( groups.name = ident.ogs_group OR groups.external_id = ident.ogs_name_id )
                WHERE ( organizations.name = ident.ogs_name_id AND groups.name = ident.ogs_group)
                    OR ((organizations.name = ident.ogs_name_id OR organizations.external_id = ident.ogs_name_id) AND groups.uuid is null AND ident.ogs_group is null )
                    OR (groups.external_id = ident.ogs_name_id AND ident.ogs_group is null);"#,
            values.join(" UNION ALL "),
            escaped_group_table
        );

        debug!("find_mapped_orgs_and_groups query: {query:?}");

        query
    }

    pub async fn find_mapped_orgs_and_groups(
        params: Vec<(String, Option<String>)>,
        conn: &DbConn,
    ) -> Vec<(String, Option<String>, Self, Option<GroupId>)> {
        debug!("find_mapped_orgs_and_groups({params:?})");
        if !params.is_empty() {
            db_run! { conn:
                sqlite, mysql {
                    let mut query = sql_query(Self::prepared_query(params.len(), false)).into_boxed();
                    for (id, group) in params {
                        query = query.bind::<Text, _>(id).bind::<Text, _>(group.unwrap_or(String::new()));
                    }
                    query
                        .load::<(OrgGroupSearch, OrganizationDb)>(conn)
                        .expect("Error loading orgs and groups")
                        .into_iter()
                        .map(|(ogs, org)| (ogs.ogs_name_id, ogs.ogs_group, org.from_db(), ogs.ogs_group_uuid) )
                        .collect()
                }
                postgresql {
                    let mut query = sql_query(Self::prepared_query(params.len(), true)).into_boxed();
                    for (id, group) in params {
                        query = query.bind::<Text, _>(id).bind::<Nullable<Text>, _>(group);
                    }
                    query
                        .load::<(OrgGroupSearch, OrganizationDb)>(conn)
                        .expect("Error loading orgs and groups")
                        .into_iter()
                        .map(|(ogs, org)| (ogs.ogs_name_id, ogs.ogs_group, org.from_db(), ogs.ogs_group_uuid) )
                        .collect()
                }
            }
        } else {
            Vec::new()
        }
    }
}

impl Membership {
    pub async fn to_json(&self, conn: &DbConn) -> Value {
        let org = Organization::find_by_uuid(&self.org_uuid, conn).await.unwrap();

        // HACK: Convert the manager type to a custom type
        // It will be converted back on other locations
        let membership_type = self.type_manager_as_custom();

        let permissions = json!({
                // TODO: Add full support for Custom User Roles
                // See: https://bitwarden.com/help/article/user-types-access-control/#custom-role
                // Currently we use the custom role as a manager role and link the 3 Collection roles to mimic the access_all permission
                "accessEventLogs": false,
                "accessImportExport": false,
                "accessReports": false,
                // If the following 3 Collection roles are set to true a custom user has access all permission
                "createNewCollections": membership_type == 4 && self.access_all,
                "editAnyCollection": membership_type == 4 && self.access_all,
                "deleteAnyCollection": membership_type == 4 && self.access_all,
                "manageGroups": false,
                "managePolicies": false,
                "manageSso": false, // Not supported
                "manageUsers": false,
                "manageResetPassword": false,
                "manageScim": false // Not supported (Not AGPLv3 Licensed)
        });

        // https://github.com/bitwarden/server/blob/9ebe16587175b1c0e9208f84397bb75d0d595510/src/Api/AdminConsole/Models/Response/ProfileOrganizationResponseModel.cs
        json!({
            "id": self.org_uuid,
            "identifier": null, // Not supported
            "name": org.name,
            "seats": 20, // hardcoded maxEmailsCount in the web-vault
            "maxCollections": null,
            "usersGetPremium": true,
            "use2fa": true,
            "useDirectory": false, // Is supported, but this value isn't checked anywhere (yet)
            "useEvents": CONFIG.org_events_enabled(),
            "useGroups": CONFIG.org_groups_enabled(),
            "useTotp": true,
            "useScim": false, // Not supported (Not AGPLv3 Licensed)
            "usePolicies": true,
            "useApi": true,
            "selfHost": true,
            "hasPublicAndPrivateKeys": org.private_key.is_some() && org.public_key.is_some(),
            "resetPasswordEnrolled": self.reset_password_key.is_some(),
            "useResetPassword": CONFIG.mail_enabled(),
            "ssoBound": false, // Not supported
            "useSso": false, // Not supported
            "useKeyConnector": false,
            "useSecretsManager": false, // Not supported (Not AGPLv3 Licensed)
            "usePasswordManager": true,
            "useCustomPermissions": true,
            "useActivateAutofillPolicy": false,
            "useAdminSponsoredFamilies": false,
            "useRiskInsights": false, // Not supported (Not AGPLv3 Licensed)

            "organizationUserId": self.uuid,
            "providerId": null,
            "providerName": null,
            "providerType": null,
            "familySponsorshipFriendlyName": null,
            "familySponsorshipAvailable": false,
            "productTierType": 3, // Enterprise tier
            "keyConnectorEnabled": false,
            "keyConnectorUrl": null,
            "familySponsorshipLastSyncDate": null,
            "familySponsorshipValidUntil": null,
            "familySponsorshipToDelete": null,
            "accessSecretsManager": false,
            "limitCollectionCreation": self.atype < MembershipType::Manager, // If less then a manager return true, to limit collection creations
            "limitCollectionDeletion": true,
            "limitItemDeletion": false,
            "allowAdminAccessToAllCollectionItems": true,
            "userIsManagedByOrganization": false, // Means not managed via the Members UI, like SSO
            "userIsClaimedByOrganization": false, // The new key instead of the obsolete userIsManagedByOrganization

            "permissions": permissions,

            "maxStorageGb": i16::MAX, // The value doesn't matter, we don't check server-side

            // These are per user
            "userId": self.user_uuid,
            "key": self.akey,
            "status": self.status,
            "type": membership_type,
            "enabled": true,

            "object": "profileOrganization",
        })
    }

    pub async fn to_json_user_details(&self, include_collections: bool, include_groups: bool, conn: &DbConn) -> Value {
        let user = User::find_by_uuid(&self.user_uuid, conn).await.unwrap();

        // Because BitWarden want the status to be -1 for revoked users we need to catch that here.
        // We subtract/add a number so we can restore/activate the user to it's previous state again.
        let status = if self.status < MembershipStatus::Revoked as i32 {
            MembershipStatus::Revoked as i32
        } else {
            self.status
        };

        let twofactor_enabled = !TwoFactor::find_by_user(&user.uuid, conn).await.is_empty();

        let groups: Vec<GroupId> = if include_groups && CONFIG.org_groups_enabled() {
            GroupUser::find_by_member(&self.uuid, conn).await.iter().map(|gu| gu.groups_uuid.clone()).collect()
        } else {
            // The Bitwarden clients seem to call this API regardless of whether groups are enabled,
            // so just act as if there are no groups.
            Vec::with_capacity(0)
        };

        // Check if a user is in a group which has access to all collections
        // If that is the case, we should not return individual collections!
        let full_access_group =
            CONFIG.org_groups_enabled() && Group::is_in_full_access_group(&self.user_uuid, &self.org_uuid, conn).await;

        // If collections are to be included, only include them if the user does not have full access via a group or defined to the user it self
        let collections: Vec<Value> = if include_collections && !(full_access_group || self.access_all) {
            // Get all collections for the user here already to prevent more queries
            let cu: HashMap<CollectionId, CollectionUser> =
                CollectionUser::find_by_organization_and_user_uuid(&self.org_uuid, &self.user_uuid, conn)
                    .await
                    .into_iter()
                    .map(|cu| (cu.collection_uuid.clone(), cu))
                    .collect();

            // Get all collection groups for this user to prevent there inclusion
            let cg: HashSet<CollectionId> = CollectionGroup::find_by_user(&self.user_uuid, conn)
                .await
                .into_iter()
                .map(|cg| cg.collections_uuid)
                .collect();

            Collection::find_by_organization_and_user_uuid(&self.org_uuid, &self.user_uuid, conn)
                .await
                .into_iter()
                .filter_map(|c| {
                    let (read_only, hide_passwords, manage) = if self.has_full_access() {
                        (false, false, self.atype >= MembershipType::Manager)
                    } else if let Some(cu) = cu.get(&c.uuid) {
                        (
                            cu.read_only,
                            cu.hide_passwords,
                            cu.manage || (self.atype == MembershipType::Manager && !cu.read_only && !cu.hide_passwords),
                        )
                    // If previous checks failed it might be that this user has access via a group, but we should not return those elements here
                    // Those are returned via a special group endpoint
                    } else if cg.contains(&c.uuid) {
                        return None;
                    } else {
                        (true, true, false)
                    };

                    Some(json!({
                        "id": c.uuid,
                        "readOnly": read_only,
                        "hidePasswords": hide_passwords,
                        "manage": manage,
                    }))
                })
                .collect()
        } else {
            Vec::with_capacity(0)
        };

        // HACK: Convert the manager type to a custom type
        // It will be converted back on other locations
        let membership_type = self.type_manager_as_custom();

        // HACK: Only return permissions if the user is of type custom and has access_all
        // Else Bitwarden will assume the defaults of all false
        let permissions = if membership_type == 4 && self.access_all {
            json!({
                // TODO: Add full support for Custom User Roles
                // See: https://bitwarden.com/help/article/user-types-access-control/#custom-role
                // Currently we use the custom role as a manager role and link the 3 Collection roles to mimic the access_all permission
                "accessEventLogs": false,
                "accessImportExport": false,
                "accessReports": false,
                // If the following 3 Collection roles are set to true a custom user has access all permission
                "createNewCollections": true,
                "editAnyCollection": true,
                "deleteAnyCollection": true,
                "manageGroups": false,
                "managePolicies": false,
                "manageSso": false, // Not supported
                "manageUsers": false,
                "manageResetPassword": false,
                "manageScim": false // Not supported (Not AGPLv3 Licensed)
            })
        } else {
            json!(null)
        };

        json!({
            "id": self.uuid,
            "userId": self.user_uuid,
            "name": if self.get_unrevoked_status() >= MembershipStatus::Accepted as i32 { Some(user.name) } else { None },
            "email": user.email,
            "externalId": self.external_id,
            "avatarColor": user.avatar_color,
            "groups": groups,
            "collections": collections,

            "status": status,
            "type": membership_type,
            "accessAll": self.access_all,
            "twoFactorEnabled": twofactor_enabled,
            "resetPasswordEnrolled": self.reset_password_key.is_some(),
            "hasMasterPassword": !user.password_hash.is_empty(),

            "permissions": permissions,

            "ssoBound": false, // Not supported
            "managedByOrganization": false, // This key is obsolete replaced by claimedByOrganization
            "claimedByOrganization": false, // Means not managed via the Members UI, like SSO
            "usesKeyConnector": false, // Not supported
            "accessSecretsManager": false, // Not supported (Not AGPLv3 Licensed)

            "object": "organizationUserUserDetails",
        })
    }

    pub fn to_json_user_access_restrictions(&self, col_user: &CollectionUser) -> Value {
        json!({
            "id": self.uuid,
            "readOnly": col_user.read_only,
            "hidePasswords": col_user.hide_passwords,
            "manage": col_user.manage,
        })
    }

    pub async fn to_json_details(&self, conn: &DbConn) -> Value {
        let coll_uuids = if self.access_all {
            vec![] // If we have complete access, no need to fill the array
        } else {
            let collections =
                CollectionUser::find_by_organization_and_user_uuid(&self.org_uuid, &self.user_uuid, conn).await;
            collections
                .iter()
                .map(|cu| {
                    json!({
                        "id": cu.collection_uuid,
                        "readOnly": cu.read_only,
                        "hidePasswords": cu.hide_passwords,
                        "manage": cu.manage,
                    })
                })
                .collect()
        };

        // Because BitWarden want the status to be -1 for revoked users we need to catch that here.
        // We subtract/add a number so we can restore/activate the user to it's previous state again.
        let status = if self.status < MembershipStatus::Revoked as i32 {
            MembershipStatus::Revoked as i32
        } else {
            self.status
        };

        json!({
            "id": self.uuid,
            "userId": self.user_uuid,

            "status": status,
            "type": self.atype,
            "accessAll": self.access_all,
            "collections": coll_uuids,

            "object": "organizationUserDetails",
        })
    }

    pub async fn to_json_mini_details(&self, conn: &DbConn) -> Value {
        let user = User::find_by_uuid(&self.user_uuid, conn).await.unwrap();

        // Because Bitwarden wants the status to be -1 for revoked users we need to catch that here.
        // We subtract/add a number so we can restore/activate the user to it's previous state again.
        let status = if self.status < MembershipStatus::Revoked as i32 {
            MembershipStatus::Revoked as i32
        } else {
            self.status
        };

        json!({
            "id": self.uuid,
            "userId": self.user_uuid,
            "type": self.type_manager_as_custom(), // HACK: Convert the manager type to a custom type
            "status": status,
            "name": user.name,
            "email": user.email,
            "object": "organizationUserUserMiniDetails",
        })
    }

    pub async fn save(&self, conn: &DbConn) -> EmptyResult {
        User::update_uuid_revision(&self.user_uuid, conn).await;

        db_run! { conn:
            sqlite, mysql {
                match diesel::replace_into(users_organizations::table)
                    .values(self)
                    .execute(conn)
                {
                    Ok(_) => Ok(()),
                    // Record already exists and causes a Foreign Key Violation because replace_into() wants to delete the record first.
                    Err(diesel::result::Error::DatabaseError(diesel::result::DatabaseErrorKind::ForeignKeyViolation, _)) => {
                        diesel::update(users_organizations::table)
                            .filter(users_organizations::uuid.eq(&self.uuid))
                            .set(self)
                            .execute(conn)
                            .map_res("Error adding user to organization")
                    },
                    Err(e) => Err(e.into()),
                }.map_res("Error adding user to organization")
            }
            postgresql {
                diesel::insert_into(users_organizations::table)
                    .values(self)
                    .on_conflict(users_organizations::uuid)
                    .do_update()
                    .set(self)
                    .execute(conn)
                    .map_res("Error adding user to organization")
            }
        }
    }

    pub async fn delete(self, conn: &DbConn) -> EmptyResult {
        User::update_uuid_revision(&self.user_uuid, conn).await;

        CollectionUser::delete_all_by_user_and_org(&self.user_uuid, &self.org_uuid, conn).await?;
        GroupUser::delete_all_by_member(&self.uuid, conn).await?;

        db_run! { conn: {
            diesel::delete(users_organizations::table.filter(users_organizations::uuid.eq(self.uuid)))
                .execute(conn)
                .map_res("Error removing user from organization")
        }}
    }

    pub async fn delete_all_by_organization(org_uuid: &OrganizationId, conn: &DbConn) -> EmptyResult {
        for member in Self::find_by_org(org_uuid, conn).await {
            member.delete(conn).await?;
        }
        Ok(())
    }

    pub async fn delete_all_by_user(user_uuid: &UserId, conn: &DbConn) -> EmptyResult {
        for member in Self::find_any_state_by_user(user_uuid, conn).await {
            member.delete(conn).await?;
        }
        Ok(())
    }

    pub async fn find_by_email_and_org(email: &str, org_uuid: &OrganizationId, conn: &DbConn) -> Option<Membership> {
        if let Some(user) = User::find_by_mail(email, conn).await {
            if let Some(member) = Membership::find_by_user_and_org(&user.uuid, org_uuid, conn).await {
                return Some(member);
            }
        }

        None
    }

    pub fn has_status(&self, status: MembershipStatus) -> bool {
        self.status == status as i32
    }

    pub fn has_type(&self, user_type: MembershipType) -> bool {
        self.atype == user_type as i32
    }

    pub fn has_full_access(&self) -> bool {
        (self.access_all || self.atype >= MembershipType::Admin) && self.has_status(MembershipStatus::Confirmed)
    }

    pub async fn find_by_uuid(uuid: &MembershipId, conn: &DbConn) -> Option<Self> {
        db_run! { conn: {
            users_organizations::table
                .filter(users_organizations::uuid.eq(uuid))
                .first::<Self>(conn)
                .ok()
        }}
    }

    pub async fn find_by_uuid_and_org(uuid: &MembershipId, org_uuid: &OrganizationId, conn: &DbConn) -> Option<Self> {
        db_run! { conn: {
            users_organizations::table
                .filter(users_organizations::uuid.eq(uuid))
                .filter(users_organizations::org_uuid.eq(org_uuid))
                .first::<Self>(conn)
                .ok()
        }}
    }

    pub async fn find_confirmed_by_user(user_uuid: &UserId, conn: &DbConn) -> Vec<Self> {
        db_run! { conn: {
            users_organizations::table
                .filter(users_organizations::user_uuid.eq(user_uuid))
                .filter(users_organizations::status.eq(MembershipStatus::Confirmed as i32))
                .load::<Self>(conn)
                .unwrap_or_default()
        }}
    }

    pub async fn find_invited_by_user(user_uuid: &UserId, conn: &DbConn) -> Vec<Self> {
        db_run! { conn: {
            users_organizations::table
                .filter(users_organizations::user_uuid.eq(user_uuid))
                .filter(users_organizations::status.eq(MembershipStatus::Invited as i32))
                .load::<Self>(conn)
                .unwrap_or_default()
        }}
    }

    // Should be used only when email are disabled.
    // In Organizations::send_invite status is set to Accepted only if the user has a password.
    pub async fn accept_user_invitations(user_uuid: &UserId, conn: &DbConn) -> EmptyResult {
        db_run! { conn: {
            diesel::update(users_organizations::table)
                .filter(users_organizations::user_uuid.eq(user_uuid))
                .filter(users_organizations::status.eq(MembershipStatus::Invited as i32))
                .set(users_organizations::status.eq(MembershipStatus::Accepted as i32))
                .execute(conn)
                .map_res("Error confirming invitations")
        }}
    }

    pub async fn find_any_state_by_user(user_uuid: &UserId, conn: &DbConn) -> Vec<Self> {
        db_run! { conn: {
            users_organizations::table
                .filter(users_organizations::user_uuid.eq(user_uuid))
                .load::<Self>(conn)
                .unwrap_or_default()
        }}
    }

<<<<<<< HEAD
    pub async fn count_accepted_and_confirmed_by_user(
        user_uuid: &UserId,
        excluded_org: &OrganizationId,
        conn: &mut DbConn,
    ) -> i64 {
=======
    pub async fn count_accepted_and_confirmed_by_user(user_uuid: &UserId, conn: &DbConn) -> i64 {
>>>>>>> 9017ca26
        db_run! { conn: {
            users_organizations::table
                .filter(users_organizations::user_uuid.eq(user_uuid))
                .filter(users_organizations::org_uuid.ne(excluded_org))
                .filter(users_organizations::status.eq(MembershipStatus::Accepted as i32).or(users_organizations::status.eq(MembershipStatus::Confirmed as i32)))
                .count()
                .first::<i64>(conn)
                .unwrap_or(0)
        }}
    }

    pub async fn find_by_org(org_uuid: &OrganizationId, conn: &DbConn) -> Vec<Self> {
        db_run! { conn: {
            users_organizations::table
                .filter(users_organizations::org_uuid.eq(org_uuid))
                .load::<Self>(conn)
                .expect("Error loading user organizations")
        }}
    }

    pub async fn find_confirmed_by_org(org_uuid: &OrganizationId, conn: &DbConn) -> Vec<Self> {
        db_run! { conn: {
            users_organizations::table
                .filter(users_organizations::org_uuid.eq(org_uuid))
                .filter(users_organizations::status.eq(MembershipStatus::Confirmed as i32))
                .load::<Self>(conn)
                .unwrap_or_default()
        }}
    }

    // Get all users which are either owner or admin, or a manager which can manage/access all
    pub async fn find_confirmed_and_manage_all_by_org(org_uuid: &OrganizationId, conn: &DbConn) -> Vec<Self> {
        db_run! { conn: {
            users_organizations::table
                .filter(users_organizations::org_uuid.eq(org_uuid))
                .filter(users_organizations::status.eq(MembershipStatus::Confirmed as i32))
                .filter(
                    users_organizations::atype.eq_any(vec![MembershipType::Owner as i32, MembershipType::Admin as i32])
                    .or(users_organizations::atype.eq(MembershipType::Manager as i32).and(users_organizations::access_all.eq(true)))
                )
                .load::<Self>(conn)
                .unwrap_or_default()
        }}
    }

    pub async fn count_by_org(org_uuid: &OrganizationId, conn: &DbConn) -> i64 {
        db_run! { conn: {
            users_organizations::table
                .filter(users_organizations::org_uuid.eq(org_uuid))
                .count()
                .first::<i64>(conn)
                .ok()
                .unwrap_or(0)
        }}
    }

    pub async fn find_by_org_and_type(org_uuid: &OrganizationId, atype: MembershipType, conn: &DbConn) -> Vec<Self> {
        db_run! { conn: {
            users_organizations::table
                .filter(users_organizations::org_uuid.eq(org_uuid))
                .filter(users_organizations::atype.eq(atype as i32))
                .load::<Self>(conn)
                .expect("Error loading user organizations")
        }}
    }

    pub async fn count_confirmed_by_org_and_type(
        org_uuid: &OrganizationId,
        atype: MembershipType,
        conn: &DbConn,
    ) -> i64 {
        db_run! { conn: {
            users_organizations::table
                .filter(users_organizations::org_uuid.eq(org_uuid))
                .filter(users_organizations::atype.eq(atype as i32))
                .filter(users_organizations::status.eq(MembershipStatus::Confirmed as i32))
                .count()
                .first::<i64>(conn)
                .unwrap_or(0)
        }}
    }

    pub async fn find_by_user_and_org(user_uuid: &UserId, org_uuid: &OrganizationId, conn: &DbConn) -> Option<Self> {
        db_run! { conn: {
            users_organizations::table
                .filter(users_organizations::user_uuid.eq(user_uuid))
                .filter(users_organizations::org_uuid.eq(org_uuid))
                .first::<Self>(conn)
                .ok()
        }}
    }

    pub async fn find_confirmed_by_user_and_org(
        user_uuid: &UserId,
        org_uuid: &OrganizationId,
        conn: &DbConn,
    ) -> Option<Self> {
        db_run! { conn: {
            users_organizations::table
                .filter(users_organizations::user_uuid.eq(user_uuid))
                .filter(users_organizations::org_uuid.eq(org_uuid))
                .filter(
                    users_organizations::status.eq(MembershipStatus::Confirmed as i32)
                )
                .first::<Self>(conn)
                .ok()
        }}
    }

    pub async fn find_by_user(user_uuid: &UserId, conn: &DbConn) -> Vec<Self> {
        db_run! { conn: {
            users_organizations::table
                .filter(users_organizations::user_uuid.eq(user_uuid))
                .load::<Self>(conn)
                .expect("Error loading user organizations")
        }}
    }

    pub async fn get_orgs_by_user(user_uuid: &UserId, conn: &DbConn) -> Vec<OrganizationId> {
        db_run! { conn: {
            users_organizations::table
                .filter(users_organizations::user_uuid.eq(user_uuid))
                .select(users_organizations::org_uuid)
                .load::<OrganizationId>(conn)
                .unwrap_or_default()
        }}
    }

    pub async fn find_by_user_and_policy(user_uuid: &UserId, policy_type: OrgPolicyType, conn: &DbConn) -> Vec<Self> {
        db_run! { conn: {
            users_organizations::table
                .inner_join(
                    org_policies::table.on(
                        org_policies::org_uuid.eq(users_organizations::org_uuid)
                            .and(users_organizations::user_uuid.eq(user_uuid))
                            .and(org_policies::atype.eq(policy_type as i32))
                            .and(org_policies::enabled.eq(true)))
                )
                .filter(
                    users_organizations::status.eq(MembershipStatus::Confirmed as i32)
                )
                .select(users_organizations::all_columns)
                .load::<Self>(conn)
                .unwrap_or_default()
        }}
    }

    pub async fn find_by_cipher_and_org(cipher_uuid: &CipherId, org_uuid: &OrganizationId, conn: &DbConn) -> Vec<Self> {
        db_run! { conn: {
            users_organizations::table
            .filter(users_organizations::org_uuid.eq(org_uuid))
            .left_join(users_collections::table.on(
                users_collections::user_uuid.eq(users_organizations::user_uuid)
            ))
            .left_join(ciphers_collections::table.on(
                ciphers_collections::collection_uuid.eq(users_collections::collection_uuid).and(
                    ciphers_collections::cipher_uuid.eq(&cipher_uuid)
                )
            ))
            .filter(
                users_organizations::access_all.eq(true).or( // AccessAll..
                    ciphers_collections::cipher_uuid.eq(&cipher_uuid) // ..or access to collection with cipher
                )
            )
            .select(users_organizations::all_columns)
            .distinct()
            .load::<Self>(conn)
            .expect("Error loading user organizations")
        }}
    }

    pub async fn find_by_cipher_and_org_with_group(
        cipher_uuid: &CipherId,
        org_uuid: &OrganizationId,
        conn: &DbConn,
    ) -> Vec<Self> {
        db_run! { conn: {
            users_organizations::table
            .filter(users_organizations::org_uuid.eq(org_uuid))
            .inner_join(groups_users::table.on(
                groups_users::users_organizations_uuid.eq(users_organizations::uuid)
            ))
            .left_join(collections_groups::table.on(
                collections_groups::groups_uuid.eq(groups_users::groups_uuid)
            ))
            .left_join(groups::table.on(groups::uuid.eq(groups_users::groups_uuid)))
            .left_join(ciphers_collections::table.on(
                    ciphers_collections::collection_uuid.eq(collections_groups::collections_uuid).and(ciphers_collections::cipher_uuid.eq(&cipher_uuid))

                ))
            .filter(
                    groups::access_all.eq(true).or( // AccessAll via groups
                        ciphers_collections::cipher_uuid.eq(&cipher_uuid) // ..or access to collection via group
                    )
                )
                .select(users_organizations::all_columns)
                .distinct()
            .load::<Self>(conn)
            .expect("Error loading user organizations with groups")
        }}
    }

    pub async fn user_has_ge_admin_access_to_cipher(user_uuid: &UserId, cipher_uuid: &CipherId, conn: &DbConn) -> bool {
        db_run! { conn: {
            users_organizations::table
            .inner_join(ciphers::table.on(ciphers::uuid.eq(cipher_uuid).and(ciphers::organization_uuid.eq(users_organizations::org_uuid.nullable()))))
            .filter(users_organizations::user_uuid.eq(user_uuid))
            .filter(users_organizations::atype.eq_any(vec![MembershipType::Owner as i32, MembershipType::Admin as i32]))
            .count()
            .first::<i64>(conn)
            .ok()
            .unwrap_or(0) != 0
        }}
    }

    pub async fn find_by_collection_and_org(
        collection_uuid: &CollectionId,
        org_uuid: &OrganizationId,
        conn: &DbConn,
    ) -> Vec<Self> {
        db_run! { conn: {
            users_organizations::table
            .filter(users_organizations::org_uuid.eq(org_uuid))
            .left_join(users_collections::table.on(
                users_collections::user_uuid.eq(users_organizations::user_uuid)
            ))
            .filter(
                users_organizations::access_all.eq(true).or( // AccessAll..
                    users_collections::collection_uuid.eq(&collection_uuid) // ..or access to collection with cipher
                )
            )
            .select(users_organizations::all_columns)
            .load::<Self>(conn)
            .expect("Error loading user organizations")
        }}
    }

    pub async fn find_by_external_id_and_org(ext_id: &str, org_uuid: &OrganizationId, conn: &DbConn) -> Option<Self> {
        db_run! { conn: {
            users_organizations::table
            .filter(
                users_organizations::external_id.eq(ext_id)
                .and(users_organizations::org_uuid.eq(org_uuid))
            )
            .first::<Self>(conn)
            .ok()
        }}
    }

    pub async fn find_main_user_org(user_uuid: &str, conn: &DbConn) -> Option<Self> {
        db_run! { conn: {
            users_organizations::table
                .filter(users_organizations::user_uuid.eq(user_uuid))
                .filter(users_organizations::status.ne(MembershipStatus::Revoked as i32))
                .order(users_organizations::atype.asc())
                .first::<Self>(conn)
                .ok()
        }}
    }
}

impl OrganizationApiKey {
    pub async fn save(&self, conn: &DbConn) -> EmptyResult {
        db_run! { conn:
            sqlite, mysql {
                match diesel::replace_into(organization_api_key::table)
                    .values(self)
                    .execute(conn)
                {
                    Ok(_) => Ok(()),
                    // Record already exists and causes a Foreign Key Violation because replace_into() wants to delete the record first.
                    Err(diesel::result::Error::DatabaseError(diesel::result::DatabaseErrorKind::ForeignKeyViolation, _)) => {
                        diesel::update(organization_api_key::table)
                            .filter(organization_api_key::uuid.eq(&self.uuid))
                            .set(self)
                            .execute(conn)
                            .map_res("Error saving organization")
                    }
                    Err(e) => Err(e.into()),
                }.map_res("Error saving organization")

            }
            postgresql {
                diesel::insert_into(organization_api_key::table)
                    .values(self)
                    .on_conflict((organization_api_key::uuid, organization_api_key::org_uuid))
                    .do_update()
                    .set(self)
                    .execute(conn)
                    .map_res("Error saving organization")
            }
        }
    }

    pub async fn find_by_org_uuid(org_uuid: &OrganizationId, conn: &DbConn) -> Option<Self> {
        db_run! { conn: {
            organization_api_key::table
                .filter(organization_api_key::org_uuid.eq(org_uuid))
                .first::<Self>(conn)
                .ok()
        }}
    }

    pub async fn delete_all_by_organization(org_uuid: &OrganizationId, conn: &DbConn) -> EmptyResult {
        db_run! { conn: {
            diesel::delete(organization_api_key::table.filter(organization_api_key::org_uuid.eq(org_uuid)))
                .execute(conn)
                .map_res("Error removing organization api key from organization")
        }}
    }
}

#[derive(
    Clone,
    Debug,
    AsRef,
    Deref,
    DieselNewType,
    Display,
    From,
    FromForm,
    Hash,
    PartialEq,
    Eq,
    Serialize,
    Deserialize,
    UuidFromParam,
)]
#[deref(forward)]
#[from(forward)]
pub struct OrganizationId(String);

#[derive(
    Clone,
    Debug,
    Deref,
    DieselNewType,
    Display,
    From,
    FromForm,
    Hash,
    PartialEq,
    Eq,
    Serialize,
    Deserialize,
    UuidFromParam,
)]
pub struct MembershipId(String);

#[derive(Clone, Debug, DieselNewType, Display, FromForm, Hash, PartialEq, Eq, Serialize, Deserialize)]
pub struct OrgApiKeyId(String);

#[cfg(test)]
mod tests {
    use super::*;

    #[test]
    #[allow(non_snake_case)]
    fn partial_cmp_MembershipType() {
        assert!(MembershipType::Owner > MembershipType::Admin);
        assert!(MembershipType::Admin > MembershipType::Manager);
        assert!(MembershipType::Manager > MembershipType::User);
        assert!(MembershipType::Manager == MembershipType::from_str("4").unwrap());
    }
}<|MERGE_RESOLUTION|>--- conflicted
+++ resolved
@@ -2,12 +2,11 @@
 
 use chrono::{NaiveDateTime, Utc};
 use derive_more::{AsRef, Deref, Display, From};
-<<<<<<< HEAD
+
+use diesel::prelude::*;
 use diesel::sql_query;
 use diesel::sql_types::{Nullable, Text};
-=======
-use diesel::prelude::*;
->>>>>>> 9017ca26
+
 use num_traits::FromPrimitive;
 use serde_json::Value;
 use std::{
@@ -26,52 +25,7 @@
 use crate::CONFIG;
 use macros::UuidFromParam;
 
-<<<<<<< HEAD
-db_object! {
-    #[derive(Identifiable, Queryable, QueryableByName, Insertable, AsChangeset)]
-    #[diesel(table_name = organizations)]
-    #[diesel(treat_none_as_null = true)]
-    #[diesel(primary_key(uuid))]
-    pub struct Organization {
-        pub uuid: OrganizationId,
-        pub name: String,
-        pub billing_email: String,
-        pub private_key: Option<String>,
-        pub public_key: Option<String>,
-        pub external_id: Option<String>,
-    }
-
-    #[derive(Identifiable, Queryable, Insertable, AsChangeset)]
-    #[diesel(table_name = users_organizations)]
-    #[diesel(treat_none_as_null = true)]
-    #[diesel(primary_key(uuid))]
-    pub struct Membership {
-        pub uuid: MembershipId,
-        pub user_uuid: UserId,
-        pub org_uuid: OrganizationId,
-
-        pub invited_by_email: Option<String>,
-
-        pub access_all: bool,
-        pub akey: String,
-        pub status: i32,
-        pub atype: i32,
-        pub reset_password_key: Option<String>,
-        pub external_id: Option<String>,
-    }
-
-    #[derive(Identifiable, Queryable, Insertable, AsChangeset)]
-    #[diesel(table_name = organization_api_key)]
-    #[diesel(primary_key(uuid, org_uuid))]
-    pub struct OrganizationApiKey {
-        pub uuid: OrgApiKeyId,
-        pub org_uuid: OrganizationId,
-        pub atype: i32,
-        pub api_key: String,
-        pub revision_date: NaiveDateTime,
-    }
-=======
-#[derive(Identifiable, Queryable, Insertable, AsChangeset)]
+#[derive(Identifiable, Queryable, QueryableByName, Insertable, AsChangeset)]
 #[diesel(table_name = organizations)]
 #[diesel(treat_none_as_null = true)]
 #[diesel(primary_key(uuid))]
@@ -81,6 +35,7 @@
     pub billing_email: String,
     pub private_key: Option<String>,
     pub public_key: Option<String>,
+    pub external_id: Option<String>,
 }
 
 #[derive(Identifiable, Queryable, Insertable, AsChangeset)]
@@ -111,7 +66,6 @@
     pub atype: i32,
     pub api_key: String,
     pub revision_date: NaiveDateTime,
->>>>>>> 9017ca26
 }
 
 // https://github.com/bitwarden/server/blob/9ebe16587175b1c0e9208f84397bb75d0d595510/src/Core/AdminConsole/Enums/OrganizationUserStatusType.cs
@@ -560,10 +514,10 @@
                         query = query.bind::<Text, _>(id).bind::<Text, _>(group.unwrap_or(String::new()));
                     }
                     query
-                        .load::<(OrgGroupSearch, OrganizationDb)>(conn)
+                        .load::<(OrgGroupSearch, Organization)>(conn)
                         .expect("Error loading orgs and groups")
                         .into_iter()
-                        .map(|(ogs, org)| (ogs.ogs_name_id, ogs.ogs_group, org.from_db(), ogs.ogs_group_uuid) )
+                        .map(|(ogs, org)| (ogs.ogs_name_id, ogs.ogs_group, org, ogs.ogs_group_uuid) )
                         .collect()
                 }
                 postgresql {
@@ -572,10 +526,10 @@
                         query = query.bind::<Text, _>(id).bind::<Nullable<Text>, _>(group);
                     }
                     query
-                        .load::<(OrgGroupSearch, OrganizationDb)>(conn)
+                        .load::<(OrgGroupSearch, Organization)>(conn)
                         .expect("Error loading orgs and groups")
                         .into_iter()
-                        .map(|(ogs, org)| (ogs.ogs_name_id, ogs.ogs_group, org.from_db(), ogs.ogs_group_uuid) )
+                        .map(|(ogs, org)| (ogs.ogs_name_id, ogs.ogs_group, org, ogs.ogs_group_uuid) )
                         .collect()
                 }
             }
@@ -1024,15 +978,11 @@
         }}
     }
 
-<<<<<<< HEAD
     pub async fn count_accepted_and_confirmed_by_user(
         user_uuid: &UserId,
         excluded_org: &OrganizationId,
-        conn: &mut DbConn,
+        conn: &DbConn,
     ) -> i64 {
-=======
-    pub async fn count_accepted_and_confirmed_by_user(user_uuid: &UserId, conn: &DbConn) -> i64 {
->>>>>>> 9017ca26
         db_run! { conn: {
             users_organizations::table
                 .filter(users_organizations::user_uuid.eq(user_uuid))
