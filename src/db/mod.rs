mod query_logger;

use std::{
    sync::{Arc, OnceLock},
    time::Duration,
};

use diesel::{
    connection::SimpleConnection,
    r2d2::{CustomizeConnection, Pool, PooledConnection},
    Connection, RunQueryDsl,
};

use rocket::{
    http::Status,
    request::{FromRequest, Outcome},
    Request,
};

use tokio::{
    sync::{Mutex, OwnedSemaphorePermit, Semaphore},
    time::timeout,
};

use crate::{
    error::{Error, MapResult},
    CONFIG,
};

// These changes are based on Rocket 0.5-rc wrapper of Diesel: https://github.com/SergioBenitez/Rocket/blob/v0.5-rc/contrib/sync_db_pools
// A wrapper around spawn_blocking that propagates panics to the calling code.
pub async fn run_blocking<F, R>(job: F) -> R
where
    F: FnOnce() -> R + Send + 'static,
    R: Send + 'static,
{
    match tokio::task::spawn_blocking(job).await {
        Ok(ret) => ret,
        Err(e) => match e.try_into_panic() {
            Ok(panic) => std::panic::resume_unwind(panic),
            Err(_) => unreachable!("spawn_blocking tasks are never cancelled"),
        },
    }
}

// This is used to generate the main DbConn and DbPool enums, which contain one variant for each database supported
#[derive(diesel::MultiConnection)]
pub enum DbConnInner {
    #[cfg(mysql)]
    Mysql(diesel::mysql::MysqlConnection),
    #[cfg(postgresql)]
    Postgresql(diesel::pg::PgConnection),
    #[cfg(sqlite)]
    Sqlite(diesel::sqlite::SqliteConnection),
}

/// Custom connection manager that implements manual connection establishment
pub struct DbConnManager {
    database_url: String,
}

impl DbConnManager {
    pub fn new(database_url: &str) -> Self {
        Self {
            database_url: database_url.to_string(),
        }
    }

    fn establish_connection(&self) -> Result<DbConnInner, diesel::r2d2::Error> {
        match DbConnType::from_url(&self.database_url) {
            #[cfg(mysql)]
            Ok(DbConnType::Mysql) => {
                let conn = diesel::mysql::MysqlConnection::establish(&self.database_url)?;
                Ok(DbConnInner::Mysql(conn))
            }
            #[cfg(postgresql)]
            Ok(DbConnType::Postgresql) => {
                let conn = diesel::pg::PgConnection::establish(&self.database_url)?;
                Ok(DbConnInner::Postgresql(conn))
            }
            #[cfg(sqlite)]
            Ok(DbConnType::Sqlite) => {
                let conn = diesel::sqlite::SqliteConnection::establish(&self.database_url)?;
                Ok(DbConnInner::Sqlite(conn))
            }

            Err(e) => Err(diesel::r2d2::Error::ConnectionError(diesel::ConnectionError::InvalidConnectionUrl(
                format!("Unable to estabilsh a connection: {e:?}"),
            ))),
        }
    }
}

impl diesel::r2d2::ManageConnection for DbConnManager {
    type Connection = DbConnInner;
    type Error = diesel::r2d2::Error;

    fn connect(&self) -> Result<Self::Connection, Self::Error> {
        self.establish_connection()
    }

    fn is_valid(&self, conn: &mut Self::Connection) -> Result<(), Self::Error> {
        use diesel::r2d2::R2D2Connection;
        conn.ping().map_err(diesel::r2d2::Error::QueryError)
    }

    fn has_broken(&self, conn: &mut Self::Connection) -> bool {
        use diesel::r2d2::R2D2Connection;
        conn.is_broken()
    }
}

#[derive(Eq, PartialEq)]
pub enum DbConnType {
    #[cfg(mysql)]
    Mysql,
    #[cfg(postgresql)]
    Postgresql,
    #[cfg(sqlite)]
    Sqlite,
}

pub static ACTIVE_DB_TYPE: OnceLock<DbConnType> = OnceLock::new();

pub struct DbConn {
    conn: Arc<Mutex<Option<PooledConnection<DbConnManager>>>>,
    permit: Option<OwnedSemaphorePermit>,
}

#[derive(Debug)]
pub struct DbConnOptions {
    pub init_stmts: String,
}

impl CustomizeConnection<DbConnInner, diesel::r2d2::Error> for DbConnOptions {
    fn on_acquire(&self, conn: &mut DbConnInner) -> Result<(), diesel::r2d2::Error> {
        if !self.init_stmts.is_empty() {
            conn.batch_execute(&self.init_stmts).map_err(diesel::r2d2::Error::QueryError)?;
        }
        Ok(())
    }
}

#[derive(Clone)]
pub struct DbPool {
    // This is an 'Option' so that we can drop the pool in a 'spawn_blocking'.
    pool: Option<Pool<DbConnManager>>,
    semaphore: Arc<Semaphore>,
}

impl Drop for DbConn {
    fn drop(&mut self) {
        let conn = Arc::clone(&self.conn);
        let permit = self.permit.take();

        // Since connection can't be on the stack in an async fn during an
        // await, we have to spawn a new blocking-safe thread...
        tokio::task::spawn_blocking(move || {
            // And then re-enter the runtime to wait on the async mutex, but in a blocking fashion.
            let mut conn = tokio::runtime::Handle::current().block_on(conn.lock_owned());

            if let Some(conn) = conn.take() {
                drop(conn);
            }

            // Drop permit after the connection is dropped
            drop(permit);
        });
    }
}

impl Drop for DbPool {
    fn drop(&mut self) {
        let pool = self.pool.take();
        // Only use spawn_blocking if the Tokio runtime is still available
        // Otherwise the pool will be dropped on the current thread
        if let Ok(handle) = tokio::runtime::Handle::try_current() {
            handle.spawn_blocking(move || drop(pool));
        }
    }
}

impl DbPool {
    // For the given database URL, guess its type, run migrations, create pool, and return it
    pub fn from_config() -> Result<Self, Error> {
        let db_url = CONFIG.database_url();
        let conn_type = DbConnType::from_url(&db_url)?;

        // Only set the default instrumentation if the log level is specifically set to either warn, info or debug
        if log_enabled!(target: "vaultwarden::db::query_logger", log::Level::Warn)
            || log_enabled!(target: "vaultwarden::db::query_logger", log::Level::Info)
            || log_enabled!(target: "vaultwarden::db::query_logger", log::Level::Debug)
        {
            drop(diesel::connection::set_default_instrumentation(query_logger::simple_logger));
        }

        match conn_type {
            #[cfg(mysql)]
            DbConnType::Mysql => {
                mysql_migrations::run_migrations(&db_url)?;
            }
            #[cfg(postgresql)]
            DbConnType::Postgresql => {
                postgresql_migrations::run_migrations(&db_url)?;
            }
            #[cfg(sqlite)]
            DbConnType::Sqlite => {
                sqlite_migrations::run_migrations(&db_url)?;
            }
        }

        let max_conns = CONFIG.database_max_conns();
        let manager = DbConnManager::new(&db_url);
        let pool = Pool::builder()
            .max_size(max_conns)
            .min_idle(Some(CONFIG.database_min_conns()))
            .idle_timeout(Some(Duration::from_secs(CONFIG.database_idle_timeout())))
            .connection_timeout(Duration::from_secs(CONFIG.database_timeout()))
            .connection_customizer(Box::new(DbConnOptions {
                init_stmts: conn_type.get_init_stmts(),
            }))
            .build(manager)
            .map_res("Failed to create pool")?;

        // Set a global to determine the database more easily throughout the rest of the code
        if ACTIVE_DB_TYPE.set(conn_type).is_err() {
            error!("Tried to set the active database connection type more than once.")
        }

        Ok(DbPool {
            pool: Some(pool),
            semaphore: Arc::new(Semaphore::new(max_conns as usize)),
        })
    }

    // Get a connection from the pool
    pub async fn get(&self) -> Result<DbConn, Error> {
        let duration = Duration::from_secs(CONFIG.database_timeout());
        let permit = match timeout(duration, Arc::clone(&self.semaphore).acquire_owned()).await {
            Ok(p) => p.expect("Semaphore should be open"),
            Err(_) => {
                err!("Timeout waiting for database connection");
            }
        };

        let p = self.pool.as_ref().expect("DbPool.pool should always be Some()");
        let pool = p.clone();
        let c =
            run_blocking(move || pool.get_timeout(duration)).await.map_res("Error retrieving connection from pool")?;
        Ok(DbConn {
            conn: Arc::new(Mutex::new(Some(c))),
            permit: Some(permit),
        })
    }
}

impl DbConnType {
    pub fn from_url(url: &str) -> Result<Self, Error> {
        // Mysql
        if url.len() > 6 && &url[..6] == "mysql:" {
            #[cfg(mysql)]
            return Ok(DbConnType::Mysql);

            #[cfg(not(mysql))]
            err!("`DATABASE_URL` is a MySQL URL, but the 'mysql' feature is not enabled")

        // Postgresql
        } else if url.len() > 11 && (&url[..11] == "postgresql:" || &url[..9] == "postgres:") {
            #[cfg(postgresql)]
            return Ok(DbConnType::Postgresql);

            #[cfg(not(postgresql))]
            err!("`DATABASE_URL` is a PostgreSQL URL, but the 'postgresql' feature is not enabled")

        //Sqlite
        } else {
            #[cfg(sqlite)]
            return Ok(DbConnType::Sqlite);

            #[cfg(not(sqlite))]
            err!("`DATABASE_URL` looks like a SQLite URL, but 'sqlite' feature is not enabled")
        }
    }

    pub fn get_init_stmts(&self) -> String {
        let init_stmts = CONFIG.database_conn_init();
        if !init_stmts.is_empty() {
            init_stmts
        } else {
            self.default_init_stmts()
        }
    }

    pub fn default_init_stmts(&self) -> String {
        match self {
            #[cfg(mysql)]
            Self::Mysql => String::new(),
            #[cfg(postgresql)]
            Self::Postgresql => String::new(),
            #[cfg(sqlite)]
            Self::Sqlite => "PRAGMA busy_timeout = 5000; PRAGMA synchronous = NORMAL;".to_string(),
        }
    }
}

impl DbConn {
    pub async fn run<F, R>(&self, f: F) -> R
    where
        F: FnOnce(&mut DbConnInner) -> R + Send,
        R: Send + 'static,
    {
        let conn = Arc::clone(&self.conn);
        let mut conn = conn.lock_owned().await;
        let conn = conn.as_mut().expect("Internal invariant broken: self.conn is Some");

        // Run blocking can't be used due to the 'static limitation, use block_in_place instead
        tokio::task::block_in_place(move || f(conn))
    }
}

#[macro_export]
macro_rules! db_run {
    ( $conn:ident: $body:block ) => {
        $conn.run(move |$conn| $body).await
    };

<<<<<<< HEAD
    ( @db $db:ident | $( #[$attr:meta] )* | $name:ident | $( $( #[$field_attr:meta] )* $vis:vis $field:ident : $typ:ty),+) => {
        pastey::paste! {
            #[allow(unused)] use super::*;
            #[allow(unused)] use diesel::prelude::*;
            #[allow(unused)] use $crate::db::[<__ $db _schema>]::*;

            $( #[$attr] )*
            pub struct [<$name Db>] { $(
                $( #[$field_attr] )* $vis $field : $typ,
            )+ }

            impl [<$name Db>] {
                #[allow(clippy::wrong_self_convention)]
                #[allow(unused)]
                #[inline(always)] pub fn to_db(x: &super::$name) -> Self { Self { $( $field: x.$field.clone(), )+ } }
            }

            impl $crate::db::FromDb for [<$name Db>] {
                type Output = super::$name;
                #[allow(clippy::wrong_self_convention)]
                #[inline(always)] fn from_db(self) -> Self::Output { super::$name { $( $field: self.$field, )+ } }
            }
        }
    };
}

// Store a whole object as Json in database.
// Depending on the engine will either use Json or Text.
#[macro_export]
macro_rules! impl_FromToSqlJson {
    ($name:ty) => {
        #[cfg(sqlite)]
        impl ToSql<Text, diesel::sqlite::Sqlite> for $name {
            fn to_sql<'b>(&'b self, out: &mut Output<'b, '_, diesel::sqlite::Sqlite>) -> diesel::serialize::Result {
                serde_json::to_string(self)
                    .map(|str| {
                        out.set_value(str);
                        diesel::serialize::IsNull::No
                    })
                    .map_err(Into::into)
            }
        }

        #[cfg(sqlite)]
        impl<B: diesel::backend::Backend> FromSql<Text, B> for $name
        where
            String: FromSql<Text, B>,
        {
            fn from_sql(bytes: B::RawValue<'_>) -> diesel::deserialize::Result<Self> {
                <String as FromSql<Text, B>>::from_sql(bytes)
                    .and_then(|str| serde_json::from_str(&str).map_err(Into::into))
            }
        }

        #[cfg(postgresql)]
        impl FromSql<Json, diesel::pg::Pg> for $name {
            fn from_sql(value: diesel::pg::PgValue<'_>) -> diesel::deserialize::Result<Self> {
                serde_json::from_slice(value.as_bytes()).map_err(|_| "Invalid Json".into())
            }
        }

        #[cfg(postgresql)]
        impl ToSql<Json, diesel::pg::Pg> for $name {
            fn to_sql<'b>(&'b self, out: &mut Output<'b, '_, diesel::pg::Pg>) -> diesel::serialize::Result {
                serde_json::to_writer(out, self).map(|_| diesel::serialize::IsNull::No).map_err(Into::into)
            }
        }

        #[cfg(mysql)]
        impl FromSql<Json, diesel::mysql::Mysql> for $name {
            fn from_sql(value: diesel::mysql::MysqlValue<'_>) -> diesel::deserialize::Result<Self> {
                serde_json::from_slice(value.as_bytes()).map_err(|_| "Invalid Json".into())
            }
        }

        #[cfg(mysql)]
        impl ToSql<Json, diesel::mysql::Mysql> for $name {
            fn to_sql<'b>(&'b self, out: &mut Output<'b, '_, diesel::mysql::Mysql>) -> diesel::serialize::Result {
                serde_json::to_writer(out, self).map(|_| diesel::serialize::IsNull::No).map_err(Into::into)
            }
        }
    };
}
=======
    ( $conn:ident: $( $($db:ident),+ $body:block )+ ) => {
        $conn.run(move |$conn| {
            match $conn {
                $($(
                #[cfg($db)]
                pastey::paste!(&mut $crate::db::DbConnInner::[<$db:camel>](ref mut $conn)) => {
                    $body
                },
            )+)+}
        }).await
    };
}

pub mod schema;
>>>>>>> 9017ca26

// Reexport the models, needs to be after the macros are defined so it can access them
pub mod models;

/// Creates a back-up of the sqlite database
/// MySQL/MariaDB and PostgreSQL are not supported.
#[cfg(sqlite)]
pub fn backup_sqlite() -> Result<String, Error> {
    use diesel::Connection;
    use std::{fs::File, io::Write};

    let db_url = CONFIG.database_url();
    if DbConnType::from_url(&CONFIG.database_url()).map(|t| t == DbConnType::Sqlite).unwrap_or(false) {
        // Since we do not allow any schema for sqlite database_url's like `file:` or `sqlite:` to be set, we can assume here it isn't
        // This way we can set a readonly flag on the opening mode without issues.
        let mut conn = diesel::sqlite::SqliteConnection::establish(&format!("sqlite://{db_url}?mode=ro"))?;

        let db_path = std::path::Path::new(&db_url).parent().unwrap();
        let backup_file = db_path
            .join(format!("db_{}.sqlite3", chrono::Utc::now().format("%Y%m%d_%H%M%S")))
            .to_string_lossy()
            .into_owned();

        match File::create(backup_file.clone()) {
            Ok(mut f) => {
                let serialized_db = conn.serialize_database_to_buffer();
                f.write_all(serialized_db.as_slice()).expect("Error writing SQLite backup");
                Ok(backup_file)
            }
            Err(e) => {
                err_silent!(format!("Unable to save SQLite backup: {e:?}"))
            }
        }
    } else {
        err_silent!("The database type is not SQLite. Backups only works for SQLite databases")
    }
}

#[cfg(not(sqlite))]
pub fn backup_sqlite() -> Result<String, Error> {
    err_silent!("The database type is not SQLite. Backups only works for SQLite databases")
}

/// Get the SQL Server version
pub async fn get_sql_server_version(conn: &DbConn) -> String {
    db_run! { conn:
        postgresql,mysql {
            diesel::select(diesel::dsl::sql::<diesel::sql_types::Text>("version();"))
            .get_result::<String>(conn)
            .unwrap_or_else(|_| "Unknown".to_string())
        }
        sqlite {
            diesel::select(diesel::dsl::sql::<diesel::sql_types::Text>("sqlite_version();"))
            .get_result::<String>(conn)
            .unwrap_or_else(|_| "Unknown".to_string())
        }
    }
}

/// Attempts to retrieve a single connection from the managed database pool. If
/// no pool is currently managed, fails with an `InternalServerError` status. If
/// no connections are available, fails with a `ServiceUnavailable` status.
#[rocket::async_trait]
impl<'r> FromRequest<'r> for DbConn {
    type Error = ();

    async fn from_request(request: &'r Request<'_>) -> Outcome<Self, Self::Error> {
        match request.rocket().state::<DbPool>() {
            Some(p) => match p.get().await {
                Ok(dbconn) => Outcome::Success(dbconn),
                _ => Outcome::Error((Status::ServiceUnavailable, ())),
            },
            None => Outcome::Error((Status::InternalServerError, ())),
        }
    }
}

// Embed the migrations from the migrations folder into the application
// This way, the program automatically migrates the database to the latest version
// https://docs.rs/diesel_migrations/*/diesel_migrations/macro.embed_migrations.html
#[cfg(sqlite)]
mod sqlite_migrations {
    use diesel::{Connection, RunQueryDsl};
    use diesel_migrations::{EmbeddedMigrations, MigrationHarness};
    pub const MIGRATIONS: EmbeddedMigrations = embed_migrations!("migrations/sqlite");

    pub fn run_migrations(db_url: &str) -> Result<(), super::Error> {
        // Establish a connection to the sqlite database (this will create a new one, if it does
        // not exist, and exit if there is an error).
        let mut connection = diesel::sqlite::SqliteConnection::establish(db_url)?;

        // Run the migrations after successfully establishing a connection
        // Disable Foreign Key Checks during migration
        // Scoped to a connection.
        diesel::sql_query("PRAGMA foreign_keys = OFF")
            .execute(&mut connection)
            .expect("Failed to disable Foreign Key Checks during migrations");

        // Turn on WAL in SQLite
        if crate::CONFIG.enable_db_wal() {
            diesel::sql_query("PRAGMA journal_mode=wal").execute(&mut connection).expect("Failed to turn on WAL");
        }

        connection.run_pending_migrations(MIGRATIONS).expect("Error running migrations");
        Ok(())
    }
}

#[cfg(mysql)]
mod mysql_migrations {
    use diesel::{Connection, RunQueryDsl};
    use diesel_migrations::{EmbeddedMigrations, MigrationHarness};
    pub const MIGRATIONS: EmbeddedMigrations = embed_migrations!("migrations/mysql");

    pub fn run_migrations(db_url: &str) -> Result<(), super::Error> {
        // Make sure the database is up to date (create if it doesn't exist, or run the migrations)
        let mut connection = diesel::mysql::MysqlConnection::establish(db_url)?;

        // Disable Foreign Key Checks during migration
        // Scoped to a connection/session.
        diesel::sql_query("SET FOREIGN_KEY_CHECKS = 0")
            .execute(&mut connection)
            .expect("Failed to disable Foreign Key Checks during migrations");

        connection.run_pending_migrations(MIGRATIONS).expect("Error running migrations");
        Ok(())
    }
}

#[cfg(postgresql)]
mod postgresql_migrations {
    use diesel::Connection;
    use diesel_migrations::{EmbeddedMigrations, MigrationHarness};
    pub const MIGRATIONS: EmbeddedMigrations = embed_migrations!("migrations/postgresql");

    pub fn run_migrations(db_url: &str) -> Result<(), super::Error> {
        // Make sure the database is up to date (create if it doesn't exist, or run the migrations)
        let mut connection = diesel::pg::PgConnection::establish(db_url)?;

        connection.run_pending_migrations(MIGRATIONS).expect("Error running migrations");
        Ok(())
    }
}<|MERGE_RESOLUTION|>--- conflicted
+++ resolved
@@ -324,91 +324,6 @@
         $conn.run(move |$conn| $body).await
     };
 
-<<<<<<< HEAD
-    ( @db $db:ident | $( #[$attr:meta] )* | $name:ident | $( $( #[$field_attr:meta] )* $vis:vis $field:ident : $typ:ty),+) => {
-        pastey::paste! {
-            #[allow(unused)] use super::*;
-            #[allow(unused)] use diesel::prelude::*;
-            #[allow(unused)] use $crate::db::[<__ $db _schema>]::*;
-
-            $( #[$attr] )*
-            pub struct [<$name Db>] { $(
-                $( #[$field_attr] )* $vis $field : $typ,
-            )+ }
-
-            impl [<$name Db>] {
-                #[allow(clippy::wrong_self_convention)]
-                #[allow(unused)]
-                #[inline(always)] pub fn to_db(x: &super::$name) -> Self { Self { $( $field: x.$field.clone(), )+ } }
-            }
-
-            impl $crate::db::FromDb for [<$name Db>] {
-                type Output = super::$name;
-                #[allow(clippy::wrong_self_convention)]
-                #[inline(always)] fn from_db(self) -> Self::Output { super::$name { $( $field: self.$field, )+ } }
-            }
-        }
-    };
-}
-
-// Store a whole object as Json in database.
-// Depending on the engine will either use Json or Text.
-#[macro_export]
-macro_rules! impl_FromToSqlJson {
-    ($name:ty) => {
-        #[cfg(sqlite)]
-        impl ToSql<Text, diesel::sqlite::Sqlite> for $name {
-            fn to_sql<'b>(&'b self, out: &mut Output<'b, '_, diesel::sqlite::Sqlite>) -> diesel::serialize::Result {
-                serde_json::to_string(self)
-                    .map(|str| {
-                        out.set_value(str);
-                        diesel::serialize::IsNull::No
-                    })
-                    .map_err(Into::into)
-            }
-        }
-
-        #[cfg(sqlite)]
-        impl<B: diesel::backend::Backend> FromSql<Text, B> for $name
-        where
-            String: FromSql<Text, B>,
-        {
-            fn from_sql(bytes: B::RawValue<'_>) -> diesel::deserialize::Result<Self> {
-                <String as FromSql<Text, B>>::from_sql(bytes)
-                    .and_then(|str| serde_json::from_str(&str).map_err(Into::into))
-            }
-        }
-
-        #[cfg(postgresql)]
-        impl FromSql<Json, diesel::pg::Pg> for $name {
-            fn from_sql(value: diesel::pg::PgValue<'_>) -> diesel::deserialize::Result<Self> {
-                serde_json::from_slice(value.as_bytes()).map_err(|_| "Invalid Json".into())
-            }
-        }
-
-        #[cfg(postgresql)]
-        impl ToSql<Json, diesel::pg::Pg> for $name {
-            fn to_sql<'b>(&'b self, out: &mut Output<'b, '_, diesel::pg::Pg>) -> diesel::serialize::Result {
-                serde_json::to_writer(out, self).map(|_| diesel::serialize::IsNull::No).map_err(Into::into)
-            }
-        }
-
-        #[cfg(mysql)]
-        impl FromSql<Json, diesel::mysql::Mysql> for $name {
-            fn from_sql(value: diesel::mysql::MysqlValue<'_>) -> diesel::deserialize::Result<Self> {
-                serde_json::from_slice(value.as_bytes()).map_err(|_| "Invalid Json".into())
-            }
-        }
-
-        #[cfg(mysql)]
-        impl ToSql<Json, diesel::mysql::Mysql> for $name {
-            fn to_sql<'b>(&'b self, out: &mut Output<'b, '_, diesel::mysql::Mysql>) -> diesel::serialize::Result {
-                serde_json::to_writer(out, self).map(|_| diesel::serialize::IsNull::No).map_err(Into::into)
-            }
-        }
-    };
-}
-=======
     ( $conn:ident: $( $($db:ident),+ $body:block )+ ) => {
         $conn.run(move |$conn| {
             match $conn {
@@ -423,7 +338,46 @@
 }
 
 pub mod schema;
->>>>>>> 9017ca26
+
+// Write all ToSql<Text, DB> and FromSql<Text, DB> given a serializable/deserializable type.
+#[macro_export]
+macro_rules! impl_FromToSqlText {
+    ($name:ty) => {
+        #[cfg(mysql)]
+        impl ToSql<Text, diesel::mysql::Mysql> for $name {
+            fn to_sql<'b>(&'b self, out: &mut Output<'b, '_, diesel::mysql::Mysql>) -> diesel::serialize::Result {
+                serde_json::to_writer(out, self).map(|_| diesel::serialize::IsNull::No).map_err(Into::into)
+            }
+        }
+
+        #[cfg(postgresql)]
+        impl ToSql<Text, diesel::pg::Pg> for $name {
+            fn to_sql<'b>(&'b self, out: &mut Output<'b, '_, diesel::pg::Pg>) -> diesel::serialize::Result {
+                serde_json::to_writer(out, self).map(|_| diesel::serialize::IsNull::No).map_err(Into::into)
+            }
+        }
+
+        #[cfg(sqlite)]
+        impl ToSql<Text, diesel::sqlite::Sqlite> for $name {
+            fn to_sql<'b>(&'b self, out: &mut Output<'b, '_, diesel::sqlite::Sqlite>) -> diesel::serialize::Result {
+                serde_json::to_string(self).map_err(Into::into).map(|str| {
+                    out.set_value(str);
+                    diesel::serialize::IsNull::No
+                })
+            }
+        }
+
+        impl<DB: diesel::backend::Backend> FromSql<Text, DB> for $name
+        where
+            String: FromSql<Text, DB>,
+        {
+            fn from_sql(bytes: DB::RawValue<'_>) -> diesel::deserialize::Result<Self> {
+                <String as FromSql<Text, DB>>::from_sql(bytes)
+                    .and_then(|str| serde_json::from_str(&str).map_err(Into::into))
+            }
+        }
+    };
+}
 
 // Reexport the models, needs to be after the macros are defined so it can access them
 pub mod models;
