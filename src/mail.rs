--- conflicted
+++ resolved
@@ -253,21 +253,11 @@
             .append_pair("organizationId", org_id.as_deref().unwrap_or("_"))
             .append_pair("organizationUserId", org_user_id.as_deref().unwrap_or("_"))
             .append_pair("token", &invite_token);
-<<<<<<< HEAD
-        if let Some(id) = org_id {
-            query_params.append_pair("organizationId", &id);
-        };
-        if let Some(id) = org_user_id {
-            query_params.append_pair("organizationUserId", &id);
-        };
 
         if CONFIG.sso_enabled() && CONFIG.sso_only() {
             query_params.append_pair("orgUserHasExistingUser", "false");
             query_params.append_pair("orgSsoIdentifier", org_name);
         } else if user.private_key.is_some() {
-=======
-        if user.private_key.is_some() {
->>>>>>> 21efc080
             query_params.append_pair("orgUserHasExistingUser", "true");
         }
     }
