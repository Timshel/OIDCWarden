use chrono::NaiveDateTime;
use percent_encoding::{percent_encode, NON_ALPHANUMERIC};
use std::{env::consts::EXE_SUFFIX, str::FromStr};

use lettre::{
    message::{Attachment, Body, Mailbox, Message, MultiPart, SinglePart},
    transport::smtp::authentication::{Credentials, Mechanism as SmtpAuthMechanism},
    transport::smtp::client::{Tls, TlsParameters},
    transport::smtp::extension::ClientId,
    Address, AsyncSendmailTransport, AsyncSmtpTransport, AsyncTransport, Tokio1Executor,
};

use crate::{
    api::EmptyResult,
    auth::{
        encode_jwt, generate_delete_claims, generate_emergency_access_invite_claims, generate_invite_claims,
        generate_verify_email_claims,
    },
    db::models::{Device, DeviceType, EmergencyAccessId, MembershipId, OrganizationId, User, UserId},
    error::Error,
    CONFIG,
};

fn sendmail_transport() -> AsyncSendmailTransport<Tokio1Executor> {
    if let Some(command) = CONFIG.sendmail_command() {
        AsyncSendmailTransport::new_with_command(command)
    } else {
        AsyncSendmailTransport::new_with_command(format!("sendmail{EXE_SUFFIX}"))
    }
}

fn smtp_transport() -> AsyncSmtpTransport<Tokio1Executor> {
    use std::time::Duration;
    let host = CONFIG.smtp_host().unwrap();

    let smtp_client = AsyncSmtpTransport::<Tokio1Executor>::builder_dangerous(host.as_str())
        .port(CONFIG.smtp_port())
        .timeout(Some(Duration::from_secs(CONFIG.smtp_timeout())));

    // Determine security
    let smtp_client = if CONFIG.smtp_security() != *"off" {
        let mut tls_parameters = TlsParameters::builder(host);
        if CONFIG.smtp_accept_invalid_hostnames() {
            tls_parameters = tls_parameters.dangerous_accept_invalid_hostnames(true);
        }
        if CONFIG.smtp_accept_invalid_certs() {
            tls_parameters = tls_parameters.dangerous_accept_invalid_certs(true);
        }
        let tls_parameters = tls_parameters.build().unwrap();

        if CONFIG.smtp_security() == *"force_tls" {
            smtp_client.tls(Tls::Wrapper(tls_parameters))
        } else {
            smtp_client.tls(Tls::Required(tls_parameters))
        }
    } else {
        smtp_client
    };

    let smtp_client = match (CONFIG.smtp_username(), CONFIG.smtp_password()) {
        (Some(user), Some(pass)) => smtp_client.credentials(Credentials::new(user, pass)),
        _ => smtp_client,
    };

    let smtp_client = match CONFIG.helo_name() {
        Some(helo_name) => smtp_client.hello_name(ClientId::Domain(helo_name)),
        None => smtp_client,
    };

    let smtp_client = match CONFIG.smtp_auth_mechanism() {
        Some(mechanism) => {
            let allowed_mechanisms = [SmtpAuthMechanism::Plain, SmtpAuthMechanism::Login, SmtpAuthMechanism::Xoauth2];
            let mut selected_mechanisms = vec![];
            for wanted_mechanism in mechanism.split(',') {
                for m in &allowed_mechanisms {
                    if m.to_string().to_lowercase()
                        == wanted_mechanism.trim_matches(|c| c == '"' || c == '\'' || c == ' ').to_lowercase()
                    {
                        selected_mechanisms.push(*m);
                    }
                }
            }

            if !selected_mechanisms.is_empty() {
                smtp_client.authentication(selected_mechanisms)
            } else {
                // Only show a warning, and return without setting an actual authentication mechanism
                warn!("No valid SMTP Auth mechanism found for '{mechanism}', using default values");
                smtp_client
            }
        }
        _ => smtp_client,
    };

    smtp_client.build()
}

// This will sanitize the string values by stripping all the html tags to prevent XSS and HTML Injections
fn sanitize_data(data: &mut serde_json::Value) {
    use regex::Regex;
    use std::sync::LazyLock;
    static RE: LazyLock<Regex> = LazyLock::new(|| Regex::new(r"<[^>]+>").unwrap());

    match data {
        serde_json::Value::String(s) => *s = RE.replace_all(s, "").to_string(),
        serde_json::Value::Object(obj) => {
            for d in obj.values_mut() {
                sanitize_data(d);
            }
        }
        serde_json::Value::Array(arr) => {
            for d in arr.iter_mut() {
                sanitize_data(d);
            }
        }
        _ => {}
    }
}

fn get_text(template_name: &'static str, data: serde_json::Value) -> Result<(String, String, String), Error> {
    let mut data = data;
    sanitize_data(&mut data);
    let (subject_html, body_html) = get_template(&format!("{template_name}.html"), &data)?;
    let (_subject_text, body_text) = get_template(template_name, &data)?;
    Ok((subject_html, body_html, body_text))
}

fn get_template(template_name: &str, data: &serde_json::Value) -> Result<(String, String), Error> {
    let text = CONFIG.render_template(template_name, data)?;
    let mut text_split = text.split("<!---------------->");

    let subject = match text_split.next() {
        Some(s) => s.trim().to_string(),
        None => err!("Template doesn't contain subject"),
    };

    let body = match text_split.next() {
        Some(s) => s.trim().to_string(),
        None => err!("Template doesn't contain body"),
    };

    if text_split.next().is_some() {
        err!("Template contains more than one body");
    }

    Ok((subject, body))
}

pub async fn send_password_hint(address: &str, hint: Option<String>) -> EmptyResult {
    let template_name = if hint.is_some() {
        "email/pw_hint_some"
    } else {
        "email/pw_hint_none"
    };

    let (subject, body_html, body_text) = get_text(
        template_name,
        json!({
            "url": CONFIG.domain(),
            "img_src": CONFIG._smtp_img_src(),
            "hint": hint,
        }),
    )?;

    send_email(address, &subject, body_html, body_text).await
}

pub async fn send_delete_account(address: &str, user_id: &UserId) -> EmptyResult {
    let claims = generate_delete_claims(user_id.to_string());
    let delete_token = encode_jwt(&claims);

    let (subject, body_html, body_text) = get_text(
        "email/delete_account",
        json!({
            "url": CONFIG.domain(),
            "img_src": CONFIG._smtp_img_src(),
            "user_id": user_id,
            "email": percent_encode(address.as_bytes(), NON_ALPHANUMERIC).to_string(),
            "token": delete_token,
        }),
    )?;

    send_email(address, &subject, body_html, body_text).await
}

pub async fn send_verify_email(address: &str, user_id: &UserId) -> EmptyResult {
    let claims = generate_verify_email_claims(user_id.clone());
    let verify_email_token = encode_jwt(&claims);

    let (subject, body_html, body_text) = get_text(
        "email/verify_email",
        json!({
            "url": CONFIG.domain(),
            "img_src": CONFIG._smtp_img_src(),
            "user_id": user_id,
            "email": percent_encode(address.as_bytes(), NON_ALPHANUMERIC).to_string(),
            "token": verify_email_token,
        }),
    )?;

    send_email(address, &subject, body_html, body_text).await
}

pub async fn send_register_verify_email(email: &str, token: &str) -> EmptyResult {
    let mut query = url::Url::parse("https://query.builder").unwrap();
    query.query_pairs_mut().append_pair("email", email).append_pair("token", token);
    let query_string = match query.query() {
        None => err!("Failed to build verify URL query parameters"),
        Some(query) => query,
    };

    let (subject, body_html, body_text) = get_text(
        "email/register_verify_email",
        json!({
            // `url.Url` would place the anchor `#` after the query parameters
            "url": format!("{}/#/finish-signup/?{query_string}", CONFIG.domain()),
            "img_src": CONFIG._smtp_img_src(),
            "email": email,
        }),
    )?;

    send_email(email, &subject, body_html, body_text).await
}

pub async fn send_welcome(address: &str) -> EmptyResult {
    let (subject, body_html, body_text) = get_text(
        "email/welcome",
        json!({
            "url": CONFIG.domain(),
            "img_src": CONFIG._smtp_img_src(),
        }),
    )?;

    send_email(address, &subject, body_html, body_text).await
}

pub async fn send_welcome_must_verify(address: &str, user_id: &UserId) -> EmptyResult {
    let claims = generate_verify_email_claims(user_id.clone());
    let verify_email_token = encode_jwt(&claims);

    let (subject, body_html, body_text) = get_text(
        "email/welcome_must_verify",
        json!({
            "url": CONFIG.domain(),
            "img_src": CONFIG._smtp_img_src(),
            "user_id": user_id,
            "token": verify_email_token,
        }),
    )?;

    send_email(address, &subject, body_html, body_text).await
}

pub async fn send_2fa_removed_from_org(address: &str, org_name: &str) -> EmptyResult {
    let (subject, body_html, body_text) = get_text(
        "email/send_2fa_removed_from_org",
        json!({
            "url": CONFIG.domain(),
            "img_src": CONFIG._smtp_img_src(),
            "org_name": org_name,
        }),
    )?;

    send_email(address, &subject, body_html, body_text).await
}

pub async fn send_single_org_removed_from_org(address: &str, org_name: &str) -> EmptyResult {
    let (subject, body_html, body_text) = get_text(
        "email/send_single_org_removed_from_org",
        json!({
            "url": CONFIG.domain(),
            "img_src": CONFIG._smtp_img_src(),
            "org_name": org_name,
        }),
    )?;

    send_email(address, &subject, body_html, body_text).await
}

pub async fn send_invite(
    user: &User,
    org_id: OrganizationId,
    member_id: MembershipId,
    org_name: &str,
    invited_by_email: Option<String>,
) -> EmptyResult {
    let claims = generate_invite_claims(
        user.uuid.clone(),
        user.email.clone(),
        org_id.clone(),
        member_id.clone(),
        invited_by_email,
    );
    let invite_token = encode_jwt(&claims);
    let mut query = url::Url::parse("https://query.builder").unwrap();
    {
        let mut query_params = query.query_pairs_mut();
        query_params
            .append_pair("email", &user.email)
            .append_pair("organizationName", org_name)
            .append_pair("organizationId", &org_id)
            .append_pair("organizationUserId", &member_id)
            .append_pair("token", &invite_token);

        if CONFIG.sso_enabled() && CONFIG.sso_only() {
            query_params.append_pair("orgUserHasExistingUser", "false");
            query_params.append_pair("orgSsoIdentifier", org_name);
        } else if user.private_key.is_some() {
            query_params.append_pair("orgUserHasExistingUser", "true");
        }
    }

    let Some(query_string) = query.query() else {
        err!("Failed to build invite URL query parameters")
    };

    let (subject, body_html, body_text) = get_text(
        "email/send_org_invite",
        json!({
            // `url.Url` would place the anchor `#` after the query parameters
            "url": format!("{}/#/accept-organization/?{query_string}", CONFIG.domain()),
            "img_src": CONFIG._smtp_img_src(),
            "org_name": org_name,
        }),
    )?;

    send_email(&user.email, &subject, body_html, body_text).await
}

pub async fn send_emergency_access_invite(
    address: &str,
    user_id: UserId,
    emer_id: EmergencyAccessId,
    grantor_name: &str,
    grantor_email: &str,
) -> EmptyResult {
    let claims = generate_emergency_access_invite_claims(
        user_id,
        String::from(address),
        emer_id.clone(),
        String::from(grantor_name),
        String::from(grantor_email),
    );

    // Build the query here to ensure proper escaping
    let mut query = url::Url::parse("https://query.builder").unwrap();
    {
        let mut query_params = query.query_pairs_mut();
        query_params
            .append_pair("id", &emer_id.to_string())
            .append_pair("name", grantor_name)
            .append_pair("email", address)
            .append_pair("token", &encode_jwt(&claims));
    }

    let Some(query_string) = query.query() else {
        err!("Failed to build emergency invite URL query parameters")
    };

    let (subject, body_html, body_text) = get_text(
        "email/send_emergency_access_invite",
        json!({
            // `url.Url` would place the anchor `#` after the query parameters
            "url": format!("{}/#/accept-emergency/?{query_string}", CONFIG.domain()),
            "img_src": CONFIG._smtp_img_src(),
            "grantor_name": grantor_name,
        }),
    )?;

    send_email(address, &subject, body_html, body_text).await
}

pub async fn send_emergency_access_invite_accepted(address: &str, grantee_email: &str) -> EmptyResult {
    let (subject, body_html, body_text) = get_text(
        "email/emergency_access_invite_accepted",
        json!({
            "url": CONFIG.domain(),
            "img_src": CONFIG._smtp_img_src(),
            "grantee_email": grantee_email,
        }),
    )?;

    send_email(address, &subject, body_html, body_text).await
}

pub async fn send_emergency_access_invite_confirmed(address: &str, grantor_name: &str) -> EmptyResult {
    let (subject, body_html, body_text) = get_text(
        "email/emergency_access_invite_confirmed",
        json!({
            "url": CONFIG.domain(),
            "img_src": CONFIG._smtp_img_src(),
            "grantor_name": grantor_name,
        }),
    )?;

    send_email(address, &subject, body_html, body_text).await
}

pub async fn send_emergency_access_recovery_approved(address: &str, grantor_name: &str) -> EmptyResult {
    let (subject, body_html, body_text) = get_text(
        "email/emergency_access_recovery_approved",
        json!({
            "url": CONFIG.domain(),
            "img_src": CONFIG._smtp_img_src(),
            "grantor_name": grantor_name,
        }),
    )?;

    send_email(address, &subject, body_html, body_text).await
}

pub async fn send_emergency_access_recovery_initiated(
    address: &str,
    grantee_name: &str,
    atype: &str,
    wait_time_days: &i32,
) -> EmptyResult {
    let (subject, body_html, body_text) = get_text(
        "email/emergency_access_recovery_initiated",
        json!({
            "url": CONFIG.domain(),
            "img_src": CONFIG._smtp_img_src(),
            "grantee_name": grantee_name,
            "atype": atype,
            "wait_time_days": wait_time_days,
        }),
    )?;

    send_email(address, &subject, body_html, body_text).await
}

pub async fn send_emergency_access_recovery_reminder(
    address: &str,
    grantee_name: &str,
    atype: &str,
    days_left: &str,
) -> EmptyResult {
    let (subject, body_html, body_text) = get_text(
        "email/emergency_access_recovery_reminder",
        json!({
            "url": CONFIG.domain(),
            "img_src": CONFIG._smtp_img_src(),
            "grantee_name": grantee_name,
            "atype": atype,
            "days_left": days_left,
        }),
    )?;

    send_email(address, &subject, body_html, body_text).await
}

pub async fn send_emergency_access_recovery_rejected(address: &str, grantor_name: &str) -> EmptyResult {
    let (subject, body_html, body_text) = get_text(
        "email/emergency_access_recovery_rejected",
        json!({
            "url": CONFIG.domain(),
            "img_src": CONFIG._smtp_img_src(),
            "grantor_name": grantor_name,
        }),
    )?;

    send_email(address, &subject, body_html, body_text).await
}

pub async fn send_emergency_access_recovery_timed_out(address: &str, grantee_name: &str, atype: &str) -> EmptyResult {
    let (subject, body_html, body_text) = get_text(
        "email/emergency_access_recovery_timed_out",
        json!({
            "url": CONFIG.domain(),
            "img_src": CONFIG._smtp_img_src(),
            "grantee_name": grantee_name,
            "atype": atype,
        }),
    )?;

    send_email(address, &subject, body_html, body_text).await
}

pub async fn send_invite_accepted(new_user_email: &str, address: &str, org_name: &str) -> EmptyResult {
    let (subject, body_html, body_text) = get_text(
        "email/invite_accepted",
        json!({
            "url": CONFIG.domain(),
            "img_src": CONFIG._smtp_img_src(),
            "email": new_user_email,
            "org_name": org_name,
        }),
    )?;

    send_email(address, &subject, body_html, body_text).await
}

pub async fn send_invite_confirmed(address: &str, org_name: &str) -> EmptyResult {
    let (subject, body_html, body_text) = get_text(
        "email/invite_confirmed",
        json!({
            "url": CONFIG.domain(),
            "img_src": CONFIG._smtp_img_src(),
            "org_name": org_name,
        }),
    )?;

    send_email(address, &subject, body_html, body_text).await
}

pub async fn send_new_device_logged_in(address: &str, ip: &str, dt: &NaiveDateTime, device: &Device) -> EmptyResult {
    use crate::util::upcase_first;

    let fmt = "%A, %B %_d, %Y at %r %Z";
    let (subject, body_html, body_text) = get_text(
        "email/new_device_logged_in",
        json!({
            "url": CONFIG.domain(),
            "img_src": CONFIG._smtp_img_src(),
            "ip": ip,
            "device_name": upcase_first(&device.name),
            "device_type": DeviceType::from_i32(device.atype).to_string(),
            "datetime": crate::util::format_naive_datetime_local(dt, fmt),
        }),
    )?;

    send_email(address, &subject, body_html, body_text).await
}

pub async fn send_incomplete_2fa_login(
    address: &str,
    ip: &str,
    dt: &NaiveDateTime,
    device_name: &str,
    device_type: &str,
) -> EmptyResult {
    use crate::util::upcase_first;

    let fmt = "%A, %B %_d, %Y at %r %Z";
    let (subject, body_html, body_text) = get_text(
        "email/incomplete_2fa_login",
        json!({
            "url": CONFIG.domain(),
            "img_src": CONFIG._smtp_img_src(),
            "ip": ip,
            "device_name": upcase_first(device_name),
            "device_type": device_type,
            "datetime": crate::util::format_naive_datetime_local(dt, fmt),
            "time_limit": CONFIG.incomplete_2fa_time_limit(),
        }),
    )?;

    send_email(address, &subject, body_html, body_text).await
}

pub async fn send_token(address: &str, token: &str) -> EmptyResult {
    let (subject, body_html, body_text) = get_text(
        "email/twofactor_email",
        json!({
            "url": CONFIG.domain(),
            "img_src": CONFIG._smtp_img_src(),
            "token": token,
        }),
    )?;

    send_email(address, &subject, body_html, body_text).await
}

pub async fn send_change_email(address: &str, token: &str) -> EmptyResult {
    let (subject, body_html, body_text) = get_text(
        "email/change_email",
        json!({
            "url": CONFIG.domain(),
            "img_src": CONFIG._smtp_img_src(),
            "token": token,
        }),
    )?;

    send_email(address, &subject, body_html, body_text).await
}

<<<<<<< HEAD
pub async fn send_sso_change_email(address: &str) -> EmptyResult {
    let (subject, body_html, body_text) = get_text(
        "email/sso_change_email",
        json!({
            "url": format!("{}/#/settings/account", CONFIG.domain()),
            "img_src": CONFIG._smtp_img_src(),
=======
pub async fn send_change_email_existing(address: &str, acting_address: &str) -> EmptyResult {
    let (subject, body_html, body_text) = get_text(
        "email/change_email_existing",
        json!({
            "url": CONFIG.domain(),
            "img_src": CONFIG._smtp_img_src(),
            "existing_address": address,
            "acting_address": acting_address,
>>>>>>> 53f58b14
        }),
    )?;

    send_email(address, &subject, body_html, body_text).await
}

pub async fn send_test(address: &str) -> EmptyResult {
    let (subject, body_html, body_text) = get_text(
        "email/smtp_test",
        json!({
            "url": CONFIG.domain(),
            "img_src": CONFIG._smtp_img_src(),
        }),
    )?;

    send_email(address, &subject, body_html, body_text).await
}

pub async fn send_admin_reset_password(address: &str, user_name: &str, org_name: &str) -> EmptyResult {
    let (subject, body_html, body_text) = get_text(
        "email/admin_reset_password",
        json!({
            "url": CONFIG.domain(),
            "img_src": CONFIG._smtp_img_src(),
            "user_name": user_name,
            "org_name": org_name,
        }),
    )?;
    send_email(address, &subject, body_html, body_text).await
}

pub async fn send_protected_action_token(address: &str, token: &str) -> EmptyResult {
    let (subject, body_html, body_text) = get_text(
        "email/protected_action",
        json!({
            "url": CONFIG.domain(),
            "img_src": CONFIG._smtp_img_src(),
            "token": token,
        }),
    )?;

    send_email(address, &subject, body_html, body_text).await
}

async fn send_with_selected_transport(email: Message) -> EmptyResult {
    if CONFIG.use_sendmail() {
        match sendmail_transport().send(email).await {
            Ok(_) => Ok(()),
            // Match some common errors and make them more user friendly
            Err(e) => {
                if e.is_client() {
                    debug!("Sendmail client error: {e:?}");
                    err!(format!("Sendmail client error: {e}"));
                } else if e.is_response() {
                    debug!("Sendmail response error: {e:?}");
                    err!(format!("Sendmail response error: {e}"));
                } else {
                    debug!("Sendmail error: {e:?}");
                    err!(format!("Sendmail error: {e}"));
                }
            }
        }
    } else {
        match smtp_transport().send(email).await {
            Ok(_) => Ok(()),
            // Match some common errors and make them more user friendly
            Err(e) => {
                if e.is_client() {
                    debug!("SMTP client error: {e:#?}");
                    err!(format!("SMTP client error: {e}"));
                } else if e.is_transient() {
                    debug!("SMTP 4xx error: {e:#?}");
                    err!(format!("SMTP 4xx error: {e}"));
                } else if e.is_permanent() {
                    debug!("SMTP 5xx error: {e:#?}");
                    let mut msg = e.to_string();
                    // Add a special check for 535 to add a more descriptive message
                    if msg.contains("(535)") {
                        msg = format!("{msg} - Authentication credentials invalid");
                    }
                    err!(format!("SMTP 5xx error: {msg}"));
                } else if e.is_timeout() {
                    debug!("SMTP timeout error: {e:#?}");
                    err!(format!("SMTP timeout error: {e}"));
                } else if e.is_tls() {
                    debug!("SMTP encryption error: {e:#?}");
                    err!(format!("SMTP encryption error: {e}"));
                } else {
                    debug!("SMTP error: {e:#?}");
                    err!(format!("SMTP error: {e}"));
                }
            }
        }
    }
}

async fn send_email(address: &str, subject: &str, body_html: String, body_text: String) -> EmptyResult {
    let smtp_from = &CONFIG.smtp_from();

    let body = if CONFIG.smtp_embed_images() {
        let logo_gray_body = Body::new(crate::api::static_files("logo-gray.png").unwrap().1.to_vec());
        let mail_github_body = Body::new(crate::api::static_files("mail-github.png").unwrap().1.to_vec());
        MultiPart::alternative().singlepart(SinglePart::plain(body_text)).multipart(
            MultiPart::related()
                .singlepart(SinglePart::html(body_html))
                .singlepart(
                    Attachment::new_inline(String::from("logo-gray.png"))
                        .body(logo_gray_body, "image/png".parse().unwrap()),
                )
                .singlepart(
                    Attachment::new_inline(String::from("mail-github.png"))
                        .body(mail_github_body, "image/png".parse().unwrap()),
                ),
        )
    } else {
        MultiPart::alternative_plain_html(body_text, body_html)
    };

    let email = Message::builder()
        .message_id(Some(format!("<{}@{}>", crate::util::get_uuid(), smtp_from.split('@').collect::<Vec<&str>>()[1])))
        .to(Mailbox::new(None, Address::from_str(address)?))
        .from(Mailbox::new(Some(CONFIG.smtp_from_name()), Address::from_str(smtp_from)?))
        .subject(subject)
        .multipart(body)?;

    send_with_selected_transport(email).await
}<|MERGE_RESOLUTION|>--- conflicted
+++ resolved
@@ -574,14 +574,6 @@
     send_email(address, &subject, body_html, body_text).await
 }
 
-<<<<<<< HEAD
-pub async fn send_sso_change_email(address: &str) -> EmptyResult {
-    let (subject, body_html, body_text) = get_text(
-        "email/sso_change_email",
-        json!({
-            "url": format!("{}/#/settings/account", CONFIG.domain()),
-            "img_src": CONFIG._smtp_img_src(),
-=======
 pub async fn send_change_email_existing(address: &str, acting_address: &str) -> EmptyResult {
     let (subject, body_html, body_text) = get_text(
         "email/change_email_existing",
@@ -590,7 +582,18 @@
             "img_src": CONFIG._smtp_img_src(),
             "existing_address": address,
             "acting_address": acting_address,
->>>>>>> 53f58b14
+        }),
+    )?;
+
+    send_email(address, &subject, body_html, body_text).await
+}
+
+pub async fn send_sso_change_email(address: &str) -> EmptyResult {
+    let (subject, body_html, body_text) = get_text(
+        "email/sso_change_email",
+        json!({
+            "url": format!("{}/#/settings/account", CONFIG.domain()),
+            "img_src": CONFIG._smtp_img_src(),
         }),
     )?;
 
