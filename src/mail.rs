--- conflicted
+++ resolved
@@ -586,8 +586,6 @@
     send_email(address, &subject, body_html, body_text).await
 }
 
-<<<<<<< HEAD
-=======
 pub async fn send_change_email_existing(address: &str, acting_address: &str) -> EmptyResult {
     let (subject, body_html, body_text) = get_text(
         "email/change_email_existing",
@@ -602,7 +600,6 @@
     send_email(address, &subject, body_html, body_text).await
 }
 
->>>>>>> 37303554
 pub async fn send_sso_change_email(address: &str) -> EmptyResult {
     let (subject, body_html, body_text) = get_text(
         "email/sso_change_email",
