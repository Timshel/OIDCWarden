--- conflicted
+++ resolved
@@ -1605,58 +1605,6 @@
     Ok(())
 }
 
-<<<<<<< HEAD
-#[cfg(test)]
-mod tests {
-    use super::*;
-
-    #[test]
-    fn test_parse_param_list() {
-        let config = "key1=value&key2=value2&".to_string();
-        let parsed = parse_param_list(config, '&', '=');
-
-        assert_eq!(
-            parsed.unwrap(),
-            vec![("key1".to_string(), "value".to_string()), ("key2".to_string(), "value2".to_string())]
-        );
-    }
-
-    #[test]
-    fn test_parse_param_list_lines() {
-        let config = r#"
-        key1=value
-        key2=value2
-        "#
-        .to_string();
-        let parsed = parse_param_list(config, '&', '=');
-
-        assert_eq!(
-            parsed.unwrap(),
-            vec![("key1".to_string(), "value".to_string()), ("key2".to_string(), "value2".to_string())]
-        );
-    }
-
-    #[test]
-    fn test_parse_param_list_mixed() {
-        let config = r#"key1=value&key2=value2&
-        &key3=value3&&
-        &key4=value4
-        "#
-        .to_string();
-        let parsed = parse_param_list(config, '&', '=');
-
-        assert_eq!(
-            parsed.unwrap(),
-            vec![
-                ("key1".to_string(), "value".to_string()),
-                ("key2".to_string(), "value2".to_string()),
-                ("key3".to_string(), "value3".to_string()),
-                ("key4".to_string(), "value4".to_string()),
-            ]
-        );
-    }
-}
-=======
 // Configure the web-vault version as an integer so it can be used as a comparison smaller or greater then.
 // The default is based upon the version since this feature is added.
 static WEB_VAULT_VERSION: Lazy<semver::Version> = Lazy::new(|| {
@@ -1695,4 +1643,54 @@
 handlebars::handlebars_helper!(vwver: | vw_version: String |
     semver::VersionReq::parse(&vw_version).expect("Invalid Vaultwarden version compare string").matches(&VW_VERSION)
 );
->>>>>>> dec3a960
+
+#[cfg(test)]
+mod tests {
+    use super::*;
+
+    #[test]
+    fn test_parse_param_list() {
+        let config = "key1=value&key2=value2&".to_string();
+        let parsed = parse_param_list(config, '&', '=');
+
+        assert_eq!(
+            parsed.unwrap(),
+            vec![("key1".to_string(), "value".to_string()), ("key2".to_string(), "value2".to_string())]
+        );
+    }
+
+    #[test]
+    fn test_parse_param_list_lines() {
+        let config = r#"
+        key1=value
+        key2=value2
+        "#
+        .to_string();
+        let parsed = parse_param_list(config, '&', '=');
+
+        assert_eq!(
+            parsed.unwrap(),
+            vec![("key1".to_string(), "value".to_string()), ("key2".to_string(), "value2".to_string())]
+        );
+    }
+
+    #[test]
+    fn test_parse_param_list_mixed() {
+        let config = r#"key1=value&key2=value2&
+        &key3=value3&&
+        &key4=value4
+        "#
+        .to_string();
+        let parsed = parse_param_list(config, '&', '=');
+
+        assert_eq!(
+            parsed.unwrap(),
+            vec![
+                ("key1".to_string(), "value".to_string()),
+                ("key2".to_string(), "value2".to_string()),
+                ("key3".to_string(), "value3".to_string()),
+                ("key4".to_string(), "value4".to_string()),
+            ]
+        );
+    }
+}