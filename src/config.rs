--- conflicted
+++ resolved
@@ -693,7 +693,6 @@
         sso_master_password_policy:     String, true,  option;
         /// Use sso only for auth not the session lifecycle |> Use default Vaultwarden session lifecycle (Idle refresh token valid for 30days)
         sso_auth_only_not_session:      bool,   true,   def,    false;
-<<<<<<< HEAD
         /// Roles mapping |> Enable the mapping of roles (user/admin) from the access_token
         sso_roles_enabled:              bool,   false,   def,    false;
         /// Missing/Invalid roles default to user
@@ -720,12 +719,6 @@
         sso_debug_tokens:               bool,   true,   def,    false;
         /// Force fail auth code exchange |> Allow to log and return the code used in `authorization_code` flow without consuming it (SSO login will become impossilbe).
         sso_debug_force_fail_auth_code: bool,   true,   def,    false;
-=======
-        /// Client cache for discovery endpoint. |> Duration in seconds (0 or less to disable). More details: https://github.com/dani-garcia/vaultwarden/blob/sso-support/SSO.md#client-cache
-        sso_client_cache_expiration:    u64,    true,   def,    0;
-        /// Log all tokens |> `LOG_LEVEL=debug` or `LOG_LEVEL=info,vaultwarden::sso=debug` is required
-        sso_debug_tokens:               bool,   true,   def,    false;
->>>>>>> 37303554
     },
 
     /// Yubikey settings
@@ -972,7 +965,6 @@
         internal_sso_redirect_url(&cfg.sso_callback_path)?;
         check_master_password_policy(&cfg.sso_master_password_policy)?;
         internal_sso_authorize_extra_params_vec(&cfg.sso_authorize_extra_params)?;
-<<<<<<< HEAD
 
         if cfg.sso_organizations_invite && !cfg.sso_organizations_enabled {
             warn!("SSO_ORGANIZATIONS_INVITE is DEPRECATED, replaced by SSO_ORGANIZATIONS_ENABLED");
@@ -985,8 +977,6 @@
         if cfg.org_groups_enabled && !cfg.sso_organizations_groups_enabled {
             warn!("SSO_ORGANIZATIONS_GROUPS_ENABLED is DEPRECATED, More details: https://github.com/timshel/OIDCWarden/blob/v2025.5.0-1/README.md#deprecation");
         }
-=======
->>>>>>> 37303554
     }
 
     if cfg._enable_yubico {
@@ -1292,7 +1282,6 @@
         .collect()
 }
 
-<<<<<<< HEAD
 fn parse_as_hashmap<V, F: Fn(String) -> V>(config: String, f: F) -> HashMap<String, V> {
     config
         .split(';')
@@ -1311,8 +1300,6 @@
         .collect()
 }
 
-=======
->>>>>>> 37303554
 impl Config {
     pub fn load() -> Result<Self, Error> {
         // Loading from env and file
@@ -1534,7 +1521,6 @@
     pub fn sso_authorize_extra_params_vec(&self) -> Result<Vec<(String, String)>, Error> {
         internal_sso_authorize_extra_params_vec(&self.sso_authorize_extra_params())
     }
-<<<<<<< HEAD
 
     pub fn sso_organizations_id_mapping_map(&self) -> HashMap<String, Either<String, OrganizationId>> {
         parse_as_hashmap(self.sso_organizations_id_mapping(), |str| match Uuid::parse_str(&str) {
@@ -1542,8 +1528,6 @@
             Err(_) => Either::Left(str),
         })
     }
-=======
->>>>>>> 37303554
 }
 
 use handlebars::{
