--- conflicted
+++ resolved
@@ -1,19 +1,11 @@
-<<<<<<< HEAD
-use std::collections::HashMap;
-use std::env::consts::EXE_SUFFIX;
-use std::process::exit;
-use std::sync::{
-    atomic::{AtomicBool, Ordering},
-    RwLock,
-=======
 use std::{
+    collections::HashMap,
     env::consts::EXE_SUFFIX,
     process::exit,
     sync::{
         atomic::{AtomicBool, Ordering},
         RwLock,
     },
->>>>>>> 2903a3a1
 };
 
 use job_scheduler_ng::Schedule;
