use std::{
    env::consts::EXE_SUFFIX,
    fmt,
    process::exit,
    sync::{
        atomic::{AtomicBool, Ordering},
        LazyLock, RwLock,
    },
};

use job_scheduler_ng::Schedule;
use reqwest::Url;
use serde::de::{self, Deserialize, Deserializer, MapAccess, Visitor};

use crate::{
    error::Error,
    util::{get_env, get_env_bool, get_web_vault_version, is_valid_email, parse_experimental_client_feature_flags},
};

static CONFIG_FILE: LazyLock<String> = LazyLock::new(|| {
    let data_folder = get_env("DATA_FOLDER").unwrap_or_else(|| String::from("data"));
    get_env("CONFIG_FILE").unwrap_or_else(|| format!("{data_folder}/config.json"))
});

static CONFIG_FILE_PARENT_DIR: LazyLock<String> = LazyLock::new(|| {
    let path = std::path::PathBuf::from(&*CONFIG_FILE);
    path.parent().unwrap_or(std::path::Path::new("data")).to_str().unwrap_or("data").to_string()
});

static CONFIG_FILENAME: LazyLock<String> = LazyLock::new(|| {
    let path = std::path::PathBuf::from(&*CONFIG_FILE);
    path.file_name().unwrap_or(std::ffi::OsStr::new("config.json")).to_str().unwrap_or("config.json").to_string()
});

pub static SKIP_CONFIG_VALIDATION: AtomicBool = AtomicBool::new(false);

pub static CONFIG: LazyLock<Config> = LazyLock::new(|| {
    std::thread::spawn(|| {
        let rt = tokio::runtime::Builder::new_current_thread().enable_all().build().unwrap_or_else(|e| {
            println!("Error loading config:\n  {e:?}\n");
            exit(12)
        });

        rt.block_on(Config::load()).unwrap_or_else(|e| {
            println!("Error loading config:\n  {e:?}\n");
            exit(12)
        })
    })
    .join()
    .unwrap_or_else(|e| {
        println!("Error loading config:\n  {e:?}\n");
        exit(12)
    })
});

pub type Pass = String;

macro_rules! make_config {
    // Support string print
    ( @supportstr $name:ident, $value:expr, Pass, option ) => { serde_json::to_value(&$value.as_ref().map(|_| String::from("***"))).unwrap() }; // Optional pass, we map to an Option<String> with "***"
    ( @supportstr $name:ident, $value:expr, Pass, $none_action:ident ) => { "***".into() }; // Required pass, we return "***"
    ( @supportstr $name:ident, $value:expr, $ty:ty, option ) => { serde_json::to_value(&$value).unwrap() }; // Optional other or string, we convert to json
    ( @supportstr $name:ident, $value:expr, String, $none_action:ident ) => { $value.as_str().into() }; // Required string value, we convert to json
    ( @supportstr $name:ident, $value:expr, $ty:ty, $none_action:ident ) => { ($value).into() }; // Required other value, we return as is or convert to json

    // Group or empty string
    ( @show ) => { "" };
    ( @show $lit:literal ) => { $lit };

    // Wrap the optionals in an Option type
    ( @type $ty:ty, option) => { Option<$ty> };
    ( @type $ty:ty, $id:ident) => { $ty };

    // Generate the values depending on none_action
    ( @build $value:expr, $config:expr, option, ) => { $value };
    ( @build $value:expr, $config:expr, def, $default:expr ) => { $value.unwrap_or($default) };
    ( @build $value:expr, $config:expr, auto, $default_fn:expr ) => {{
        match $value {
            Some(v) => v,
            None => {
                let f: &dyn Fn(&ConfigItems) -> _ = &$default_fn;
                f($config)
            }
        }
    }};
    ( @build $value:expr, $config:expr, generated, $default_fn:expr ) => {{
        let f: &dyn Fn(&ConfigItems) -> _ = &$default_fn;
        f($config)
    }};

    ( @getenv $name:expr, bool ) => { get_env_bool($name) };
    ( @getenv $name:expr, $ty:ident ) => { get_env($name) };

    ($(
        $(#[doc = $groupdoc:literal])?
        $group:ident $(: $group_enabled:ident)? {
        $(
            $(#[doc = $doc:literal])+
            $name:ident : $ty:ident, $editable:literal, $none_action:ident $(, $default:expr)?;
        )+},
    )+) => {
        pub struct Config { inner: RwLock<Inner> }

        struct Inner {
            rocket_shutdown_handle: Option<rocket::Shutdown>,

            templates: Handlebars<'static>,
            config: ConfigItems,

            _env: ConfigBuilder,
            _usr: ConfigBuilder,

            _overrides: Vec<&'static str>,
        }

        // Custom Deserialize for ConfigBuilder, mainly based upon https://serde.rs/deserialize-struct.html
        // This deserialize doesn't care if there are keys missing, or if there are duplicate keys
        // In case of duplicate keys (which should never be possible unless manually edited), the last value is used!
        // Main reason for this is removing the `visit_seq` function, which causes a lot of code generation not needed or used for this struct.
        impl<'de> Deserialize<'de> for ConfigBuilder {
            fn deserialize<D>(deserializer: D) -> Result<Self, D::Error>
            where
                D: Deserializer<'de>,
            {
                const FIELDS: &[&str] = &[
                $($(
                    stringify!($name),
                )+)+
                ];

                #[allow(non_camel_case_types)]
                enum Field {
                $($(
                    $name,
                )+)+
                    __ignore,
                }

                impl<'de> Deserialize<'de> for Field {
                    fn deserialize<D>(deserializer: D) -> Result<Self, D::Error>
                    where
                        D: Deserializer<'de>,
                    {
                        struct FieldVisitor;

                        impl Visitor<'_> for FieldVisitor {
                            type Value = Field;

                            fn expecting(&self, formatter: &mut fmt::Formatter<'_>) -> fmt::Result {
                                formatter.write_str("ConfigBuilder field identifier")
                            }

                            #[inline]
                            fn visit_str<E>(self, value: &str) -> Result<Field, E>
                            where
                                E: de::Error,
                            {
                                match value {
                                $($(
                                    stringify!($name) => Ok(Field::$name),
                                )+)+
                                    _ => Ok(Field::__ignore),
                                }
                            }
                        }

                        deserializer.deserialize_identifier(FieldVisitor)
                    }
                }

                struct ConfigBuilderVisitor;

                impl<'de> Visitor<'de> for ConfigBuilderVisitor {
                    type Value = ConfigBuilder;

                    fn expecting(&self, formatter: &mut fmt::Formatter<'_>) -> fmt::Result {
                        formatter.write_str("struct ConfigBuilder")
                    }

                    #[inline]
                    fn visit_map<A>(self, mut map: A) -> Result<Self::Value, A::Error>
                    where
                        A: MapAccess<'de>,
                    {
                        let mut builder = ConfigBuilder::default();
                        while let Some(key) = map.next_key()? {
                            match key {
                            $($(
                                Field::$name => {
                                    if builder.$name.is_some() {
                                        return Err(de::Error::duplicate_field(stringify!($name)));
                                    }
                                    builder.$name = map.next_value()?;
                                }
                            )+)+
                                Field::__ignore => {
                                    let _ = map.next_value::<de::IgnoredAny>()?;
                                }
                            }
                        }
                        Ok(builder)
                    }
                }

                deserializer.deserialize_struct("ConfigBuilder", FIELDS, ConfigBuilderVisitor)
            }
        }

        #[derive(Clone, Default, Serialize)]
        pub struct ConfigBuilder {
            $($(
                #[serde(skip_serializing_if = "Option::is_none")]
                $name: Option<$ty>,
            )+)+
        }

        impl ConfigBuilder {
            fn from_env() -> Self {
                let env_file = get_env("ENV_FILE").unwrap_or_else(|| String::from(".env"));
                match dotenvy::from_path(&env_file) {
                    Ok(_) => {
                        println!("[INFO] Using environment file `{env_file}` for configuration.\n");
                    },
                    Err(e) => match e {
                        dotenvy::Error::LineParse(msg, pos) => {
                            println!("[ERROR] Failed parsing environment file: `{env_file}`\nNear {msg:?} on position {pos}\nPlease fix and restart!\n");
                            exit(255);
                        },
                        dotenvy::Error::Io(ioerr) => match ioerr.kind() {
                            std::io::ErrorKind::NotFound => {
                                // Only exit if this environment variable is set, but the file was not found.
                                // This prevents incorrectly configured environments.
                                if let Some(env_file) = get_env::<String>("ENV_FILE") {
                                    println!("[ERROR] The configured ENV_FILE `{env_file}` was not found!\n");
                                    exit(255);
                                }
                            },
                            std::io::ErrorKind::PermissionDenied => {
                                println!("[ERROR] Permission denied while trying to read environment file `{env_file}`!\n");
                                exit(255);
                            },
                            _ => {
                                println!("[ERROR] Reading environment file `{env_file}` failed:\n{ioerr:?}\n");
                                exit(255);
                            }
                        },
                        _ => {
                            println!("[ERROR] Reading environment file `{env_file}` failed:\n{e:?}\n");
                            exit(255);
                        }
                    }
                };

                let mut builder = ConfigBuilder::default();
                $($(
                    builder.$name = make_config! { @getenv pastey::paste!(stringify!([<$name:upper>])), $ty };
                )+)+

                builder
            }

            async fn from_file() -> Result<Self, Error> {
                let operator = opendal_operator_for_path(&CONFIG_FILE_PARENT_DIR)?;
                let config_bytes = operator.read(&CONFIG_FILENAME).await?;
                println!("[INFO] Using saved config from `{}` for configuration.\n", *CONFIG_FILE);
                serde_json::from_slice(&config_bytes.to_vec()).map_err(Into::into)
            }

            fn clear_non_editable(&mut self) {
                $($(
                    if !$editable {
                        self.$name = None;
                    }
                )+)+
            }

            /// Merges the values of both builders into a new builder.
            /// If both have the same element, `other` wins.
            fn merge(&self, other: &Self, show_overrides: bool, overrides: &mut Vec<&str>) -> Self {
                let mut builder = self.clone();
                $($(
                    if let v @Some(_) = &other.$name {
                        builder.$name = v.clone();

                        if self.$name.is_some() {
                            overrides.push(pastey::paste!(stringify!([<$name:upper>])));
                        }
                    }
                )+)+

                if show_overrides && !overrides.is_empty() {
                    // We can't use warn! here because logging isn't setup yet.
                    println!("[WARNING] The following environment variables are being overridden by the config.json file.");
                    println!("[WARNING] Please use the admin panel to make changes to them:");
                    println!("[WARNING] {}\n", overrides.join(", "));
                }

                builder
            }

            fn build(&self) -> ConfigItems {
                let mut config = ConfigItems::default();
                let _domain_set = self.domain.is_some();
                $($(
                    config.$name = make_config! { @build self.$name.clone(), &config, $none_action, $($default)? };
                )+)+
                config.domain_set = _domain_set;

                config.domain = config.domain.trim_end_matches('/').to_string();

                config.signups_domains_whitelist = config.signups_domains_whitelist.trim().to_lowercase();
                config.org_creation_users = config.org_creation_users.trim().to_lowercase();


                // Copy the values from the deprecated flags to the new ones
                if config.http_request_block_regex.is_none() {
                    config.http_request_block_regex = config.icon_blacklist_regex.clone();
                }

                config
            }
        }

        #[derive(Clone, Default)]
        struct ConfigItems { $($( $name: make_config! {@type $ty, $none_action}, )+)+ }

        #[derive(Serialize)]
        struct ElementDoc {
            name: &'static str,
            description: &'static str,
        }

        #[derive(Serialize)]
        struct ElementData {
            editable: bool,
            name: &'static str,
            value: serde_json::Value,
            default: serde_json::Value,
            #[serde(rename = "type")]
            r#type: &'static str,
            doc: ElementDoc,
            overridden: bool,
        }

        #[derive(Serialize)]
        pub struct GroupData {
            group: &'static str,
            grouptoggle: &'static str,
            groupdoc: &'static str,
            elements: Vec<ElementData>,
        }

        #[allow(unused)]
        impl Config {
            $($(
                $(#[doc = $doc])+
                pub fn $name(&self) -> make_config! {@type $ty, $none_action} {
                    self.inner.read().unwrap().config.$name.clone()
                }
            )+)+

            pub fn prepare_json(&self) -> serde_json::Value {
                let (def, cfg, overridden) = {
                    // Lock the inner as short as possible and clone what is needed to prevent deadlocks
                    let inner = &self.inner.read().unwrap();
                    (inner._env.build(), inner.config.clone(), inner._overrides.clone())
                };

                fn _get_form_type(rust_type: &'static str) -> &'static str {
                    match rust_type {
                        "Pass" => "password",
                        "String" => "text",
                        "bool" => "checkbox",
                        _ => "number"
                    }
                }

                fn _get_doc(doc_str: &'static str) -> ElementDoc {
                    let mut split = doc_str.split("|>").map(str::trim);
                    ElementDoc {
                        name: split.next().unwrap_or_default(),
                        description: split.next().unwrap_or_default(),
                    }
                }

                let data: Vec<GroupData> = vec![
                $( // This repetition is for each group
                    GroupData {
                        group: stringify!($group),
                        grouptoggle: stringify!($($group_enabled)?),
                        groupdoc: (make_config! { @show $($groupdoc)? }),

                        elements: vec![
                        $( // This repetition is for each element within a group
                            ElementData {
                                editable: $editable,
                                name: stringify!($name),
                                value: serde_json::to_value(&cfg.$name).unwrap_or_default(),
                                default: serde_json::to_value(&def.$name).unwrap_or_default(),
                                r#type: _get_form_type(stringify!($ty)),
                                doc: _get_doc(concat!($($doc),+)),
                                overridden: overridden.contains(&pastey::paste!(stringify!([<$name:upper>]))),
                            },
                        )+], // End of elements repetition
                    },
                )+]; // End of groups repetition
                serde_json::to_value(data).unwrap()
            }

            pub fn get_support_json(&self) -> serde_json::Value {
                // Define which config keys need to be masked.
                // Pass types will always be masked and no need to put them in the list.
                // Besides Pass, only String types will be masked via _privacy_mask.
                const PRIVACY_CONFIG: &[&str] = &[
                    "allowed_connect_src",
                    "allowed_iframe_ancestors",
                    "database_url",
                    "domain_origin",
                    "domain_path",
                    "domain",
                    "helo_name",
                    "org_creation_users",
                    "signups_domains_whitelist",
                    "_smtp_img_src",
                    "smtp_from_name",
                    "smtp_from",
                    "smtp_host",
                    "smtp_username",
                    "sso_authority",
                    "sso_callback_path",
                    "sso_client_id",
                ];

                let cfg = {
                    // Lock the inner as short as possible and clone what is needed to prevent deadlocks
                    let inner = &self.inner.read().unwrap();
                    inner.config.clone()
                };

                /// We map over the string and remove all alphanumeric, _ and - characters.
                /// This is the fastest way (within micro-seconds) instead of using a regex (which takes mili-seconds)
                fn _privacy_mask(value: &str) -> String {
                    let mut n: u16 = 0;
                    let mut colon_match = false;
                    value
                        .chars()
                        .map(|c| {
                            n += 1;
                            match c {
                                ':' if n <= 11 => {
                                    colon_match = true;
                                    c
                                }
                                '/' if n <= 13 && colon_match => c,
                                ',' => c,
                                _ => '*',
                            }
                        })
                        .collect::<String>()
                }

                serde_json::Value::Object({
                    let mut json = serde_json::Map::new();
                    $($(
                        json.insert(String::from(stringify!($name)), make_config! { @supportstr $name, cfg.$name, $ty, $none_action });
                    )+)+;
                    // Loop through all privacy sensitive keys and mask them
                    for mask_key in PRIVACY_CONFIG {
                        if let Some(value) = json.get_mut(*mask_key) {
                            if let Some(s) = value.as_str() {
                                *value = _privacy_mask(s).into();
                            }
                        }
                    }
                    json
                })
            }

            pub fn get_overrides(&self) -> Vec<&'static str> {
                let overrides = {
                    let inner = &self.inner.read().unwrap();
                    inner._overrides.clone()
                };
                overrides
            }
        }
    };
}

//STRUCTURE:
// /// Short description (without this they won't appear on the list)
// group {
//   /// Friendly Name |> Description (Optional)
//   name: type, is_editable, action, <default_value (Optional)>
// }
//
// Where action applied when the value wasn't provided and can be:
//  def:       Use a default value
//  auto:      Value is auto generated based on other values
//  option:    Value is optional
//  generated: Value is always autogenerated and it's original value ignored
make_config! {
    folders {
        ///  Data folder |> Main data folder
        data_folder:            String, false,  def,    "data".to_string();
        /// Database URL
        database_url:           String, false,  auto,   |c| format!("{}/db.sqlite3", c.data_folder);
        /// Icon cache folder
        icon_cache_folder:      String, false,  auto,   |c| format!("{}/icon_cache", c.data_folder);
        /// Attachments folder
        attachments_folder:     String, false,  auto,   |c| format!("{}/attachments", c.data_folder);
        /// Sends folder
        sends_folder:           String, false,  auto,   |c| format!("{}/sends", c.data_folder);
        /// Temp folder |> Used for storing temporary file uploads
        tmp_folder:             String, false,  auto,   |c| format!("{}/tmp", c.data_folder);
        /// Templates folder
        templates_folder:       String, false,  auto,   |c| format!("{}/templates", c.data_folder);
        /// Session JWT key
        rsa_key_filename:       String, false,  auto,   |c| format!("{}/rsa_key", c.data_folder);
        /// Web vault folder
        web_vault_folder:       String, false,  def,    "web-vault/".to_string();
    },
    ws {
        /// Enable websocket notifications
        enable_websocket:       bool,   false,  def,    true;
    },
    push {
        /// Enable push notifications
        push_enabled:           bool,   false,  def,    false;
        /// Push relay uri
        push_relay_uri:         String, false,  def,    "https://push.bitwarden.com".to_string();
        /// Push identity uri
        push_identity_uri:      String, false,  def,    "https://identity.bitwarden.com".to_string();
        /// Installation id |> The installation id from https://bitwarden.com/host
        push_installation_id:   Pass,   false,  def,    String::new();
        /// Installation key |> The installation key from https://bitwarden.com/host
        push_installation_key:  Pass,   false,  def,    String::new();
    },
    jobs {
        /// Job scheduler poll interval |> How often the job scheduler thread checks for jobs to run.
        /// Set to 0 to globally disable scheduled jobs.
        job_poll_interval_ms:   u64,    false,  def,    30_000;
        /// Send purge schedule |> Cron schedule of the job that checks for Sends past their deletion date.
        /// Defaults to hourly. Set blank to disable this job.
        send_purge_schedule:    String, false,  def,    "0 5 * * * *".to_string();
        /// Trash purge schedule |> Cron schedule of the job that checks for trashed items to delete permanently.
        /// Defaults to daily. Set blank to disable this job.
        trash_purge_schedule:   String, false,  def,    "0 5 0 * * *".to_string();
        /// Incomplete 2FA login schedule |> Cron schedule of the job that checks for incomplete 2FA logins.
        /// Defaults to once every minute. Set blank to disable this job.
        incomplete_2fa_schedule: String, false,  def,   "30 * * * * *".to_string();
        /// Emergency notification reminder schedule |> Cron schedule of the job that sends expiration reminders to emergency access grantors.
        /// Defaults to hourly. (3 minutes after the hour) Set blank to disable this job.
        emergency_notification_reminder_schedule:   String, false,  def,    "0 3 * * * *".to_string();
        /// Emergency request timeout schedule |> Cron schedule of the job that grants emergency access requests that have met the required wait time.
        /// Defaults to hourly. (7 minutes after the hour) Set blank to disable this job.
        emergency_request_timeout_schedule:   String, false,  def,    "0 7 * * * *".to_string();
        /// Event cleanup schedule |> Cron schedule of the job that cleans old events from the event table.
        /// Defaults to daily. Set blank to disable this job.
        event_cleanup_schedule:   String, false,  def,    "0 10 0 * * *".to_string();
        /// Auth Request cleanup schedule |> Cron schedule of the job that cleans old auth requests from the auth request.
        /// Defaults to every minute. Set blank to disable this job.
        auth_request_purge_schedule:   String, false,  def,    "30 * * * * *".to_string();
        /// Duo Auth context cleanup schedule |> Cron schedule of the job that cleans expired Duo contexts from the database. Does nothing if Duo MFA is disabled or set to use the legacy iframe prompt.
        /// Defaults to once every minute. Set blank to disable this job.
        duo_context_purge_schedule:   String, false,  def,    "30 * * * * *".to_string();
        /// Purge incomplete SSO auth. |> Cron schedule of the job that cleans leftover auth in db due to incomplete SSO login.
        /// Defaults to daily. Set blank to disable this job.
        purge_incomplete_sso_auth: String, false,  def,   "0 20 0 * * *".to_string();
    },

    /// General settings
    settings {
        /// Domain URL |> This needs to be set to the URL used to access the server, including 'http[s]://'
        /// and port, if it's different than the default. Some server functions don't work correctly without this value
        domain:                 String, true,   def,    "http://localhost".to_string();
        /// Domain Set |> Indicates if the domain is set by the admin. Otherwise the default will be used.
        domain_set:             bool,   false,  def,    false;
        /// Domain origin |> Domain URL origin (in https://example.com:8443/path, https://example.com:8443 is the origin)
        domain_origin:          String, false,  auto,   |c| extract_url_origin(&c.domain);
        /// Domain path |> Domain URL path (in https://example.com:8443/path, /path is the path)
        domain_path:            String, false,  auto,   |c| extract_url_path(&c.domain);
        /// Enable web vault
        web_vault_enabled:      bool,   false,  def,    true;

        /// Allow Sends |> Controls whether users are allowed to create Bitwarden Sends.
        /// This setting applies globally to all users. To control this on a per-org basis instead, use the "Disable Send" org policy.
        sends_allowed:          bool,   true,   def,    true;

        /// HIBP Api Key |> HaveIBeenPwned API Key, request it here: https://haveibeenpwned.com/API/Key
        hibp_api_key:           Pass,   true,   option;

        /// Per-user attachment storage limit (KB) |> Max kilobytes of attachment storage allowed per user. When this limit is reached, the user will not be allowed to upload further attachments.
        user_attachment_limit:  i64,    true,   option;
        /// Per-organization attachment storage limit (KB) |> Max kilobytes of attachment storage allowed per org. When this limit is reached, org members will not be allowed to upload further attachments for ciphers owned by that org.
        org_attachment_limit:   i64,    true,   option;
        /// Per-user send storage limit (KB) |> Max kilobytes of sends storage allowed per user. When this limit is reached, the user will not be allowed to upload further sends.
        user_send_limit:   i64,    true,   option;

        /// Trash auto-delete days |> Number of days to wait before auto-deleting a trashed item.
        /// If unset, trashed items are not auto-deleted. This setting applies globally, so make
        /// sure to inform all users of any changes to this setting.
        trash_auto_delete_days: i64,    true,   option;

        /// Incomplete 2FA time limit |> Number of minutes to wait before a 2FA-enabled login is
        /// considered incomplete, resulting in an email notification. An incomplete 2FA login is one
        /// where the correct master password was provided but the required 2FA step was not completed,
        /// which potentially indicates a master password compromise. Set to 0 to disable this check.
        /// This setting applies globally to all users.
        incomplete_2fa_time_limit: i64, true,   def,    3;

        /// Disable icon downloads |> Set to true to disable icon downloading in the internal icon service.
        /// This still serves existing icons from $ICON_CACHE_FOLDER, without generating any external
        /// network requests. $ICON_CACHE_TTL must also be set to 0; otherwise, the existing icons
        /// will be deleted eventually, but won't be downloaded again.
        disable_icon_download:  bool,   true,   def,    false;
        /// Allow new signups |> Controls whether new users can register. Users can be invited by the vaultwarden admin even if this is disabled
        signups_allowed:        bool,   true,   def,    true;
        /// Require email verification on signups. On new client versions, this will require verification at signup time. On older clients,
        /// this will prevent logins from succeeding until the address has been verified
        signups_verify:         bool,   true,   def,    false;
        /// If signups require email verification, automatically re-send verification email if it hasn't been sent for a while (in seconds)
        signups_verify_resend_time: u64, true,  def,    3_600;
        /// If signups require email verification, limit how many emails are automatically sent when login is attempted (0 means no limit)
        signups_verify_resend_limit: u32, true, def,    6;
        /// Email domain whitelist |> Allow signups only from this list of comma-separated domains, even when signups are otherwise disabled
        signups_domains_whitelist: String, true, def,   String::new();
        /// Enable event logging |> Enables event logging for organizations.
        org_events_enabled:     bool,   false,  def,    false;
        /// Org creation users |> Allow org creation only by this list of comma-separated user emails.
        /// Blank or 'all' means all users can create orgs; 'none' means no users can create orgs.
        org_creation_users:     String, true,   def,    String::new();
        /// Allow invitations |> Controls whether users can be invited by organization admins, even when signups are otherwise disabled
        invitations_allowed:    bool,   true,   def,    true;
        /// Invitation token expiration time (in hours) |> The number of hours after which an organization invite token, emergency access invite token,
        /// email verification token and deletion request token will expire (must be at least 1)
        invitation_expiration_hours: u32, false, def, 120;
        /// Enable emergency access |> Controls whether users can enable emergency access to their accounts. This setting applies globally to all users.
        emergency_access_allowed:    bool,   true,   def,    true;
        /// Allow email change |> Controls whether users can change their email. This setting applies globally to all users.
        email_change_allowed:    bool,   true,   def,    true;
        /// Password iterations |> Number of server-side passwords hashing iterations for the password hash.
        /// The default for new users. If changed, it will be updated during login for existing users.
        password_iterations:    i32,    true,   def,    600_000;
        /// Allow password hints |> Controls whether users can set or show password hints. This setting applies globally to all users.
        password_hints_allowed: bool,   true,   def,    true;
        /// Show password hint (Know the risks!) |> Controls whether a password hint should be shown directly in the web page
        /// if SMTP service is not configured and password hints are allowed. Not recommended for publicly-accessible instances
        /// because this provides unauthenticated access to potentially sensitive data.
        show_password_hint:     bool,   true,   def,    false;

        /// Bypass part of the invitation logic and set users as `Accepted` (Apply to non SSO logic too). |> Admin confirmation is still required.
        organization_invite_auto_accept: bool, true, def, false;

        /// Admin token/Argon2 PHC |> The plain text token or Argon2 PHC string used to authenticate in this very same page. Changing it here will not deauthorize the current session!
        admin_token:            Pass,   true,   option;

        /// Invitation organization name |> Name shown in the invitation emails that don't come from a specific organization
        invitation_org_name:    String, true,   def,    "Vaultwarden".to_string();

        /// Events days retain |> Number of days to retain events stored in the database. If unset, events are kept indefinitely.
        events_days_retain:     i64,    false,   option;
    },

    /// Advanced settings
    advanced {
        /// Client IP header |> If not present, the remote IP is used.
        /// Set to the string "none" (without quotes), to disable any headers and just use the remote IP
        ip_header:              String, true,   def,    "X-Real-IP".to_string();
        /// Internal IP header property, used to avoid recomputing each time
        _ip_header_enabled:     bool,   false,  generated,    |c| &c.ip_header.trim().to_lowercase() != "none";
        /// Icon service |> The predefined icon services are: internal, bitwarden, duckduckgo, google.
        /// To specify a custom icon service, set a URL template with exactly one instance of `{}`,
        /// which is replaced with the domain. For example: `https://icon.example.com/domain/{}`.
        /// `internal` refers to Vaultwarden's built-in icon fetching implementation. If an external
        /// service is set, an icon request to Vaultwarden will return an HTTP redirect to the
        /// corresponding icon at the external service.
        icon_service:           String, false,  def,    "internal".to_string();
        /// _icon_service_url
        _icon_service_url:      String, false,  generated,    |c| generate_icon_service_url(&c.icon_service);
        /// _icon_service_csp
        _icon_service_csp:      String, false,  generated,    |c| generate_icon_service_csp(&c.icon_service, &c._icon_service_url);
        /// Icon redirect code |> The HTTP status code to use for redirects to an external icon service.
        /// The supported codes are 301 (legacy permanent), 302 (legacy temporary), 307 (temporary), and 308 (permanent).
        /// Temporary redirects are useful while testing different icon services, but once a service
        /// has been decided on, consider using permanent redirects for cacheability. The legacy codes
        /// are currently better supported by the Bitwarden clients.
        icon_redirect_code:     u32,    true,   def,    302;
        /// Positive icon cache expiry |> Number of seconds to consider that an already cached icon is fresh. After this period, the icon will be refreshed
        icon_cache_ttl:         u64,    true,   def,    2_592_000;
        /// Negative icon cache expiry |> Number of seconds before trying to download an icon that failed again.
        icon_cache_negttl:      u64,    true,   def,    259_200;
        /// Icon download timeout |> Number of seconds when to stop attempting to download an icon.
        icon_download_timeout:  u64,    true,   def,    10;

        /// [Deprecated] Icon blacklist Regex |> Use `http_request_block_regex` instead
        icon_blacklist_regex:   String, false,   option;
        /// [Deprecated] Icon blacklist non global IPs |> Use `http_request_block_non_global_ips` instead
        icon_blacklist_non_global_ips:  bool,   false,   def, true;

        /// Block HTTP domains/IPs by Regex |> Any domains or IPs that match this regex won't be fetched by the internal HTTP client.
        /// Useful to hide other servers in the local network. Check the WIKI for more details
        http_request_block_regex:   String, true,   option;
        /// Block non global IPs |> Enabling this will cause the internal HTTP client to refuse to connect to any non global IP address.
        /// Useful to secure your internal environment: See https://en.wikipedia.org/wiki/Reserved_IP_addresses for a list of IPs which it will block
        http_request_block_non_global_ips:  bool,   true,   auto, |c| c.icon_blacklist_non_global_ips;

        /// Disable Two-Factor remember |> Enabling this would force the users to use a second factor to login every time.
        /// Note that the checkbox would still be present, but ignored.
        disable_2fa_remember:   bool,   true,   def,    false;

        /// Disable authenticator time drifted codes to be valid |> Enabling this only allows the current TOTP code to be valid
        /// TOTP codes of the previous and next 30 seconds will be invalid.
        authenticator_disable_time_drift: bool, true, def, false;

        /// Customize the enabled feature flags on the clients |> This is a comma separated list of feature flags to enable.
        experimental_client_feature_flags: String, false, def, String::new();

        /// Require new device emails |> When a user logs in an email is required to be sent.
        /// If sending the email fails the login attempt will fail.
        require_device_email:   bool,   true,   def,     false;

        /// Reload templates (Dev) |> When this is set to true, the templates get reloaded with every request.
        /// ONLY use this during development, as it can slow down the server
        reload_templates:       bool,   true,   def,    false;
        /// Enable extended logging
        extended_logging:       bool,   false,  def,    true;
        /// Log timestamp format
        log_timestamp_format:   String, true,   def,    "%Y-%m-%d %H:%M:%S.%3f".to_string();
        /// Enable the log to output to Syslog
        use_syslog:             bool,   false,  def,    false;
        /// Log file path
        log_file:               String, false,  option;
        /// Log level |> Valid values are "trace", "debug", "info", "warn", "error" and "off"
        /// For a specific module append it as a comma separated value "info,path::to::module=debug"
        log_level:              String, false,  def,    "info".to_string();

        /// Enable DB WAL |> Turning this off might lead to worse performance, but might help if using vaultwarden on some exotic filesystems,
        /// that do not support WAL. Please make sure you read project wiki on the topic before changing this setting.
        enable_db_wal:          bool,   false,  def,    true;

        /// Max database connection retries |> Number of times to retry the database connection during startup, with 1 second between each retry, set to 0 to retry indefinitely
        db_connection_retries:  u32,    false,  def,    15;

        /// Timeout when acquiring database connection
        database_timeout:       u64,    false,  def,    30;

        /// Timeout in seconds before idle connections to the database are closed
        database_idle_timeout:  u64,    false, def,     600;

        /// Database connection max pool size
        database_max_conns:     u32,    false,  def,    10;

        /// Database connection min pool size
        database_min_conns:     u32,    false,  def,    2;

        /// Database connection init |> SQL statements to run when creating a new database connection, mainly useful for connection-scoped pragmas. If empty, a database-specific default is used.
        database_conn_init:     String, false,  def,    String::new();

        /// Bypass admin page security (Know the risks!) |> Disables the Admin Token for the admin page so you may use your own auth in-front
        disable_admin_token:    bool,   false,  def,    false;

        /// Allowed iframe ancestors (Know the risks!) |> Allows other domains to embed the web vault into an iframe, useful for embedding into secure intranets
        allowed_iframe_ancestors: String, true, def,    String::new();

        /// Allowed connect-src (Know the risks!) |> Allows other domains to URLs which can be loaded using script interfaces like the Forwarded email alias feature
        allowed_connect_src:      String, true, def,    String::new();

        /// Seconds between login requests |> Number of seconds, on average, between login and 2FA requests from the same IP address before rate limiting kicks in
        login_ratelimit_seconds:       u64, false, def, 60;
        /// Max burst size for login requests |> Allow a burst of requests of up to this size, while maintaining the average indicated by `login_ratelimit_seconds`. Note that this applies to both the login and the 2FA, so it's recommended to allow a burst size of at least 2
        login_ratelimit_max_burst:     u32, false, def, 10;

        /// Seconds between admin login requests |> Number of seconds, on average, between admin requests from the same IP address before rate limiting kicks in
        admin_ratelimit_seconds:       u64, false, def, 300;
        /// Max burst size for admin login requests |> Allow a burst of requests of up to this size, while maintaining the average indicated by `admin_ratelimit_seconds`
        admin_ratelimit_max_burst:     u32, false, def, 3;

        /// Admin session lifetime |> Set the lifetime of admin sessions to this value (in minutes).
        admin_session_lifetime:        i64, true,  def, 20;

        /// Enable groups (BETA!) (Know the risks!) |> Enables groups support for organizations (Currently contains known issues!).
        org_groups_enabled:            bool, false, def, false;

        /// Increase note size limit (Know the risks!) |> Sets the secure note size limit to 100_000 instead of the default 10_000.
        /// WARNING: This could cause issues with clients. Also exports will not work on Bitwarden servers!
        increase_note_size_limit:      bool,  true,  def, false;
        /// Generated max_note_size value to prevent if..else matching during every check
        _max_note_size:                usize, false, generated, |c| if c.increase_note_size_limit {100_000} else {10_000};

        /// Enforce Single Org with Reset Password Policy |> Enforce that the Single Org policy is enabled before setting the Reset Password policy
        /// Bitwarden enforces this by default. In Vaultwarden we encouraged to use multiple organizations because groups were not available.
        /// Setting this to true will enforce the Single Org Policy to be enabled before you can enable the Reset Password policy.
        enforce_single_org_with_reset_pw_policy: bool, false, def, false;
    },

    /// OpenID Connect SSO settings
    sso {
        /// Enabled
        sso_enabled:                    bool,   true,   def,    false;
        /// Only SSO login |> Disable Email+Master Password login
        sso_only:                       bool,   true,   def,    false;
        /// Allow email association |> Associate existing non-SSO user based on email
        sso_signups_match_email:        bool,   true,   def,    true;
        /// Allow unknown email verification status |> Allowing this with `SSO_SIGNUPS_MATCH_EMAIL=true` open potential account takeover.
        sso_allow_unknown_email_verification: bool, true, def, false;
        /// Client ID
        sso_client_id:                  String, true,   def,    String::new();
        /// Client Key
        sso_client_secret:              Pass,   true,   def,    String::new();
        /// Authority Server |> Base url of the OIDC provider discovery endpoint (without `/.well-known/openid-configuration`)
        sso_authority:                  String, true,   def,    String::new();
        /// Authorization request scopes |> List the of the needed scope (`openid` is implicit)
        sso_scopes:                     String, true,  def,   "email profile".to_string();
        /// Authorization request extra parameters
        sso_authorize_extra_params:     String, true,  def,    String::new();
        /// Use PKCE during Authorization flow
        sso_pkce:                       bool,   true,   def,    true;
        /// Regex for additional trusted Id token audience |> By default only the client_id is trusted.
        sso_audience_trusted:           String, true,  option;
        /// CallBack Path |> Generated from Domain.
        sso_callback_path:              String, true,  generated, |c| generate_sso_callback_path(&c.domain);
        /// Optional SSO master password policy |> Ex format: '{"enforceOnLogin":false,"minComplexity":3,"minLength":12,"requireLower":false,"requireNumbers":false,"requireSpecial":false,"requireUpper":false}'
        sso_master_password_policy:     String, true,  option;
        /// Use SSO only for auth not the session lifecycle |> Use default Vaultwarden session lifecycle (Idle refresh token valid for 30days)
        sso_auth_only_not_session:      bool,   true,   def,    false;
        /// Refresh role, orgs and groups on refresh_token |> Will call `user_info`, can be expensive since the client cam spam the refresh_token endpoint
        sso_sync_on_refresh:            bool,   true,   def,    false;
        /// Roles mapping |> Enable the mapping of roles (user/admin) from the access_token
        sso_roles_enabled:              bool,   true,   def,    false;
        /// Missing/Invalid roles default to user
        sso_roles_default_to_user:      bool,   true,   def,    true;
        /// Id token path to read roles
        sso_roles_token_path:           String, true,  auto,   |c| format!("/resource_access/{}/roles", c.sso_client_id);
        /// Organizations mapping |> Enable the mapping of organization, membership role and groups.
        sso_organizations_enabled:      bool,   true,   def,    false;
        /// Process revocation
        sso_organizations_revocation:   bool,   true,   def,    false;
        /// Id token path to read Organization/Groups
        sso_organizations_token_path:   String, true,   def,    "/groups".to_string();
        /// On invitation, grant acceess to all existing collections |> Does not grant access to collections created afterwards.
        sso_organizations_all_collections: bool, true,  def,   true;
        /// Client cache for discovery endpoint. |> Duration in seconds (0 or less to disable). More details: https://github.com/timshel/OIDCWarden/blob/main/SSO.md#client-cache
        sso_client_cache_expiration:    u64,    true,   def,    0;
        /// Log all tokens |> `LOG_LEVEL=debug` or `LOG_LEVEL=info,vaultwarden::sso=debug` is required
        sso_debug_tokens:               bool,   true,   def,    false;
        /// Force fail auth code exchange |> Allow to log and return the code used in `authorization_code` flow without consuming it (SSO login will become impossilbe).
        sso_debug_force_fail_auth_code: bool,   true,   def,    false;

        /// Invite users to Organizations |> Deprecated, More details [README.md](https://github.com/timshel/OIDCWarden/blob/v2025.5.0-1/README.md#deprecation)
        sso_organizations_invite:       bool,   false,   def,    false;
        /// Organization Id mapping |> Deprecated. More details [README.md](https://github.com/timshel/OIDCWarden/blob/v2025.5.0-1/README.md#deprecation)
        sso_organizations_id_mapping:   String, false,   def,    String::new();
        /// Emable organization group mapping |> Deprecated, More details [README.md](https://github.com/timshel/OIDCWarden/blob/v2025.5.0-1/README.md#deprecation)
        sso_organizations_groups_enabled: bool, false, def, true;
    },

    /// Yubikey settings
    yubico: _enable_yubico {
        /// Enabled
        _enable_yubico:         bool,   true,   def,     true;
        /// Client ID
        yubico_client_id:       String, true,   option;
        /// Secret Key
        yubico_secret_key:      Pass,   true,   option;
        /// Server
        yubico_server:          String, true,   option;
    },

    /// Global Duo settings (Note that users can override them)
    duo: _enable_duo {
        /// Enabled
        _enable_duo:            bool,   true,   def,     true;
        /// Attempt to use deprecated iframe-based Traditional Prompt (Duo WebSDK 2)
        duo_use_iframe:         bool,   false,  def,     false;
        /// Client Id
        duo_ikey:               String, true,   option;
        /// Client Secret
        duo_skey:               Pass,   true,   option;
        /// Host
        duo_host:               String, true,   option;
        /// Application Key (generated automatically)
        _duo_akey:              Pass,   false,  option;
    },

    /// SMTP Email Settings
    smtp: _enable_smtp {
        /// Enabled
        _enable_smtp:                  bool,   true,   def,     true;
        /// Use Sendmail |> Whether to send mail via the `sendmail` command
        use_sendmail:                  bool,   true,   def,     false;
        /// Sendmail Command |> Which sendmail command to use. The one found in the $PATH is used if not specified.
        sendmail_command:              String, false,  option;
        /// Host
        smtp_host:                     String, true,   option;
        /// DEPRECATED smtp_ssl |> DEPRECATED - Please use SMTP_SECURITY
        smtp_ssl:                      bool,   false,  option;
        /// DEPRECATED smtp_explicit_tls |> DEPRECATED - Please use SMTP_SECURITY
        smtp_explicit_tls:             bool,   false,  option;
        /// Secure SMTP |> ("starttls", "force_tls", "off") Enable a secure connection. Default is "starttls" (Explicit - ports 587 or 25), "force_tls" (Implicit - port 465) or "off", no encryption
        smtp_security:                 String, true,   auto,    |c| smtp_convert_deprecated_ssl_options(c.smtp_ssl, c.smtp_explicit_tls); // TODO: After deprecation make it `def, "starttls".to_string()`
        /// Port
        smtp_port:                     u16,    true,   auto,    |c| if c.smtp_security == *"force_tls" {465} else if c.smtp_security == *"starttls" {587} else {25};
        /// From Address
        smtp_from:                     String, true,   def,     String::new();
        /// From Name
        smtp_from_name:                String, true,   def,     "Vaultwarden".to_string();
        /// Username
        smtp_username:                 String, true,   option;
        /// Password
        smtp_password:                 Pass,   true,   option;
        /// SMTP Auth mechanism |> Defaults for SSL is "Plain" and "Login" and nothing for Non-SSL connections. Possible values: ["Plain", "Login", "Xoauth2"]. Multiple options need to be separated by a comma ','.
        smtp_auth_mechanism:           String, true,   option;
        /// SMTP connection timeout |> Number of seconds when to stop trying to connect to the SMTP server
        smtp_timeout:                  u64,    true,   def,     15;
        /// Server name sent during HELO |> By default this value should be the machine's hostname, but might need to be changed in case it trips some anti-spam filters
        helo_name:                     String, true,   option;
        /// Embed images as email attachments.
        smtp_embed_images:             bool, true, def, true;
        /// _smtp_img_src
        _smtp_img_src:                 String, false, generated, |c| generate_smtp_img_src(c.smtp_embed_images, &c.domain);
        /// Enable SMTP debugging (Know the risks!) |> DANGEROUS: Enabling this will output very detailed SMTP messages. This could contain sensitive information like passwords and usernames! Only enable this during troubleshooting!
        smtp_debug:                    bool,   false,  def,     false;
        /// Accept Invalid Certs (Know the risks!) |> DANGEROUS: Allow invalid certificates. This option introduces significant vulnerabilities to man-in-the-middle attacks!
        smtp_accept_invalid_certs:     bool,   true,   def,     false;
        /// Accept Invalid Hostnames (Know the risks!) |> DANGEROUS: Allow invalid hostnames. This option introduces significant vulnerabilities to man-in-the-middle attacks!
        smtp_accept_invalid_hostnames: bool,   true,   def,     false;
    },

    /// Email 2FA Settings
    email_2fa: _enable_email_2fa {
        /// Enabled |> Disabling will prevent users from setting up new email 2FA and using existing email 2FA configured
        _enable_email_2fa:      bool,   true,   auto,    |c| c._enable_smtp && (c.smtp_host.is_some() || c.use_sendmail);
        /// Email token size |> Number of digits in an email 2FA token (min: 6, max: 255). Note that the Bitwarden clients are hardcoded to mention 6 digit codes regardless of this setting.
        email_token_size:       u8,     true,   def,      6;
        /// Token expiration time |> Maximum time in seconds a token is valid. The time the user has to open email client and copy token.
        email_expiration_time:  u64,    true,   def,      600;
        /// Maximum attempts |> Maximum attempts before an email token is reset and a new email will need to be sent
        email_attempts_limit:   u64,    true,   def,      3;
        /// Setup email 2FA at signup |> Setup email 2FA provider on registration regardless of any organization policy
        email_2fa_enforce_on_verified_invite: bool,   true,   def,      false;
        /// Auto-enable 2FA (Know the risks!) |> Automatically setup email 2FA as fallback provider when needed
        email_2fa_auto_fallback: bool,  true,   def,      false;
    },
}

fn validate_config(cfg: &ConfigItems) -> Result<(), Error> {
    // Validate connection URL is valid and DB feature is enabled
    #[cfg(sqlite)]
    {
        use crate::db::DbConnType;
        let url = &cfg.database_url;
        if DbConnType::from_url(url)? == DbConnType::Sqlite && url.contains('/') {
            let path = std::path::Path::new(&url);
            if let Some(parent) = path.parent() {
                if !parent.is_dir() {
                    err!(format!(
                        "SQLite database directory `{}` does not exist or is not a directory",
                        parent.display()
                    ));
                }
            }
        }
    }

    if cfg.password_iterations < 100_000 {
        err!("PASSWORD_ITERATIONS should be at least 100000 or higher. The default is 600000!");
    }

    let limit = 256;
    if cfg.database_max_conns < 1 || cfg.database_max_conns > limit {
        err!(format!("`DATABASE_MAX_CONNS` contains an invalid value. Ensure it is between 1 and {limit}.",));
    }

    if cfg.database_min_conns < 1 || cfg.database_min_conns > limit {
        err!(format!("`DATABASE_MIN_CONNS` contains an invalid value. Ensure it is between 1 and {limit}.",));
    }

    if cfg.database_min_conns > cfg.database_max_conns {
        err!(format!("`DATABASE_MIN_CONNS` must be smaller than or equal to `DATABASE_MAX_CONNS`.",));
    }

    if let Some(log_file) = &cfg.log_file {
        if std::fs::OpenOptions::new().append(true).create(true).open(log_file).is_err() {
            err!("Unable to write to log file", log_file);
        }
    }

    let dom = cfg.domain.to_lowercase();
    if !dom.starts_with("http://") && !dom.starts_with("https://") {
        err!(
            "DOMAIN variable needs to contain the protocol (http, https). Use 'http[s]://bw.example.com' instead of 'bw.example.com'"
        );
    }

    let connect_src = cfg.allowed_connect_src.to_lowercase();
    for url in connect_src.split_whitespace() {
        if !url.starts_with("https://") || Url::parse(url).is_err() {
            err!("ALLOWED_CONNECT_SRC variable contains one or more invalid URLs. Only FQDN's starting with https are allowed");
        }
    }

    let whitelist = &cfg.signups_domains_whitelist;
    if !whitelist.is_empty() && whitelist.split(',').any(|d| d.trim().is_empty()) {
        err!("`SIGNUPS_DOMAINS_WHITELIST` contains empty tokens");
    }

    let org_creation_users = cfg.org_creation_users.trim().to_lowercase();
    if !(org_creation_users.is_empty() || org_creation_users == "all" || org_creation_users == "none")
        && org_creation_users.split(',').any(|u| !u.contains('@'))
    {
        err!("`ORG_CREATION_USERS` contains invalid email addresses");
    }

    if let Some(ref token) = cfg.admin_token {
        if token.trim().is_empty() && !cfg.disable_admin_token {
            println!("[WARNING] `ADMIN_TOKEN` is enabled but has an empty value, so the admin page will be disabled.");
            println!("[WARNING] To enable the admin page without a token, use `DISABLE_ADMIN_TOKEN`.");
        }
    }

    if cfg.push_enabled && (cfg.push_installation_id == String::new() || cfg.push_installation_key == String::new()) {
        err!(
            "Misconfigured Push Notification service\n\
            ########################################################################################\n\
            # It looks like you enabled Push Notification feature, but didn't configure it         #\n\
            # properly. Make sure the installation id and key from https://bitwarden.com/host are  #\n\
            # added to your configuration.                                                         #\n\
            ########################################################################################\n"
        )
    }

    if cfg.push_enabled {
        let push_relay_uri = cfg.push_relay_uri.to_lowercase();
        if !push_relay_uri.starts_with("https://") {
            err!("`PUSH_RELAY_URI` must start with 'https://'.")
        }

        if Url::parse(&push_relay_uri).is_err() {
            err!("Invalid URL format for `PUSH_RELAY_URI`.");
        }

        let push_identity_uri = cfg.push_identity_uri.to_lowercase();
        if !push_identity_uri.starts_with("https://") {
            err!("`PUSH_IDENTITY_URI` must start with 'https://'.")
        }

        if Url::parse(&push_identity_uri).is_err() {
            err!("Invalid URL format for `PUSH_IDENTITY_URI`.");
        }
    }

    // Server (v2025.6.2): https://github.com/bitwarden/server/blob/d094be3267f2030bd0dc62106bc6871cf82682f5/src/Core/Constants.cs#L103
    // Client (web-v2025.6.1): https://github.com/bitwarden/clients/blob/747c2fd6a1c348a57a76e4a7de8128466ffd3c01/libs/common/src/enums/feature-flag.enum.ts#L12
    // Android (v2025.6.0): https://github.com/bitwarden/android/blob/b5b022caaad33390c31b3021b2c1205925b0e1a2/app/src/main/kotlin/com/x8bit/bitwarden/data/platform/manager/model/FlagKey.kt#L22
    // iOS (v2025.6.0): https://github.com/bitwarden/ios/blob/ff06d9c6cc8da89f78f37f376495800201d7261a/BitwardenShared/Core/Platform/Models/Enum/FeatureFlag.swift#L7
    //
    // NOTE: Move deprecated flags to the utils::parse_experimental_client_feature_flags() DEPRECATED_FLAGS const!
    const KNOWN_FLAGS: &[&str] = &[
        // Autofill Team
        "inline-menu-positioning-improvements",
        "inline-menu-totp",
        "ssh-agent",
        // Key Management Team
        "ssh-key-vault-item",
        // Tools
        "export-attachments",
        // Mobile Team
        "anon-addy-self-host-alias",
        "simple-login-self-host-alias",
        "mutual-tls",
    ];
    let configured_flags = parse_experimental_client_feature_flags(&cfg.experimental_client_feature_flags);
    let invalid_flags: Vec<_> = configured_flags.keys().filter(|flag| !KNOWN_FLAGS.contains(&flag.as_str())).collect();
    if !invalid_flags.is_empty() {
        err!(format!("Unrecognized experimental client feature flags: {invalid_flags:?}.\n\n\
                     Please ensure all feature flags are spelled correctly and that they are supported in this version.\n\
                     Supported flags: {KNOWN_FLAGS:?}"));
    }

    const MAX_FILESIZE_KB: i64 = i64::MAX >> 10;

    if let Some(limit) = cfg.user_attachment_limit {
        if !(0i64..=MAX_FILESIZE_KB).contains(&limit) {
            err!("`USER_ATTACHMENT_LIMIT` is out of bounds");
        }
    }

    if let Some(limit) = cfg.org_attachment_limit {
        if !(0i64..=MAX_FILESIZE_KB).contains(&limit) {
            err!("`ORG_ATTACHMENT_LIMIT` is out of bounds");
        }
    }

    if let Some(limit) = cfg.user_send_limit {
        if !(0i64..=MAX_FILESIZE_KB).contains(&limit) {
            err!("`USER_SEND_LIMIT` is out of bounds");
        }
    }

    if cfg._enable_duo
        && (cfg.duo_host.is_some() || cfg.duo_ikey.is_some() || cfg.duo_skey.is_some())
        && !(cfg.duo_host.is_some() && cfg.duo_ikey.is_some() && cfg.duo_skey.is_some())
    {
        err!("All Duo options need to be set for global Duo support")
    }

    if cfg.sso_enabled {
        if cfg.sso_client_id.is_empty() || cfg.sso_client_secret.is_empty() || cfg.sso_authority.is_empty() {
            err!("`SSO_CLIENT_ID`, `SSO_CLIENT_SECRET` and `SSO_AUTHORITY` must be set for SSO support")
        }

        validate_internal_sso_issuer_url(&cfg.sso_authority)?;
        validate_internal_sso_redirect_url(&cfg.sso_callback_path)?;
        validate_sso_master_password_policy(&cfg.sso_master_password_policy)?;

        assert!(
            !cfg.sso_organizations_invite || cfg.sso_organizations_enabled,
            "SSO_ORGANIZATIONS_INVITE is now REMOVED, replaced with SSO_ORGANIZATIONS_ENABLED"
        );
        assert!(cfg.sso_organizations_id_mapping.is_empty(), "SSO_ORGANIZATIONS_ID_MAPPING is now REMOVED, More details: https://github.com/timshel/OIDCWarden/blob/v2025.5.0-1/README.md#deprecations");
        assert!(
            !cfg.org_groups_enabled || cfg.sso_organizations_groups_enabled,
            "SSO_ORGANIZATIONS_GROUPS_ENABLED is now REMOVED, and considered always on."
        );
    }

    if cfg._enable_yubico {
        if cfg.yubico_client_id.is_some() != cfg.yubico_secret_key.is_some() {
            err!("Both `YUBICO_CLIENT_ID` and `YUBICO_SECRET_KEY` must be set for Yubikey OTP support")
        }

        if let Some(yubico_server) = &cfg.yubico_server {
            let yubico_server = yubico_server.to_lowercase();
            if !yubico_server.starts_with("https://") {
                err!("`YUBICO_SERVER` must be a valid URL and start with 'https://'. Either unset this variable or provide a valid URL.")
            }
        }
    }

    if cfg._enable_smtp {
        match cfg.smtp_security.as_str() {
            "off" | "starttls" | "force_tls" => (),
            _ => err!(
                "`SMTP_SECURITY` is invalid. It needs to be one of the following options: starttls, force_tls or off"
            ),
        }

        if cfg.use_sendmail {
            let command = cfg.sendmail_command.clone().unwrap_or_else(|| format!("sendmail{EXE_SUFFIX}"));

            let mut path = std::path::PathBuf::from(&command);
            // Check if we can find the sendmail command to execute when no absolute path is given
            if !path.is_absolute() {
                let Ok(which_path) = which::which(&command) else {
                    err!(format!("sendmail command {command} not found in $PATH"))
                };
                path = which_path;
            }

            match path.metadata() {
                Err(err) if err.kind() == std::io::ErrorKind::NotFound => {
                    err!(format!("sendmail command not found at `{path:?}`"))
                }
                Err(err) => {
                    err!(format!("failed to access sendmail command at `{path:?}`: {err}"))
                }
                Ok(metadata) => {
                    if metadata.is_dir() {
                        err!(format!("sendmail command at `{path:?}` isn't a directory"));
                    }

                    #[cfg(unix)]
                    {
                        use std::os::unix::fs::PermissionsExt;
                        if !metadata.permissions().mode() & 0o111 != 0 {
                            err!(format!("sendmail command at `{path:?}` isn't executable"));
                        }
                    }
                }
            }
        } else {
            if cfg.smtp_host.is_some() == cfg.smtp_from.is_empty() {
                err!("Both `SMTP_HOST` and `SMTP_FROM` need to be set for email support without `USE_SENDMAIL`")
            }

            if cfg.smtp_username.is_some() != cfg.smtp_password.is_some() {
                err!("Both `SMTP_USERNAME` and `SMTP_PASSWORD` need to be set to enable email authentication without `USE_SENDMAIL`")
            }
        }

        if (cfg.smtp_host.is_some() || cfg.use_sendmail) && !is_valid_email(&cfg.smtp_from) {
            err!(format!("SMTP_FROM '{}' is not a valid email address", cfg.smtp_from))
        }

        if cfg._enable_email_2fa && cfg.email_token_size < 6 {
            err!("`EMAIL_TOKEN_SIZE` has a minimum size of 6")
        }
    }

    if cfg._enable_email_2fa && !(cfg.smtp_host.is_some() || cfg.use_sendmail) {
        err!("To enable email 2FA, a mail transport must be configured")
    }

    if !cfg._enable_email_2fa && cfg.email_2fa_enforce_on_verified_invite {
        err!("To enforce email 2FA on verified invitations, email 2fa has to be enabled!");
    }
    if !cfg._enable_email_2fa && cfg.email_2fa_auto_fallback {
        err!("To use email 2FA as automatic fallback, email 2fa has to be enabled!");
    }

    // Check if the HTTP request block regex is valid
    if let Some(ref r) = cfg.http_request_block_regex {
        let validate_regex = regex::Regex::new(r);
        match validate_regex {
            Ok(_) => (),
            Err(e) => err!(format!("`HTTP_REQUEST_BLOCK_REGEX` is invalid: {e:#?}")),
        }
    }

    // Check if the icon service is valid
    let icon_service = cfg.icon_service.as_str();
    match icon_service {
        "internal" | "bitwarden" | "duckduckgo" | "google" => (),
        _ => {
            if !icon_service.starts_with("http") {
                err!(format!("Icon service URL `{icon_service}` must start with \"http\""))
            }
            match icon_service.matches("{}").count() {
                1 => (), // nominal
                0 => err!(format!("Icon service URL `{icon_service}` has no placeholder \"{{}}\"")),
                _ => err!(format!("Icon service URL `{icon_service}` has more than one placeholder \"{{}}\"")),
            }
        }
    }

    // Check if the icon redirect code is valid
    match cfg.icon_redirect_code {
        301 | 302 | 307 | 308 => (),
        _ => err!("Only HTTP 301/302 and 307/308 redirects are supported"),
    }

    if cfg.invitation_expiration_hours < 1 {
        err!("`INVITATION_EXPIRATION_HOURS` has a minimum duration of 1 hour")
    }

    // Validate schedule crontab format
    if !cfg.send_purge_schedule.is_empty() && cfg.send_purge_schedule.parse::<Schedule>().is_err() {
        err!("`SEND_PURGE_SCHEDULE` is not a valid cron expression")
    }

    if !cfg.trash_purge_schedule.is_empty() && cfg.trash_purge_schedule.parse::<Schedule>().is_err() {
        err!("`TRASH_PURGE_SCHEDULE` is not a valid cron expression")
    }

    if !cfg.incomplete_2fa_schedule.is_empty() && cfg.incomplete_2fa_schedule.parse::<Schedule>().is_err() {
        err!("`INCOMPLETE_2FA_SCHEDULE` is not a valid cron expression")
    }

    if !cfg.emergency_notification_reminder_schedule.is_empty()
        && cfg.emergency_notification_reminder_schedule.parse::<Schedule>().is_err()
    {
        err!("`EMERGENCY_NOTIFICATION_REMINDER_SCHEDULE` is not a valid cron expression")
    }

    if !cfg.emergency_request_timeout_schedule.is_empty()
        && cfg.emergency_request_timeout_schedule.parse::<Schedule>().is_err()
    {
        err!("`EMERGENCY_REQUEST_TIMEOUT_SCHEDULE` is not a valid cron expression")
    }

    if !cfg.event_cleanup_schedule.is_empty() && cfg.event_cleanup_schedule.parse::<Schedule>().is_err() {
        err!("`EVENT_CLEANUP_SCHEDULE` is not a valid cron expression")
    }

    if !cfg.auth_request_purge_schedule.is_empty() && cfg.auth_request_purge_schedule.parse::<Schedule>().is_err() {
        err!("`AUTH_REQUEST_PURGE_SCHEDULE` is not a valid cron expression")
    }

    if !cfg.disable_admin_token {
        match cfg.admin_token.as_ref() {
            Some(t) if t.starts_with("$argon2") => {
                if let Err(e) = argon2::password_hash::PasswordHash::new(t) {
                    err!(format!("The configured Argon2 PHC in `ADMIN_TOKEN` is invalid: '{e}'"))
                }
            }
            Some(_) => {
                println!(
                    "[NOTICE] You are using a plain text `ADMIN_TOKEN` which is insecure.\n\
                Please generate a secure Argon2 PHC string by using `vaultwarden hash` or `argon2`.\n\
                See: https://github.com/dani-garcia/vaultwarden/wiki/Enabling-admin-page#secure-the-admin_token\n"
                );
            }
            _ => {}
        }
    }

    if cfg.increase_note_size_limit {
        println!("[WARNING] Secure Note size limit is increased to 100_000!");
        println!("[WARNING] This could cause issues with clients. Also exports will not work on Bitwarden servers!.");
    }
    Ok(())
}

fn validate_internal_sso_issuer_url(sso_authority: &String) -> Result<openidconnect::IssuerUrl, Error> {
    match openidconnect::IssuerUrl::new(sso_authority.clone()) {
        Err(err) => err!(format!("Invalid sso_authority URL ({sso_authority}): {err}")),
        Ok(issuer_url) => Ok(issuer_url),
    }
}

fn validate_internal_sso_redirect_url(sso_callback_path: &String) -> Result<openidconnect::RedirectUrl, Error> {
    match openidconnect::RedirectUrl::new(sso_callback_path.clone()) {
        Err(err) => err!(format!("Invalid sso_callback_path ({sso_callback_path} built using `domain`) URL: {err}")),
        Ok(redirect_url) => Ok(redirect_url),
    }
}

fn validate_sso_master_password_policy(
    sso_master_password_policy: &Option<String>,
) -> Result<Option<serde_json::Value>, Error> {
    let policy = sso_master_password_policy.as_ref().map(|mpp| serde_json::from_str::<serde_json::Value>(mpp));

    match policy {
        None => Ok(None),
        Some(Ok(jsobject @ serde_json::Value::Object(_))) => Ok(Some(jsobject)),
        Some(Ok(_)) => err!("Invalid sso_master_password_policy: parsed value is not a JSON object"),
        Some(Err(error)) => {
            err!(format!("Invalid sso_master_password_policy ({error}), Ensure that it's correctly escaped with ''"))
        }
    }
}

/// Extracts an RFC 6454 web origin from a URL.
fn extract_url_origin(url: &str) -> String {
    match Url::parse(url) {
        Ok(u) => u.origin().ascii_serialization(),
        Err(e) => {
            println!("Error validating domain: {e}");
            String::new()
        }
    }
}

/// Extracts the path from a URL.
/// All trailing '/' chars are trimmed, even if the path is a lone '/'.
fn extract_url_path(url: &str) -> String {
    match Url::parse(url) {
        Ok(u) => u.path().trim_end_matches('/').to_string(),
        Err(_) => {
            // We already print it in the method above, no need to do it again
            String::new()
        }
    }
}

fn generate_smtp_img_src(embed_images: bool, domain: &str) -> String {
    if embed_images {
        "cid:".to_string()
    } else {
        format!("{domain}/vw_static/")
    }
}

fn generate_sso_callback_path(domain: &str) -> String {
    format!("{domain}/identity/connect/oidc-signin")
}

/// Generate the correct URL for the icon service.
/// This will be used within icons.rs to call the external icon service.
fn generate_icon_service_url(icon_service: &str) -> String {
    match icon_service {
        "internal" => String::new(),
        "bitwarden" => "https://icons.bitwarden.net/{}/icon.png".to_string(),
        "duckduckgo" => "https://icons.duckduckgo.com/ip3/{}.ico".to_string(),
        "google" => "https://www.google.com/s2/favicons?domain={}&sz=32".to_string(),
        _ => icon_service.to_string(),
    }
}

/// Generate the CSP string needed to allow redirected icon fetching
fn generate_icon_service_csp(icon_service: &str, icon_service_url: &str) -> String {
    // We split on the first '{', since that is the variable delimiter for an icon service URL.
    // Everything up until the first '{' should be fixed and can be used as an CSP string.
    let csp_string = match icon_service_url.split_once('{') {
        Some((c, _)) => c.to_string(),
        None => String::new(),
    };

    // Because Google does a second redirect to there gstatic.com domain, we need to add an extra csp string.
    match icon_service {
        "google" => csp_string + " https://*.gstatic.com/favicon",
        _ => csp_string,
    }
}

/// Convert the old SMTP_SSL and SMTP_EXPLICIT_TLS options
fn smtp_convert_deprecated_ssl_options(smtp_ssl: Option<bool>, smtp_explicit_tls: Option<bool>) -> String {
    if smtp_explicit_tls.is_some() || smtp_ssl.is_some() {
        println!("[DEPRECATED]: `SMTP_SSL` or `SMTP_EXPLICIT_TLS` is set. Please use `SMTP_SECURITY` instead.");
    }
    if smtp_explicit_tls.is_some() && smtp_explicit_tls.unwrap() {
        return "force_tls".to_string();
    } else if smtp_ssl.is_some() && !smtp_ssl.unwrap() {
        return "off".to_string();
    }
    // Return the default `starttls` in all other cases
    "starttls".to_string()
}

fn opendal_operator_for_path(path: &str) -> Result<opendal::Operator, Error> {
    // Cache of previously built operators by path
    static OPERATORS_BY_PATH: LazyLock<dashmap::DashMap<String, opendal::Operator>> =
        LazyLock::new(dashmap::DashMap::new);

    if let Some(operator) = OPERATORS_BY_PATH.get(path) {
        return Ok(operator.clone());
    }

    let operator = if path.starts_with("s3://") {
        #[cfg(not(s3))]
        return Err(opendal::Error::new(opendal::ErrorKind::ConfigInvalid, "S3 support is not enabled").into());

        #[cfg(s3)]
        opendal_s3_operator_for_path(path)?
    } else {
        let builder = opendal::services::Fs::default().root(path);
        opendal::Operator::new(builder)?.finish()
    };

    OPERATORS_BY_PATH.insert(path.to_string(), operator.clone());

    Ok(operator)
}

#[cfg(s3)]
fn opendal_s3_operator_for_path(path: &str) -> Result<opendal::Operator, Error> {
    use crate::http_client::aws::AwsReqwestConnector;
    use aws_config::{default_provider::credentials::DefaultCredentialsChain, provider_config::ProviderConfig};

    // This is a custom AWS credential loader that uses the official AWS Rust
    // SDK config crate to load credentials. This ensures maximum compatibility
    // with AWS credential configurations. For example, OpenDAL doesn't support
    // AWS SSO temporary credentials yet.
    struct OpenDALS3CredentialLoader {}

    #[async_trait]
    impl reqsign::AwsCredentialLoad for OpenDALS3CredentialLoader {
        async fn load_credential(&self, _client: reqwest::Client) -> anyhow::Result<Option<reqsign::AwsCredential>> {
            use aws_credential_types::provider::ProvideCredentials as _;
            use tokio::sync::OnceCell;

            static DEFAULT_CREDENTIAL_CHAIN: OnceCell<DefaultCredentialsChain> = OnceCell::const_new();

            let chain = DEFAULT_CREDENTIAL_CHAIN
                .get_or_init(|| {
                    let reqwest_client = reqwest::Client::builder().build().unwrap();
                    let connector = AwsReqwestConnector {
                        client: reqwest_client,
                    };

                    let conf = ProviderConfig::default().with_http_client(connector);

                    DefaultCredentialsChain::builder().configure(conf).build()
                })
                .await;

            let creds = chain.provide_credentials().await?;

            Ok(Some(reqsign::AwsCredential {
                access_key_id: creds.access_key_id().to_string(),
                secret_access_key: creds.secret_access_key().to_string(),
                session_token: creds.session_token().map(|s| s.to_string()),
                expires_in: creds.expiry().map(|expiration| expiration.into()),
            }))
        }
    }

    const OPEN_DAL_S3_CREDENTIAL_LOADER: OpenDALS3CredentialLoader = OpenDALS3CredentialLoader {};

    let url = Url::parse(path).map_err(|e| format!("Invalid path S3 URL path {path:?}: {e}"))?;

    let bucket = url.host_str().ok_or_else(|| format!("Missing Bucket name in data folder S3 URL {path:?}"))?;

    let builder = opendal::services::S3::default()
        .customized_credential_load(Box::new(OPEN_DAL_S3_CREDENTIAL_LOADER))
        .enable_virtual_host_style()
        .bucket(bucket)
        .root(url.path())
        .default_storage_class("INTELLIGENT_TIERING");

    Ok(opendal::Operator::new(builder)?.finish())
}

pub enum PathType {
    Data,
    IconCache,
    Attachments,
    Sends,
    RsaKey,
}

impl Config {
    pub async fn load() -> Result<Self, Error> {
        // Loading from env and file
        let _env = ConfigBuilder::from_env();
        let _usr = ConfigBuilder::from_file().await.unwrap_or_default();

        // Create merged config, config file overwrites env
        let mut _overrides = Vec::new();
        let builder = _env.merge(&_usr, true, &mut _overrides);

        // Fill any missing with defaults
        let config = builder.build();
        if !SKIP_CONFIG_VALIDATION.load(Ordering::Relaxed) {
            validate_config(&config)?;
        }

        Ok(Config {
            inner: RwLock::new(Inner {
                rocket_shutdown_handle: None,
                templates: load_templates(&config.templates_folder),
                config,
                _env,
                _usr,
                _overrides,
            }),
        })
    }

    pub async fn update_config(&self, other: ConfigBuilder, ignore_non_editable: bool) -> Result<(), Error> {
        // Remove default values
        //let builder = other.remove(&self.inner.read().unwrap()._env);

        // TODO: Remove values that are defaults, above only checks those set by env and not the defaults
        let mut builder = other;

        // Remove values that are not editable
        if ignore_non_editable {
            builder.clear_non_editable();
        }

        // Serialize now before we consume the builder
        let config_str = serde_json::to_string_pretty(&builder)?;

        // Prepare the combined config
        let mut overrides = Vec::new();
        let config = {
            let env = &self.inner.read().unwrap()._env;
            env.merge(&builder, false, &mut overrides).build()
        };
        validate_config(&config)?;

        // Save both the user and the combined config
        {
            let mut writer = self.inner.write().unwrap();
            writer.config = config;
            writer._usr = builder;
            writer._overrides = overrides;
        }

        //Save to file
        let operator = opendal_operator_for_path(&CONFIG_FILE_PARENT_DIR)?;
        operator.write(&CONFIG_FILENAME, config_str).await?;

        Ok(())
    }

    async fn update_config_partial(&self, other: ConfigBuilder) -> Result<(), Error> {
        let builder = {
            let usr = &self.inner.read().unwrap()._usr;
            let mut _overrides = Vec::new();
            usr.merge(&other, false, &mut _overrides)
        };
        self.update_config(builder, false).await
    }

    /// Tests whether an email's domain is allowed. A domain is allowed if it
    /// is in signups_domains_whitelist, or if no whitelist is set (so there
    /// are no domain restrictions in effect).
    pub fn is_email_domain_allowed(&self, email: &str) -> bool {
        let e: Vec<&str> = email.rsplitn(2, '@').collect();
        if e.len() != 2 || e[0].is_empty() || e[1].is_empty() {
            warn!("Failed to parse email address '{email}'");
            return false;
        }
        let email_domain = e[0].to_lowercase();
        let whitelist = self.signups_domains_whitelist();

        whitelist.is_empty() || whitelist.split(',').any(|d| d.trim() == email_domain)
    }

    /// Tests whether signup is allowed for an email address, taking into
    /// account the signups_allowed and signups_domains_whitelist settings.
    pub fn is_signup_allowed(&self, email: &str) -> bool {
        if !self.signups_domains_whitelist().is_empty() {
            // The whitelist setting overrides the signups_allowed setting.
            self.is_email_domain_allowed(email)
        } else {
            self.signups_allowed()
        }
    }

    // The registration link should be hidden if
    //  - Signup is not allowed and email whitelist is empty unless mail is disabled and invitations are allowed
    //  - The SSO is activated and password login is disabled.
    pub fn is_signup_disabled(&self) -> bool {
        (!self.signups_allowed()
            && self.signups_domains_whitelist().is_empty()
            && (self.mail_enabled() || !self.invitations_allowed()))
            || (self.sso_enabled() && self.sso_only())
    }

    /// Tests whether the specified user is allowed to create an organization.
    pub fn is_org_creation_allowed(&self, email: &str) -> bool {
        let users = self.org_creation_users();
        if users.is_empty() || users == "all" {
            true
        } else if users == "none" {
            false
        } else {
            let email = email.to_lowercase();
            users.split(',').any(|u| u.trim() == email)
        }
    }

    pub async fn delete_user_config(&self) -> Result<(), Error> {
        let operator = opendal_operator_for_path(&CONFIG_FILE_PARENT_DIR)?;
        operator.delete(&CONFIG_FILENAME).await?;

        // Empty user config
        let usr = ConfigBuilder::default();

        // Config now is env + defaults
        let config = {
            let env = &self.inner.read().unwrap()._env;
            env.build()
        };

        // Save configs
        {
            let mut writer = self.inner.write().unwrap();
            writer.config = config;
            writer._usr = usr;
            writer._overrides = Vec::new();
        }

        Ok(())
    }

    pub fn private_rsa_key(&self) -> String {
        format!("{}.pem", self.rsa_key_filename())
    }
    pub fn mail_enabled(&self) -> bool {
        let inner = &self.inner.read().unwrap().config;
        inner._enable_smtp && (inner.smtp_host.is_some() || inner.use_sendmail)
    }

    pub async fn get_duo_akey(&self) -> String {
        if let Some(akey) = self._duo_akey() {
            akey
        } else {
            let akey_s = crate::crypto::encode_random_bytes::<64>(&data_encoding::BASE64);

            // Save the new value
            let builder = ConfigBuilder {
                _duo_akey: Some(akey_s.clone()),
                ..Default::default()
            };
            self.update_config_partial(builder).await.ok();

            akey_s
        }
    }

    pub fn is_webauthn_2fa_supported(&self) -> bool {
        Url::parse(&self.domain()).expect("DOMAIN not a valid URL").domain().is_some()
    }

    /// Tests whether the admin token is set to a non-empty value.
    pub fn is_admin_token_set(&self) -> bool {
        let token = self.admin_token();

        token.is_some() && !token.unwrap().trim().is_empty()
    }

<<<<<<< HEAD
    /// Tests whether the domain contain HTTPS.
    pub fn is_https(&self) -> bool {
        self.domain().starts_with("https")
    }

    pub fn opendal_operator_for_path_type(&self, path_type: PathType) -> Result<opendal::Operator, Error> {
=======
    pub fn opendal_operator_for_path_type(&self, path_type: &PathType) -> Result<opendal::Operator, Error> {
>>>>>>> 9017ca26
        let path = match path_type {
            PathType::Data => self.data_folder(),
            PathType::IconCache => self.icon_cache_folder(),
            PathType::Attachments => self.attachments_folder(),
            PathType::Sends => self.sends_folder(),
            PathType::RsaKey => std::path::Path::new(&self.rsa_key_filename())
                .parent()
                .ok_or_else(|| std::io::Error::other("Failed to get directory of RSA key file"))?
                .to_str()
                .ok_or_else(|| std::io::Error::other("Failed to convert RSA key file directory to UTF-8 string"))?
                .to_string(),
        };

        opendal_operator_for_path(&path)
    }

    pub fn render_template<T: serde::ser::Serialize>(&self, name: &str, data: &T) -> Result<String, Error> {
        if self.reload_templates() {
            warn!("RELOADING TEMPLATES");
            let hb = load_templates(CONFIG.templates_folder());
            hb.render(name, data).map_err(Into::into)
        } else {
            let hb = &self.inner.read().unwrap().templates;
            hb.render(name, data).map_err(Into::into)
        }
    }

    pub fn render_fallback_template<T: serde::ser::Serialize>(&self, name: &str, data: &T) -> Result<String, Error> {
        let hb = &self.inner.read().unwrap().templates;
        hb.render(&format!("fallback_{name}"), data).map_err(Into::into)
    }

    pub fn set_rocket_shutdown_handle(&self, handle: rocket::Shutdown) {
        self.inner.write().unwrap().rocket_shutdown_handle = Some(handle);
    }

    pub fn shutdown(&self) {
        if let Ok(mut c) = self.inner.write() {
            if let Some(handle) = c.rocket_shutdown_handle.take() {
                handle.notify();
            }
        }
    }

    pub fn sso_issuer_url(&self) -> Result<openidconnect::IssuerUrl, Error> {
        validate_internal_sso_issuer_url(&self.sso_authority())
    }

    pub fn sso_redirect_url(&self) -> Result<openidconnect::RedirectUrl, Error> {
        validate_internal_sso_redirect_url(&self.sso_callback_path())
    }

    pub fn sso_master_password_policy_value(&self) -> Option<serde_json::Value> {
        validate_sso_master_password_policy(&self.sso_master_password_policy()).ok().flatten()
    }

    pub fn sso_scopes_vec(&self) -> Vec<String> {
        self.sso_scopes().split_whitespace().map(str::to_string).collect()
    }

    pub fn sso_authorize_extra_params_vec(&self) -> Vec<(String, String)> {
        url::form_urlencoded::parse(self.sso_authorize_extra_params().as_bytes()).into_owned().collect()
    }
}

use handlebars::{
    Context, DirectorySourceOptions, Handlebars, Helper, HelperResult, Output, RenderContext, RenderErrorReason,
    Renderable,
};

fn load_templates<P>(path: P) -> Handlebars<'static>
where
    P: AsRef<std::path::Path>,
{
    let mut hb = Handlebars::new();
    // Error on missing params
    hb.set_strict_mode(true);
    // Register helpers
    hb.register_helper("case", Box::new(case_helper));
    hb.register_helper("to_json", Box::new(to_json));
    hb.register_helper("webver", Box::new(webver));
    hb.register_helper("vwver", Box::new(vwver));

    macro_rules! reg {
        ($name:expr) => {{
            let template = include_str!(concat!("static/templates/", $name, ".hbs"));
            hb.register_template_string($name, template).unwrap();
        }};
        ($name:expr, $ext:expr) => {{
            reg!($name);
            reg!(concat!($name, $ext));
        }};
        (@withfallback $name:expr) => {{
            let template = include_str!(concat!("static/templates/", $name, ".hbs"));
            hb.register_template_string($name, template).unwrap();
            hb.register_template_string(concat!("fallback_", $name), template).unwrap();
        }};
    }

    // First register default templates here
    reg!("email/email_header");
    reg!("email/email_footer");
    reg!("email/email_footer_text");

    reg!("email/admin_reset_password", ".html");
    reg!("email/change_email_existing", ".html");
    reg!("email/change_email_invited", ".html");
    reg!("email/change_email", ".html");
    reg!("email/delete_account", ".html");
    reg!("email/emergency_access_invite_accepted", ".html");
    reg!("email/emergency_access_invite_confirmed", ".html");
    reg!("email/emergency_access_recovery_approved", ".html");
    reg!("email/emergency_access_recovery_initiated", ".html");
    reg!("email/emergency_access_recovery_rejected", ".html");
    reg!("email/emergency_access_recovery_reminder", ".html");
    reg!("email/emergency_access_recovery_timed_out", ".html");
    reg!("email/incomplete_2fa_login", ".html");
    reg!("email/invite_accepted", ".html");
    reg!("email/invite_confirmed", ".html");
    reg!("email/new_device_logged_in", ".html");
    reg!("email/protected_action", ".html");
    reg!("email/pw_hint_none", ".html");
    reg!("email/pw_hint_some", ".html");
    reg!("email/register_verify_email", ".html");
    reg!("email/send_2fa_removed_from_org", ".html");
    reg!("email/send_emergency_access_invite", ".html");
    reg!("email/send_org_enrolled", ".html");
    reg!("email/send_org_invite", ".html");
    reg!("email/send_single_org_removed_from_org", ".html");
    reg!("email/smtp_test", ".html");
    reg!("email/sso_change_email", ".html");
    reg!("email/twofactor_email", ".html");
    reg!("email/verify_email", ".html");
    reg!("email/welcome_must_verify", ".html");
    reg!("email/welcome", ".html");

    reg!("admin/base");
    reg!("admin/login");
    reg!("admin/settings");
    reg!("admin/users");
    reg!("admin/organizations");
    reg!("admin/diagnostics");

    reg!("404");

    reg!(@withfallback "scss/vaultwarden.scss");
    reg!("scss/user.vaultwarden.scss");

    // And then load user templates to overwrite the defaults
    // Use .hbs extension for the files
    // Templates get registered with their relative name
    hb.register_templates_directory(path, DirectorySourceOptions::default()).unwrap();

    hb
}

fn case_helper<'reg, 'rc>(
    h: &Helper<'rc>,
    r: &'reg Handlebars<'_>,
    ctx: &'rc Context,
    rc: &mut RenderContext<'reg, 'rc>,
    out: &mut dyn Output,
) -> HelperResult {
    let param =
        h.param(0).ok_or_else(|| RenderErrorReason::Other(String::from("Param not found for helper \"case\"")))?;
    let value = param.value().clone();

    if h.params().iter().skip(1).any(|x| x.value() == &value) {
        h.template().map(|t| t.render(r, ctx, rc, out)).unwrap_or_else(|| Ok(()))
    } else {
        Ok(())
    }
}

fn to_json<'reg, 'rc>(
    h: &Helper<'rc>,
    _r: &'reg Handlebars<'_>,
    _ctx: &'rc Context,
    _rc: &mut RenderContext<'reg, 'rc>,
    out: &mut dyn Output,
) -> HelperResult {
    let param = h
        .param(0)
        .ok_or_else(|| RenderErrorReason::Other(String::from("Expected 1 parameter for \"to_json\"")))?
        .value();
    let json = serde_json::to_string(param)
        .map_err(|e| RenderErrorReason::Other(format!("Can't serialize parameter to JSON: {e}")))?;
    out.write(&json)?;
    Ok(())
}

// Configure the web-vault version as an integer so it can be used as a comparison smaller or greater then.
// The default is based upon the version since this feature is added.
static WEB_VAULT_VERSION: LazyLock<semver::Version> = LazyLock::new(|| {
    let vault_version = get_web_vault_version();
    // Use a single regex capture to extract version components
    let re = regex::Regex::new(r"(\d{4})\.(\d{1,2})\.(\d{1,2})").unwrap();
    re.captures(&vault_version)
        .and_then(|c| {
            (c.len() == 4).then(|| {
                format!("{}.{}.{}", c.get(1).unwrap().as_str(), c.get(2).unwrap().as_str(), c.get(3).unwrap().as_str())
            })
        })
        .and_then(|v| semver::Version::parse(&v).ok())
        .unwrap_or_else(|| semver::Version::parse("2024.6.2").unwrap())
});

// Configure the Vaultwarden version as an integer so it can be used as a comparison smaller or greater then.
// The default is based upon the version since this feature is added.
static VW_VERSION: LazyLock<semver::Version> = LazyLock::new(|| {
    let vw_version = crate::VERSION.unwrap_or("1.32.5");
    // Use a single regex capture to extract version components
    let re = regex::Regex::new(r"(\d{1})\.(\d{1,2})\.(\d{1,2})").unwrap();
    re.captures(vw_version)
        .and_then(|c| {
            (c.len() == 4).then(|| {
                format!("{}.{}.{}", c.get(1).unwrap().as_str(), c.get(2).unwrap().as_str(), c.get(3).unwrap().as_str())
            })
        })
        .and_then(|v| semver::Version::parse(&v).ok())
        .unwrap_or_else(|| semver::Version::parse("1.32.5").unwrap())
});

handlebars::handlebars_helper!(webver: | web_vault_version: String |
    semver::VersionReq::parse(&web_vault_version).expect("Invalid web-vault version compare string").matches(&WEB_VAULT_VERSION)
);
handlebars::handlebars_helper!(vwver: | vw_version: String |
    semver::VersionReq::parse(&vw_version).expect("Invalid Vaultwarden version compare string").matches(&VW_VERSION)
);<|MERGE_RESOLUTION|>--- conflicted
+++ resolved
@@ -1684,16 +1684,7 @@
         token.is_some() && !token.unwrap().trim().is_empty()
     }
 
-<<<<<<< HEAD
-    /// Tests whether the domain contain HTTPS.
-    pub fn is_https(&self) -> bool {
-        self.domain().starts_with("https")
-    }
-
-    pub fn opendal_operator_for_path_type(&self, path_type: PathType) -> Result<opendal::Operator, Error> {
-=======
     pub fn opendal_operator_for_path_type(&self, path_type: &PathType) -> Result<opendal::Operator, Error> {
->>>>>>> 9017ca26
         let path = match path_type {
             PathType::Data => self.data_folder(),
             PathType::IconCache => self.icon_cache_folder(),
