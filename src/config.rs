use std::{
    collections::HashMap,
    env::consts::EXE_SUFFIX,
    process::exit,
    sync::{
        atomic::{AtomicBool, Ordering},
        LazyLock, RwLock,
    },
};

use itertools::Either;
use job_scheduler_ng::Schedule;
use once_cell::sync::Lazy;
use reqwest::Url;
use uuid::Uuid;

use crate::{
    db::models::OrganizationId,
    db::DbConnType,
    error::Error,
    util::{get_env, get_env_bool, get_web_vault_version, is_valid_email, parse_experimental_client_feature_flags},
};

static CONFIG_FILE: Lazy<String> = Lazy::new(|| {
    let data_folder = get_env("DATA_FOLDER").unwrap_or_else(|| String::from("data"));
    get_env("CONFIG_FILE").unwrap_or_else(|| format!("{data_folder}/config.json"))
});

static CONFIG_FILE_PARENT_DIR: LazyLock<String> = LazyLock::new(|| {
    let path = std::path::PathBuf::from(&*CONFIG_FILE);
    path.parent().unwrap_or(std::path::Path::new("data")).to_str().unwrap_or("data").to_string()
});

static CONFIG_FILENAME: LazyLock<String> = LazyLock::new(|| {
    let path = std::path::PathBuf::from(&*CONFIG_FILE);
    path.file_name().unwrap_or(std::ffi::OsStr::new("config.json")).to_str().unwrap_or("config.json").to_string()
});

pub static SKIP_CONFIG_VALIDATION: AtomicBool = AtomicBool::new(false);

pub static CONFIG: Lazy<Config> = Lazy::new(|| {
    std::thread::spawn(|| {
        let rt = tokio::runtime::Builder::new_current_thread().enable_all().build().unwrap_or_else(|e| {
            println!("Error loading config:\n  {e:?}\n");
            exit(12)
        });

        rt.block_on(Config::load()).unwrap_or_else(|e| {
            println!("Error loading config:\n  {e:?}\n");
            exit(12)
        })
    })
    .join()
    .unwrap_or_else(|e| {
        println!("Error loading config:\n  {e:?}\n");
        exit(12)
    })
});

pub type Pass = String;

macro_rules! make_config {
    ($(
        $(#[doc = $groupdoc:literal])?
        $group:ident $(: $group_enabled:ident)? {
        $(
            $(#[doc = $doc:literal])+
            $name:ident : $ty:ident, $editable:literal, $none_action:ident $(, $default:expr)?;
        )+},
    )+) => {
        pub struct Config { inner: RwLock<Inner> }

        struct Inner {
            rocket_shutdown_handle: Option<rocket::Shutdown>,

            templates: Handlebars<'static>,
            config: ConfigItems,

            _env: ConfigBuilder,
            _usr: ConfigBuilder,

            _overrides: Vec<String>,
        }

        #[derive(Clone, Default, Deserialize, Serialize)]
        pub struct ConfigBuilder {
            $($(
                #[serde(skip_serializing_if = "Option::is_none")]
                $name: Option<$ty>,
            )+)+
        }

        impl ConfigBuilder {
            #[allow(clippy::field_reassign_with_default)]
            fn from_env() -> Self {
                let env_file = get_env("ENV_FILE").unwrap_or_else(|| String::from(".env"));
                match dotenvy::from_path(&env_file) {
                    Ok(_) => {
                        println!("[INFO] Using environment file `{env_file}` for configuration.\n");
                    },
                    Err(e) => match e {
                        dotenvy::Error::LineParse(msg, pos) => {
                            println!("[ERROR] Failed parsing environment file: `{env_file}`\nNear {msg:?} on position {pos}\nPlease fix and restart!\n");
                            exit(255);
                        },
                        dotenvy::Error::Io(ioerr) => match ioerr.kind() {
                            std::io::ErrorKind::NotFound => {
                                // Only exit if this environment variable is set, but the file was not found.
                                // This prevents incorrectly configured environments.
                                if let Some(env_file) = get_env::<String>("ENV_FILE") {
                                    println!("[ERROR] The configured ENV_FILE `{env_file}` was not found!\n");
                                    exit(255);
                                }
                            },
                            std::io::ErrorKind::PermissionDenied => {
                                println!("[ERROR] Permission denied while trying to read environment file `{env_file}`!\n");
                                exit(255);
                            },
                            _ => {
                                println!("[ERROR] Reading environment file `{env_file}` failed:\n{ioerr:?}\n");
                                exit(255);
                            }
                        },
                        _ => {
                            println!("[ERROR] Reading environment file `{env_file}` failed:\n{e:?}\n");
                            exit(255);
                        }
                    }
                };

                let mut builder = ConfigBuilder::default();
                $($(
                    builder.$name = make_config! { @getenv pastey::paste!(stringify!([<$name:upper>])), $ty };
                )+)+

                builder
            }

            async fn from_file() -> Result<Self, Error> {
                let operator = opendal_operator_for_path(&CONFIG_FILE_PARENT_DIR)?;
                let config_bytes = operator.read(&CONFIG_FILENAME).await?;
                println!("[INFO] Using saved config from `{}` for configuration.\n", *CONFIG_FILE);
                serde_json::from_slice(&config_bytes.to_vec()).map_err(Into::into)
            }

            fn clear_non_editable(&mut self) {
                $($(
                    if !$editable {
                        self.$name = None;
                    }
                )+)+
            }

            /// Merges the values of both builders into a new builder.
            /// If both have the same element, `other` wins.
            fn merge(&self, other: &Self, show_overrides: bool, overrides: &mut Vec<String>) -> Self {
                let mut builder = self.clone();
                $($(
                    if let v @Some(_) = &other.$name {
                        builder.$name = v.clone();

                        if self.$name.is_some() {
                            overrides.push(pastey::paste!(stringify!([<$name:upper>])).into());
                        }
                    }
                )+)+

                if show_overrides && !overrides.is_empty() {
                    // We can't use warn! here because logging isn't setup yet.
                    println!("[WARNING] The following environment variables are being overridden by the config.json file.");
                    println!("[WARNING] Please use the admin panel to make changes to them:");
                    println!("[WARNING] {}\n", overrides.join(", "));
                }

                builder
            }

            fn build(&self) -> ConfigItems {
                let mut config = ConfigItems::default();
                let _domain_set = self.domain.is_some();
                $($(
                    config.$name = make_config!{ @build self.$name.clone(), &config, $none_action, $($default)? };
                )+)+
                config.domain_set = _domain_set;

                config.domain = config.domain.trim_end_matches('/').to_string();

                config.signups_domains_whitelist = config.signups_domains_whitelist.trim().to_lowercase();
                config.org_creation_users = config.org_creation_users.trim().to_lowercase();


                // Copy the values from the deprecated flags to the new ones
                if config.http_request_block_regex.is_none() {
                    config.http_request_block_regex = config.icon_blacklist_regex.clone();
                }

                config
            }
        }

        #[derive(Clone, Default)]
        struct ConfigItems { $($( $name: make_config!{@type $ty, $none_action}, )+)+ }

        #[allow(unused)]
        impl Config {
            $($(
                $(#[doc = $doc])+
                pub fn $name(&self) -> make_config!{@type $ty, $none_action} {
                    self.inner.read().unwrap().config.$name.clone()
                }
            )+)+

            pub fn prepare_json(&self) -> serde_json::Value {
                let (def, cfg, overridden) = {
                    let inner = &self.inner.read().unwrap();
                    (inner._env.build(), inner.config.clone(), inner._overrides.clone())
                };

                fn _get_form_type(rust_type: &str) -> &'static str {
                    match rust_type {
                        "Pass" => "password",
                        "String" => "text",
                        "bool" => "checkbox",
                        _ => "number"
                    }
                }

                fn _get_doc(doc: &str) -> serde_json::Value {
                    let mut split = doc.split("|>").map(str::trim);

                    // We do not use the json!() macro here since that causes a lot of macro recursion.
                    // This slows down compile time and it also causes issues with rust-analyzer
                    serde_json::Value::Object({
                        let mut doc_json = serde_json::Map::new();
                        doc_json.insert("name".into(), serde_json::to_value(split.next()).unwrap());
                        doc_json.insert("description".into(), serde_json::to_value(split.next()).unwrap());
                        doc_json
                    })
                }

                // We do not use the json!() macro here since that causes a lot of macro recursion.
                // This slows down compile time and it also causes issues with rust-analyzer
                serde_json::Value::Array(<[_]>::into_vec(Box::new([
                $(
                    serde_json::Value::Object({
                        let mut group = serde_json::Map::new();
                        group.insert("group".into(), (stringify!($group)).into());
                        group.insert("grouptoggle".into(), (stringify!($($group_enabled)?)).into());
                        group.insert("groupdoc".into(), (make_config!{ @show $($groupdoc)? }).into());

                        group.insert("elements".into(), serde_json::Value::Array(<[_]>::into_vec(Box::new([
                        $(
                            serde_json::Value::Object({
                                let mut element = serde_json::Map::new();
                                element.insert("editable".into(), ($editable).into());
                                element.insert("name".into(), (stringify!($name)).into());
                                element.insert("value".into(), serde_json::to_value(cfg.$name).unwrap());
                                element.insert("default".into(), serde_json::to_value(def.$name).unwrap());
                                element.insert("type".into(), (_get_form_type(stringify!($ty))).into());
                                element.insert("doc".into(), (_get_doc(concat!($($doc),+))).into());
                                element.insert("overridden".into(), (overridden.contains(&pastey::paste!(stringify!([<$name:upper>])).into())).into());
                                element
                            }),
                        )+
                        ]))));
                        group
                    }),
                )+
                ])))
            }

            pub fn get_support_json(&self) -> serde_json::Value {
                // Define which config keys need to be masked.
                // Pass types will always be masked and no need to put them in the list.
                // Besides Pass, only String types will be masked via _privacy_mask.
                const PRIVACY_CONFIG: &[&str] = &[
                    "allowed_iframe_ancestors",
                    "allowed_connect_src",
                    "database_url",
                    "domain_origin",
                    "domain_path",
                    "domain",
                    "helo_name",
                    "org_creation_users",
                    "signups_domains_whitelist",
                    "smtp_from",
                    "smtp_host",
                    "smtp_username",
                    "_smtp_img_src",
                ];

                let cfg = {
                    let inner = &self.inner.read().unwrap();
                    inner.config.clone()
                };

                /// We map over the string and remove all alphanumeric, _ and - characters.
                /// This is the fastest way (within micro-seconds) instead of using a regex (which takes mili-seconds)
                fn _privacy_mask(value: &str) -> String {
                    let mut n: u16 = 0;
                    let mut colon_match = false;
                    value
                        .chars()
                        .map(|c| {
                            n += 1;
                            match c {
                                ':' if n <= 11 => {
                                    colon_match = true;
                                    c
                                }
                                '/' if n <= 13 && colon_match => c,
                                ',' => c,
                                _ => '*',
                            }
                        })
                        .collect::<String>()
                }

                serde_json::Value::Object({
                    let mut json = serde_json::Map::new();
                    $($(
                        json.insert(stringify!($name).into(), make_config!{ @supportstr $name, cfg.$name, $ty, $none_action });
                    )+)+;
                    json
                })
            }

            pub fn get_overrides(&self) -> Vec<String> {
                let overrides = {
                    let inner = &self.inner.read().unwrap();
                    inner._overrides.clone()
                };
                overrides
            }
        }
    };

    // Support string print
    ( @supportstr $name:ident, $value:expr, Pass, option ) => { serde_json::to_value($value.as_ref().map(|_| String::from("***"))).unwrap() }; // Optional pass, we map to an Option<String> with "***"
    ( @supportstr $name:ident, $value:expr, Pass, $none_action:ident ) => { "***".into() }; // Required pass, we return "***"
    ( @supportstr $name:ident, $value:expr, String, option ) => { // Optional other value, we return as is or convert to string to apply the privacy config
        if PRIVACY_CONFIG.contains(&stringify!($name)) {
            serde_json::to_value($value.as_ref().map(|x| _privacy_mask(x) )).unwrap()
        } else {
            serde_json::to_value($value).unwrap()
        }
    };
    ( @supportstr $name:ident, $value:expr, String, $none_action:ident ) => { // Required other value, we return as is or convert to string to apply the privacy config
        if PRIVACY_CONFIG.contains(&stringify!($name)) {
            _privacy_mask(&$value).into()
        } else {
            ($value).into()
        }
    };
    ( @supportstr $name:ident, $value:expr, $ty:ty, option ) => { serde_json::to_value($value).unwrap() }; // Optional other value, we return as is or convert to string to apply the privacy config
    ( @supportstr $name:ident, $value:expr, $ty:ty, $none_action:ident ) => { ($value).into() }; // Required other value, we return as is or convert to string to apply the privacy config

    // Group or empty string
    ( @show ) => { "" };
    ( @show $lit:literal ) => { $lit };

    // Wrap the optionals in an Option type
    ( @type $ty:ty, option) => { Option<$ty> };
    ( @type $ty:ty, $id:ident) => { $ty };

    // Generate the values depending on none_action
    ( @build $value:expr, $config:expr, option, ) => { $value };
    ( @build $value:expr, $config:expr, def, $default:expr ) => { $value.unwrap_or($default) };
    ( @build $value:expr, $config:expr, auto, $default_fn:expr ) => {{
        match $value {
            Some(v) => v,
            None => {
                let f: &dyn Fn(&ConfigItems) -> _ = &$default_fn;
                f($config)
            }
        }
    }};
    ( @build $value:expr, $config:expr, generated, $default_fn:expr ) => {{
        let f: &dyn Fn(&ConfigItems) -> _ = &$default_fn;
        f($config)
    }};

    ( @getenv $name:expr, bool ) => { get_env_bool($name) };
    ( @getenv $name:expr, $ty:ident ) => { get_env($name) };

}

//STRUCTURE:
// /// Short description (without this they won't appear on the list)
// group {
//   /// Friendly Name |> Description (Optional)
//   name: type, is_editable, action, <default_value (Optional)>
// }
//
// Where action applied when the value wasn't provided and can be:
//  def:       Use a default value
//  auto:      Value is auto generated based on other values
//  option:    Value is optional
//  generated: Value is always autogenerated and it's original value ignored
make_config! {
    folders {
        ///  Data folder |> Main data folder
        data_folder:            String, false,  def,    "data".to_string();
        /// Database URL
        database_url:           String, false,  auto,   |c| format!("{}/db.sqlite3", c.data_folder);
        /// Icon cache folder
        icon_cache_folder:      String, false,  auto,   |c| format!("{}/icon_cache", c.data_folder);
        /// Attachments folder
        attachments_folder:     String, false,  auto,   |c| format!("{}/attachments", c.data_folder);
        /// Sends folder
        sends_folder:           String, false,  auto,   |c| format!("{}/sends", c.data_folder);
        /// Temp folder |> Used for storing temporary file uploads
        tmp_folder:             String, false,  auto,   |c| format!("{}/tmp", c.data_folder);
        /// Templates folder
        templates_folder:       String, false,  auto,   |c| format!("{}/templates", c.data_folder);
        /// Session JWT key
        rsa_key_filename:       String, false,  auto,   |c| format!("{}/rsa_key", c.data_folder);
        /// Web vault folder
        web_vault_folder:       String, false,  def,    "web-vault/".to_string();
    },
    ws {
        /// Enable websocket notifications
        enable_websocket:       bool,   false,  def,    true;
    },
    push {
        /// Enable push notifications
        push_enabled:           bool,   false,  def,    false;
        /// Push relay uri
        push_relay_uri:         String, false,  def,    "https://push.bitwarden.com".to_string();
        /// Push identity uri
        push_identity_uri:      String, false,  def,    "https://identity.bitwarden.com".to_string();
        /// Installation id |> The installation id from https://bitwarden.com/host
        push_installation_id:   Pass,   false,  def,    String::new();
        /// Installation key |> The installation key from https://bitwarden.com/host
        push_installation_key:  Pass,   false,  def,    String::new();
    },
    jobs {
        /// Job scheduler poll interval |> How often the job scheduler thread checks for jobs to run.
        /// Set to 0 to globally disable scheduled jobs.
        job_poll_interval_ms:   u64,    false,  def,    30_000;
        /// Send purge schedule |> Cron schedule of the job that checks for Sends past their deletion date.
        /// Defaults to hourly. Set blank to disable this job.
        send_purge_schedule:    String, false,  def,    "0 5 * * * *".to_string();
        /// Trash purge schedule |> Cron schedule of the job that checks for trashed items to delete permanently.
        /// Defaults to daily. Set blank to disable this job.
        trash_purge_schedule:   String, false,  def,    "0 5 0 * * *".to_string();
        /// Incomplete 2FA login schedule |> Cron schedule of the job that checks for incomplete 2FA logins.
        /// Defaults to once every minute. Set blank to disable this job.
        incomplete_2fa_schedule: String, false,  def,   "30 * * * * *".to_string();
        /// Emergency notification reminder schedule |> Cron schedule of the job that sends expiration reminders to emergency access grantors.
        /// Defaults to hourly. (3 minutes after the hour) Set blank to disable this job.
        emergency_notification_reminder_schedule:   String, false,  def,    "0 3 * * * *".to_string();
        /// Emergency request timeout schedule |> Cron schedule of the job that grants emergency access requests that have met the required wait time.
        /// Defaults to hourly. (7 minutes after the hour) Set blank to disable this job.
        emergency_request_timeout_schedule:   String, false,  def,    "0 7 * * * *".to_string();
        /// Event cleanup schedule |> Cron schedule of the job that cleans old events from the event table.
        /// Defaults to daily. Set blank to disable this job.
        event_cleanup_schedule:   String, false,  def,    "0 10 0 * * *".to_string();
        /// Auth Request cleanup schedule |> Cron schedule of the job that cleans old auth requests from the auth request.
        /// Defaults to every minute. Set blank to disable this job.
        auth_request_purge_schedule:   String, false,  def,    "30 * * * * *".to_string();
        /// Duo Auth context cleanup schedule |> Cron schedule of the job that cleans expired Duo contexts from the database. Does nothing if Duo MFA is disabled or set to use the legacy iframe prompt.
        /// Defaults to once every minute. Set blank to disable this job.
        duo_context_purge_schedule:   String, false,  def,    "30 * * * * *".to_string();
        /// Purge incomplete sso nonce. |> Cron schedule of the job that cleans leftover nonce in db due to incomplete sso login.
        /// Defaults to daily. Set blank to disable this job.
        purge_incomplete_sso_nonce: String, false,  def,   "0 20 0 * * *".to_string();
    },

    /// General settings
    settings {
        /// Domain URL |> This needs to be set to the URL used to access the server, including 'http[s]://'
        /// and port, if it's different than the default. Some server functions don't work correctly without this value
        domain:                 String, true,   def,    "http://localhost".to_string();
        /// Domain Set |> Indicates if the domain is set by the admin. Otherwise the default will be used.
        domain_set:             bool,   false,  def,    false;
        /// Domain origin |> Domain URL origin (in https://example.com:8443/path, https://example.com:8443 is the origin)
        domain_origin:          String, false,  auto,   |c| extract_url_origin(&c.domain);
        /// Domain path |> Domain URL path (in https://example.com:8443/path, /path is the path)
        domain_path:            String, false,  auto,   |c| extract_url_path(&c.domain);
        /// Enable web vault
        web_vault_enabled:      bool,   false,  def,    true;

        /// Allow Sends |> Controls whether users are allowed to create Bitwarden Sends.
        /// This setting applies globally to all users. To control this on a per-org basis instead, use the "Disable Send" org policy.
        sends_allowed:          bool,   true,   def,    true;

        /// HIBP Api Key |> HaveIBeenPwned API Key, request it here: https://haveibeenpwned.com/API/Key
        hibp_api_key:           Pass,   true,   option;

        /// Per-user attachment storage limit (KB) |> Max kilobytes of attachment storage allowed per user. When this limit is reached, the user will not be allowed to upload further attachments.
        user_attachment_limit:  i64,    true,   option;
        /// Per-organization attachment storage limit (KB) |> Max kilobytes of attachment storage allowed per org. When this limit is reached, org members will not be allowed to upload further attachments for ciphers owned by that org.
        org_attachment_limit:   i64,    true,   option;
        /// Per-user send storage limit (KB) |> Max kilobytes of sends storage allowed per user. When this limit is reached, the user will not be allowed to upload further sends.
        user_send_limit:   i64,    true,   option;

        /// Trash auto-delete days |> Number of days to wait before auto-deleting a trashed item.
        /// If unset, trashed items are not auto-deleted. This setting applies globally, so make
        /// sure to inform all users of any changes to this setting.
        trash_auto_delete_days: i64,    true,   option;

        /// Incomplete 2FA time limit |> Number of minutes to wait before a 2FA-enabled login is
        /// considered incomplete, resulting in an email notification. An incomplete 2FA login is one
        /// where the correct master password was provided but the required 2FA step was not completed,
        /// which potentially indicates a master password compromise. Set to 0 to disable this check.
        /// This setting applies globally to all users.
        incomplete_2fa_time_limit: i64, true,   def,    3;

        /// Disable icon downloads |> Set to true to disable icon downloading in the internal icon service.
        /// This still serves existing icons from $ICON_CACHE_FOLDER, without generating any external
        /// network requests. $ICON_CACHE_TTL must also be set to 0; otherwise, the existing icons
        /// will be deleted eventually, but won't be downloaded again.
        disable_icon_download:  bool,   true,   def,    false;
        /// Allow new signups |> Controls whether new users can register. Users can be invited by the vaultwarden admin even if this is disabled
        signups_allowed:        bool,   true,   def,    true;
        /// Require email verification on signups. On new client versions, this will require verification at signup time. On older clients,
        /// this will prevent logins from succeeding until the address has been verified
        signups_verify:         bool,   true,   def,    false;
        /// If signups require email verification, automatically re-send verification email if it hasn't been sent for a while (in seconds)
        signups_verify_resend_time: u64, true,  def,    3_600;
        /// If signups require email verification, limit how many emails are automatically sent when login is attempted (0 means no limit)
        signups_verify_resend_limit: u32, true, def,    6;
        /// Email domain whitelist |> Allow signups only from this list of comma-separated domains, even when signups are otherwise disabled
        signups_domains_whitelist: String, true, def,   String::new();
        /// Enable event logging |> Enables event logging for organizations.
        org_events_enabled:     bool,   false,  def,    false;
        /// Org creation users |> Allow org creation only by this list of comma-separated user emails.
        /// Blank or 'all' means all users can create orgs; 'none' means no users can create orgs.
        org_creation_users:     String, true,   def,    String::new();
        /// Allow invitations |> Controls whether users can be invited by organization admins, even when signups are otherwise disabled
        invitations_allowed:    bool,   true,   def,    true;
        /// Invitation token expiration time (in hours) |> The number of hours after which an organization invite token, emergency access invite token,
        /// email verification token and deletion request token will expire (must be at least 1)
        invitation_expiration_hours: u32, false, def, 120;
        /// Enable emergency access |> Controls whether users can enable emergency access to their accounts. This setting applies globally to all users.
        emergency_access_allowed:    bool,   true,   def,    true;
        /// Allow email change |> Controls whether users can change their email. This setting applies globally to all users.
        email_change_allowed:    bool,   true,   def,    true;
        /// Password iterations |> Number of server-side passwords hashing iterations for the password hash.
        /// The default for new users. If changed, it will be updated during login for existing users.
        password_iterations:    i32,    true,   def,    600_000;
        /// Allow password hints |> Controls whether users can set or show password hints. This setting applies globally to all users.
        password_hints_allowed: bool,   true,   def,    true;
        /// Show password hint (Know the risks!) |> Controls whether a password hint should be shown directly in the web page
        /// if SMTP service is not configured and password hints are allowed. Not recommended for publicly-accessible instances
        /// because this provides unauthenticated access to potentially sensitive data.
        show_password_hint:     bool,   true,   def,    false;

        /// Organization invitation auto accept |> Activated if email is disabled
        organization_invite_auto_accept: bool, true, def, false;

        /// Admin token/Argon2 PHC |> The plain text token or Argon2 PHC string used to authenticate in this very same page. Changing it here will not deauthorize the current session!
        admin_token:            Pass,   true,   option;

        /// Invitation organization name |> Name shown in the invitation emails that don't come from a specific organization
        invitation_org_name:    String, true,   def,    "Vaultwarden".to_string();

        /// Events days retain |> Number of days to retain events stored in the database. If unset, events are kept indefinitely.
        events_days_retain:     i64,    false,   option;
    },

    /// Advanced settings
    advanced {
        /// Client IP header |> If not present, the remote IP is used.
        /// Set to the string "none" (without quotes), to disable any headers and just use the remote IP
        ip_header:              String, true,   def,    "X-Real-IP".to_string();
        /// Internal IP header property, used to avoid recomputing each time
        _ip_header_enabled:     bool,   false,  generated,    |c| &c.ip_header.trim().to_lowercase() != "none";
        /// Icon service |> The predefined icon services are: internal, bitwarden, duckduckgo, google.
        /// To specify a custom icon service, set a URL template with exactly one instance of `{}`,
        /// which is replaced with the domain. For example: `https://icon.example.com/domain/{}`.
        /// `internal` refers to Vaultwarden's built-in icon fetching implementation. If an external
        /// service is set, an icon request to Vaultwarden will return an HTTP redirect to the
        /// corresponding icon at the external service.
        icon_service:           String, false,  def,    "internal".to_string();
        /// _icon_service_url
        _icon_service_url:      String, false,  generated,    |c| generate_icon_service_url(&c.icon_service);
        /// _icon_service_csp
        _icon_service_csp:      String, false,  generated,    |c| generate_icon_service_csp(&c.icon_service, &c._icon_service_url);
        /// Icon redirect code |> The HTTP status code to use for redirects to an external icon service.
        /// The supported codes are 301 (legacy permanent), 302 (legacy temporary), 307 (temporary), and 308 (permanent).
        /// Temporary redirects are useful while testing different icon services, but once a service
        /// has been decided on, consider using permanent redirects for cacheability. The legacy codes
        /// are currently better supported by the Bitwarden clients.
        icon_redirect_code:     u32,    true,   def,    302;
        /// Positive icon cache expiry |> Number of seconds to consider that an already cached icon is fresh. After this period, the icon will be refreshed
        icon_cache_ttl:         u64,    true,   def,    2_592_000;
        /// Negative icon cache expiry |> Number of seconds before trying to download an icon that failed again.
        icon_cache_negttl:      u64,    true,   def,    259_200;
        /// Icon download timeout |> Number of seconds when to stop attempting to download an icon.
        icon_download_timeout:  u64,    true,   def,    10;

        /// [Deprecated] Icon blacklist Regex |> Use `http_request_block_regex` instead
        icon_blacklist_regex:   String, false,   option;
        /// [Deprecated] Icon blacklist non global IPs |> Use `http_request_block_non_global_ips` instead
        icon_blacklist_non_global_ips:  bool,   false,   def, true;

        /// Block HTTP domains/IPs by Regex |> Any domains or IPs that match this regex won't be fetched by the internal HTTP client.
        /// Useful to hide other servers in the local network. Check the WIKI for more details
        http_request_block_regex:   String, true,   option;
        /// Block non global IPs |> Enabling this will cause the internal HTTP client to refuse to connect to any non global IP address.
        /// Useful to secure your internal environment: See https://en.wikipedia.org/wiki/Reserved_IP_addresses for a list of IPs which it will block
        http_request_block_non_global_ips:  bool,   true,   auto, |c| c.icon_blacklist_non_global_ips;

        /// Disable Two-Factor remember |> Enabling this would force the users to use a second factor to login every time.
        /// Note that the checkbox would still be present, but ignored.
        disable_2fa_remember:   bool,   true,   def,    false;

        /// Disable authenticator time drifted codes to be valid |> Enabling this only allows the current TOTP code to be valid
        /// TOTP codes of the previous and next 30 seconds will be invalid.
        authenticator_disable_time_drift: bool, true, def, false;

        /// Customize the enabled feature flags on the clients |> This is a comma separated list of feature flags to enable.
        experimental_client_feature_flags: String, false, def, String::new();

        /// Require new device emails |> When a user logs in an email is required to be sent.
        /// If sending the email fails the login attempt will fail.
        require_device_email:   bool,   true,   def,     false;

        /// Reload templates (Dev) |> When this is set to true, the templates get reloaded with every request.
        /// ONLY use this during development, as it can slow down the server
        reload_templates:       bool,   true,   def,    false;
        /// Enable extended logging
        extended_logging:       bool,   false,  def,    true;
        /// Log timestamp format
        log_timestamp_format:   String, true,   def,    "%Y-%m-%d %H:%M:%S.%3f".to_string();
        /// Enable the log to output to Syslog
        use_syslog:             bool,   false,  def,    false;
        /// Log file path
        log_file:               String, false,  option;
        /// Log level |> Valid values are "trace", "debug", "info", "warn", "error" and "off"
        /// For a specific module append it as a comma separated value "info,path::to::module=debug"
        log_level:              String, false,  def,    "info".to_string();

        /// Enable DB WAL |> Turning this off might lead to worse performance, but might help if using vaultwarden on some exotic filesystems,
        /// that do not support WAL. Please make sure you read project wiki on the topic before changing this setting.
        enable_db_wal:          bool,   false,  def,    true;

        /// Max database connection retries |> Number of times to retry the database connection during startup, with 1 second between each retry, set to 0 to retry indefinitely
        db_connection_retries:  u32,    false,  def,    15;

        /// Timeout when acquiring database connection
        database_timeout:       u64,    false,  def,    30;

        /// Database connection pool size
        database_max_conns:     u32,    false,  def,    10;

        /// Database connection init |> SQL statements to run when creating a new database connection, mainly useful for connection-scoped pragmas. If empty, a database-specific default is used.
        database_conn_init:     String, false,  def,    String::new();

        /// Bypass admin page security (Know the risks!) |> Disables the Admin Token for the admin page so you may use your own auth in-front
        disable_admin_token:    bool,   false,  def,    false;

        /// Allowed iframe ancestors (Know the risks!) |> Allows other domains to embed the web vault into an iframe, useful for embedding into secure intranets
        allowed_iframe_ancestors: String, true, def,    String::new();

        /// Allowed connect-src (Know the risks!) |> Allows other domains to URLs which can be loaded using script interfaces like the Forwarded email alias feature
        allowed_connect_src:      String, true, def,    String::new();

        /// Seconds between login requests |> Number of seconds, on average, between login and 2FA requests from the same IP address before rate limiting kicks in
        login_ratelimit_seconds:       u64, false, def, 60;
        /// Max burst size for login requests |> Allow a burst of requests of up to this size, while maintaining the average indicated by `login_ratelimit_seconds`. Note that this applies to both the login and the 2FA, so it's recommended to allow a burst size of at least 2
        login_ratelimit_max_burst:     u32, false, def, 10;

        /// Seconds between admin login requests |> Number of seconds, on average, between admin requests from the same IP address before rate limiting kicks in
        admin_ratelimit_seconds:       u64, false, def, 300;
        /// Max burst size for admin login requests |> Allow a burst of requests of up to this size, while maintaining the average indicated by `admin_ratelimit_seconds`
        admin_ratelimit_max_burst:     u32, false, def, 3;

        /// Admin session lifetime |> Set the lifetime of admin sessions to this value (in minutes).
        admin_session_lifetime:        i64, true,  def, 20;

        /// Enable groups (BETA!) (Know the risks!) |> Enables groups support for organizations (Currently contains known issues!).
        org_groups_enabled:            bool, false, def, false;

        /// Increase note size limit (Know the risks!) |> Sets the secure note size limit to 100_000 instead of the default 10_000.
        /// WARNING: This could cause issues with clients. Also exports will not work on Bitwarden servers!
        increase_note_size_limit:      bool,  true,  def, false;
        /// Generated max_note_size value to prevent if..else matching during every check
        _max_note_size:                usize, false, generated, |c| if c.increase_note_size_limit {100_000} else {10_000};

        /// Enforce Single Org with Reset Password Policy |> Enforce that the Single Org policy is enabled before setting the Reset Password policy
        /// Bitwarden enforces this by default. In Vaultwarden we encouraged to use multiple organizations because groups were not available.
        /// Setting this to true will enforce the Single Org Policy to be enabled before you can enable the Reset Password policy.
        enforce_single_org_with_reset_pw_policy: bool, false, def, false;
    },

    /// OpenID Connect SSO settings
    sso {
        /// Enabled
        sso_enabled:                    bool,   false,   def,    false;
        /// Only sso login |> Disable Email+Master Password login
        sso_only:                       bool,   true,   def,    false;
        /// Allow email association |> Associate existing non-sso user based on email
        sso_signups_match_email:        bool,   true,   def,    true;
        /// Allow unknown email verification status |> Allowing this with `SSO_SIGNUPS_MATCH_EMAIL=true` open potential account takeover.
        sso_allow_unknown_email_verification: bool, false, def, false;
        /// Client ID
        sso_client_id:                  String, false,   def,    String::new();
        /// Client Key
        sso_client_secret:              Pass,   false,   def,    String::new();
        /// Authority Server |> Base url of the OIDC provider discovery endpoint (without `/.well-known/openid-configuration`)
        sso_authority:                  String, false,   def,    String::new();
        /// Authorization request scopes |> List the of the needed scope (`openid` is implicit)
        sso_scopes:                     String, false,  def,   "email profile".to_string();
        /// Authorization request extra parameters
        sso_authorize_extra_params:     String, false,  def,    String::new();
        /// Use PKCE during Authorization flow
        sso_pkce:                       bool,   false,   def,    true;
        /// Regex for additionnal trusted Id token audience |> By default only the client_id is trsuted.
        sso_audience_trusted:           String, false,  option;
        /// CallBack Path |> Generated from Domain.
        sso_callback_path:              String, false,  generated, |c| generate_sso_callback_path(&c.domain);
        /// Optional sso master password policy |> Ex format: '{"enforceOnLogin":false,"minComplexity":3,"minLength":12,"requireLower":false,"requireNumbers":false,"requireSpecial":false,"requireUpper":false}'
        sso_master_password_policy:     String, true,  option;
        /// Use sso only for auth not the session lifecycle |> Use default Vaultwarden session lifecycle (Idle refresh token valid for 30days)
        sso_auth_only_not_session:      bool,   true,   def,    false;
        /// Refresh role, orgs and groups on refresh_token |> Will call `user_info`, can be expensive since the client cam spam the refresh_token endpoint
        sso_sync_on_refresh:            bool,   true,   def,    false;
        /// Roles mapping |> Enable the mapping of roles (user/admin) from the access_token
        sso_roles_enabled:              bool,   false,   def,    false;
        /// Missing/Invalid roles default to user
        sso_roles_default_to_user:      bool,   false,   def,    true;
        /// Id token path to read roles
        sso_roles_token_path:           String, false,  auto,   |c| format!("/resource_access/{}/roles", c.sso_client_id);
        /// Invite users to Organizations |> Deprecated, More details [README.md](https://github.com/timshel/OIDCWarden/blob/v2025.5.0-1/README.md#deprecation)
        sso_organizations_invite:       bool,   false,   def,    false;
        /// Organizations mapping |> Enable the mapping of organization, membership role and groups.
        sso_organizations_enabled:      bool,   false,   def,    false;
        /// Process revocation
        sso_organizations_revocation:   bool,   false,   def,    false;
        /// Id token path to read Organization/Groups
        sso_organizations_token_path:   String, false,   def,    "/groups".to_string();
        /// Organization Id mapping |> Deprecated. More details [README.md](https://github.com/timshel/OIDCWarden/blob/v2025.5.0-1/README.md#deprecation)
        sso_organizations_id_mapping:   String, true,   def,    String::new();
        /// Emable organization group mapping |> Deprecated, More details [README.md](https://github.com/timshel/OIDCWarden/blob/v2025.5.0-1/README.md#deprecation)
        sso_organizations_groups_enabled: bool, false, def, false;
        /// Grant acceess to all collections
        sso_organizations_all_collections: bool, true,  def,   true;
        /// Client cache for discovery endpoint. |> Duration in seconds (0 or less to disable). More details: https://github.com/timshel/OIDCWarden/blob/main/SSO.md#client-cache
        sso_client_cache_expiration:    u64,    true,   def,    0;
        /// Log all tokens |> `LOG_LEVEL=debug` or `LOG_LEVEL=info,vaultwarden::sso=debug` is required
        sso_debug_tokens:               bool,   true,   def,    false;
        /// Force fail auth code exchange |> Allow to log and return the code used in `authorization_code` flow without consuming it (SSO login will become impossilbe).
        sso_debug_force_fail_auth_code: bool,   true,   def,    false;
    },

    /// Yubikey settings
    yubico: _enable_yubico {
        /// Enabled
        _enable_yubico:         bool,   true,   def,     true;
        /// Client ID
        yubico_client_id:       String, true,   option;
        /// Secret Key
        yubico_secret_key:      Pass,   true,   option;
        /// Server
        yubico_server:          String, true,   option;
    },

    /// Global Duo settings (Note that users can override them)
    duo: _enable_duo {
        /// Enabled
        _enable_duo:            bool,   true,   def,     true;
        /// Attempt to use deprecated iframe-based Traditional Prompt (Duo WebSDK 2)
        duo_use_iframe:         bool,   false,  def,     false;
        /// Client Id
        duo_ikey:               String, true,   option;
        /// Client Secret
        duo_skey:               Pass,   true,   option;
        /// Host
        duo_host:               String, true,   option;
        /// Application Key (generated automatically)
        _duo_akey:              Pass,   false,  option;
    },

    /// SMTP Email Settings
    smtp: _enable_smtp {
        /// Enabled
        _enable_smtp:                  bool,   true,   def,     true;
        /// Use Sendmail |> Whether to send mail via the `sendmail` command
        use_sendmail:                  bool,   true,   def,     false;
        /// Sendmail Command |> Which sendmail command to use. The one found in the $PATH is used if not specified.
        sendmail_command:              String, false,  option;
        /// Host
        smtp_host:                     String, true,   option;
        /// DEPRECATED smtp_ssl |> DEPRECATED - Please use SMTP_SECURITY
        smtp_ssl:                      bool,   false,  option;
        /// DEPRECATED smtp_explicit_tls |> DEPRECATED - Please use SMTP_SECURITY
        smtp_explicit_tls:             bool,   false,  option;
        /// Secure SMTP |> ("starttls", "force_tls", "off") Enable a secure connection. Default is "starttls" (Explicit - ports 587 or 25), "force_tls" (Implicit - port 465) or "off", no encryption
        smtp_security:                 String, true,   auto,    |c| smtp_convert_deprecated_ssl_options(c.smtp_ssl, c.smtp_explicit_tls); // TODO: After deprecation make it `def, "starttls".to_string()`
        /// Port
        smtp_port:                     u16,    true,   auto,    |c| if c.smtp_security == *"force_tls" {465} else if c.smtp_security == *"starttls" {587} else {25};
        /// From Address
        smtp_from:                     String, true,   def,     String::new();
        /// From Name
        smtp_from_name:                String, true,   def,     "Vaultwarden".to_string();
        /// Username
        smtp_username:                 String, true,   option;
        /// Password
        smtp_password:                 Pass,   true,   option;
        /// SMTP Auth mechanism |> Defaults for SSL is "Plain" and "Login" and nothing for Non-SSL connections. Possible values: ["Plain", "Login", "Xoauth2"]. Multiple options need to be separated by a comma ','.
        smtp_auth_mechanism:           String, true,   option;
        /// SMTP connection timeout |> Number of seconds when to stop trying to connect to the SMTP server
        smtp_timeout:                  u64,    true,   def,     15;
        /// Server name sent during HELO |> By default this value should be is on the machine's hostname, but might need to be changed in case it trips some anti-spam filters
        helo_name:                     String, true,   option;
        /// Embed images as email attachments.
        smtp_embed_images:             bool, true, def, true;
        /// _smtp_img_src
        _smtp_img_src:                 String, false, generated, |c| generate_smtp_img_src(c.smtp_embed_images, &c.domain);
        /// Enable SMTP debugging (Know the risks!) |> DANGEROUS: Enabling this will output very detailed SMTP messages. This could contain sensitive information like passwords and usernames! Only enable this during troubleshooting!
        smtp_debug:                    bool,   false,  def,     false;
        /// Accept Invalid Certs (Know the risks!) |> DANGEROUS: Allow invalid certificates. This option introduces significant vulnerabilities to man-in-the-middle attacks!
        smtp_accept_invalid_certs:     bool,   true,   def,     false;
        /// Accept Invalid Hostnames (Know the risks!) |> DANGEROUS: Allow invalid hostnames. This option introduces significant vulnerabilities to man-in-the-middle attacks!
        smtp_accept_invalid_hostnames: bool,   true,   def,     false;
    },

    /// Email 2FA Settings
    email_2fa: _enable_email_2fa {
        /// Enabled |> Disabling will prevent users from setting up new email 2FA and using existing email 2FA configured
        _enable_email_2fa:      bool,   true,   auto,    |c| c._enable_smtp && (c.smtp_host.is_some() || c.use_sendmail);
        /// Email token size |> Number of digits in an email 2FA token (min: 6, max: 255). Note that the Bitwarden clients are hardcoded to mention 6 digit codes regardless of this setting.
        email_token_size:       u8,     true,   def,      6;
        /// Token expiration time |> Maximum time in seconds a token is valid. The time the user has to open email client and copy token.
        email_expiration_time:  u64,    true,   def,      600;
        /// Maximum attempts |> Maximum attempts before an email token is reset and a new email will need to be sent
        email_attempts_limit:   u64,    true,   def,      3;
        /// Setup email 2FA at signup |> Setup email 2FA provider on registration regardless of any organization policy
        email_2fa_enforce_on_verified_invite: bool,   true,   def,      false;
        /// Auto-enable 2FA (Know the risks!) |> Automatically setup email 2FA as fallback provider when needed
        email_2fa_auto_fallback: bool,  true,   def,      false;
    },
}

fn validate_config(cfg: &ConfigItems) -> Result<(), Error> {
    // Validate connection URL is valid and DB feature is enabled
    let url = &cfg.database_url;
    if DbConnType::from_url(url)? == DbConnType::sqlite && url.contains('/') {
        let path = std::path::Path::new(&url);
        if let Some(parent) = path.parent() {
            if !parent.is_dir() {
                err!(format!("SQLite database directory `{}` does not exist or is not a directory", parent.display()));
            }
        }
    }

    if cfg.password_iterations < 100_000 {
        err!("PASSWORD_ITERATIONS should be at least 100000 or higher. The default is 600000!");
    }

    let limit = 256;
    if cfg.database_max_conns < 1 || cfg.database_max_conns > limit {
        err!(format!("`DATABASE_MAX_CONNS` contains an invalid value. Ensure it is between 1 and {limit}.",));
    }

    if let Some(log_file) = &cfg.log_file {
        if std::fs::OpenOptions::new().append(true).create(true).open(log_file).is_err() {
            err!("Unable to write to log file", log_file);
        }
    }

    let dom = cfg.domain.to_lowercase();
    if !dom.starts_with("http://") && !dom.starts_with("https://") {
        err!(
            "DOMAIN variable needs to contain the protocol (http, https). Use 'http[s]://bw.example.com' instead of 'bw.example.com'"
        );
    }

    let connect_src = cfg.allowed_connect_src.to_lowercase();
    for url in connect_src.split_whitespace() {
        if !url.starts_with("https://") || Url::parse(url).is_err() {
            err!("ALLOWED_CONNECT_SRC variable contains one or more invalid URLs. Only FQDN's starting with https are allowed");
        }
    }

    let whitelist = &cfg.signups_domains_whitelist;
    if !whitelist.is_empty() && whitelist.split(',').any(|d| d.trim().is_empty()) {
        err!("`SIGNUPS_DOMAINS_WHITELIST` contains empty tokens");
    }

    let org_creation_users = cfg.org_creation_users.trim().to_lowercase();
    if !(org_creation_users.is_empty() || org_creation_users == "all" || org_creation_users == "none")
        && org_creation_users.split(',').any(|u| !u.contains('@'))
    {
        err!("`ORG_CREATION_USERS` contains invalid email addresses");
    }

    if let Some(ref token) = cfg.admin_token {
        if token.trim().is_empty() && !cfg.disable_admin_token {
            println!("[WARNING] `ADMIN_TOKEN` is enabled but has an empty value, so the admin page will be disabled.");
            println!("[WARNING] To enable the admin page without a token, use `DISABLE_ADMIN_TOKEN`.");
        }
    }

    if cfg.push_enabled && (cfg.push_installation_id == String::new() || cfg.push_installation_key == String::new()) {
        err!(
            "Misconfigured Push Notification service\n\
            ########################################################################################\n\
            # It looks like you enabled Push Notification feature, but didn't configure it         #\n\
            # properly. Make sure the installation id and key from https://bitwarden.com/host are  #\n\
            # added to your configuration.                                                         #\n\
            ########################################################################################\n"
        )
    }

    if cfg.push_enabled {
        let push_relay_uri = cfg.push_relay_uri.to_lowercase();
        if !push_relay_uri.starts_with("https://") {
            err!("`PUSH_RELAY_URI` must start with 'https://'.")
        }

        if Url::parse(&push_relay_uri).is_err() {
            err!("Invalid URL format for `PUSH_RELAY_URI`.");
        }

        let push_identity_uri = cfg.push_identity_uri.to_lowercase();
        if !push_identity_uri.starts_with("https://") {
            err!("`PUSH_IDENTITY_URI` must start with 'https://'.")
        }

        if Url::parse(&push_identity_uri).is_err() {
            err!("Invalid URL format for `PUSH_IDENTITY_URI`.");
        }
    }

    // Server (v2025.6.2): https://github.com/bitwarden/server/blob/d094be3267f2030bd0dc62106bc6871cf82682f5/src/Core/Constants.cs#L103
    // Client (web-v2025.6.1): https://github.com/bitwarden/clients/blob/747c2fd6a1c348a57a76e4a7de8128466ffd3c01/libs/common/src/enums/feature-flag.enum.ts#L12
    // Android (v2025.6.0): https://github.com/bitwarden/android/blob/b5b022caaad33390c31b3021b2c1205925b0e1a2/app/src/main/kotlin/com/x8bit/bitwarden/data/platform/manager/model/FlagKey.kt#L22
    // iOS (v2025.6.0): https://github.com/bitwarden/ios/blob/ff06d9c6cc8da89f78f37f376495800201d7261a/BitwardenShared/Core/Platform/Models/Enum/FeatureFlag.swift#L7
    //
    // NOTE: Move deprecated flags to the utils::parse_experimental_client_feature_flags() DEPRECATED_FLAGS const!
    const KNOWN_FLAGS: &[&str] = &[
        // Autofill Team
        "inline-menu-positioning-improvements",
        "inline-menu-totp",
        "ssh-agent",
        // Key Management Team
        "ssh-key-vault-item",
        // Tools
        "export-attachments",
        // Mobile Team
        "anon-addy-self-host-alias",
        "simple-login-self-host-alias",
        "mutual-tls",
    ];
    let configured_flags = parse_experimental_client_feature_flags(&cfg.experimental_client_feature_flags);
    let invalid_flags: Vec<_> = configured_flags.keys().filter(|flag| !KNOWN_FLAGS.contains(&flag.as_str())).collect();
    if !invalid_flags.is_empty() {
        err!(format!("Unrecognized experimental client feature flags: {invalid_flags:?}.\n\n\
                     Please ensure all feature flags are spelled correctly and that they are supported in this version.\n\
                     Supported flags: {KNOWN_FLAGS:?}"));
    }

    const MAX_FILESIZE_KB: i64 = i64::MAX >> 10;

    if let Some(limit) = cfg.user_attachment_limit {
        if !(0i64..=MAX_FILESIZE_KB).contains(&limit) {
            err!("`USER_ATTACHMENT_LIMIT` is out of bounds");
        }
    }

    if let Some(limit) = cfg.org_attachment_limit {
        if !(0i64..=MAX_FILESIZE_KB).contains(&limit) {
            err!("`ORG_ATTACHMENT_LIMIT` is out of bounds");
        }
    }

    if let Some(limit) = cfg.user_send_limit {
        if !(0i64..=MAX_FILESIZE_KB).contains(&limit) {
            err!("`USER_SEND_LIMIT` is out of bounds");
        }
    }

    if cfg._enable_duo
        && (cfg.duo_host.is_some() || cfg.duo_ikey.is_some() || cfg.duo_skey.is_some())
        && !(cfg.duo_host.is_some() && cfg.duo_ikey.is_some() && cfg.duo_skey.is_some())
    {
        err!("All Duo options need to be set for global Duo support")
    }

    if cfg.sso_enabled {
        if cfg.sso_client_id.is_empty() || cfg.sso_client_secret.is_empty() || cfg.sso_authority.is_empty() {
            err!("`SSO_CLIENT_ID`, `SSO_CLIENT_SECRET` and `SSO_AUTHORITY` must be set for SSO support")
        }

        internal_sso_issuer_url(&cfg.sso_authority)?;
        internal_sso_redirect_url(&cfg.sso_callback_path)?;
        check_master_password_policy(&cfg.sso_master_password_policy)?;
        internal_sso_authorize_extra_params_vec(&cfg.sso_authorize_extra_params)?;

        if cfg.sso_organizations_invite && !cfg.sso_organizations_enabled {
            warn!("SSO_ORGANIZATIONS_INVITE is DEPRECATED, replaced by SSO_ORGANIZATIONS_ENABLED");
        }

        if !cfg.sso_organizations_id_mapping.is_empty() {
            warn!("SSO_ORGANIZATIONS_ID_MAPPING is now DEPRECATED, More details: https://github.com/timshel/OIDCWarden/blob/v2025.5.0-1/README.md#deprecation");
        }

        if cfg.org_groups_enabled && !cfg.sso_organizations_groups_enabled {
            warn!("SSO_ORGANIZATIONS_GROUPS_ENABLED is DEPRECATED, More details: https://github.com/timshel/OIDCWarden/blob/v2025.5.0-1/README.md#deprecation");
        }
    }

    if cfg._enable_yubico {
        if cfg.yubico_client_id.is_some() != cfg.yubico_secret_key.is_some() {
            err!("Both `YUBICO_CLIENT_ID` and `YUBICO_SECRET_KEY` must be set for Yubikey OTP support")
        }

        if let Some(yubico_server) = &cfg.yubico_server {
            let yubico_server = yubico_server.to_lowercase();
            if !yubico_server.starts_with("https://") {
                err!("`YUBICO_SERVER` must be a valid URL and start with 'https://'. Either unset this variable or provide a valid URL.")
            }
        }
    }

    if cfg._enable_smtp {
        match cfg.smtp_security.as_str() {
            "off" | "starttls" | "force_tls" => (),
            _ => err!(
                "`SMTP_SECURITY` is invalid. It needs to be one of the following options: starttls, force_tls or off"
            ),
        }

        if cfg.use_sendmail {
            let command = cfg.sendmail_command.clone().unwrap_or_else(|| format!("sendmail{EXE_SUFFIX}"));

            let mut path = std::path::PathBuf::from(&command);
            // Check if we can find the sendmail command to execute when no absolute path is given
            if !path.is_absolute() {
                let Ok(which_path) = which::which(&command) else {
                    err!(format!("sendmail command {command} not found in $PATH"))
                };
                path = which_path;
            }

            match path.metadata() {
                Err(err) if err.kind() == std::io::ErrorKind::NotFound => {
                    err!(format!("sendmail command not found at `{path:?}`"))
                }
                Err(err) => {
                    err!(format!("failed to access sendmail command at `{path:?}`: {err}"))
                }
                Ok(metadata) => {
                    if metadata.is_dir() {
                        err!(format!("sendmail command at `{path:?}` isn't a directory"));
                    }

                    #[cfg(unix)]
                    {
                        use std::os::unix::fs::PermissionsExt;
                        if !metadata.permissions().mode() & 0o111 != 0 {
                            err!(format!("sendmail command at `{path:?}` isn't executable"));
                        }
                    }
                }
            }
        } else {
            if cfg.smtp_host.is_some() == cfg.smtp_from.is_empty() {
                err!("Both `SMTP_HOST` and `SMTP_FROM` need to be set for email support without `USE_SENDMAIL`")
            }

            if cfg.smtp_username.is_some() != cfg.smtp_password.is_some() {
                err!("Both `SMTP_USERNAME` and `SMTP_PASSWORD` need to be set to enable email authentication without `USE_SENDMAIL`")
            }
        }

        if (cfg.smtp_host.is_some() || cfg.use_sendmail) && !is_valid_email(&cfg.smtp_from) {
            err!(format!("SMTP_FROM '{}' is not a valid email address", cfg.smtp_from))
        }

        if cfg._enable_email_2fa && cfg.email_token_size < 6 {
            err!("`EMAIL_TOKEN_SIZE` has a minimum size of 6")
        }
    }

    if cfg._enable_email_2fa && !(cfg.smtp_host.is_some() || cfg.use_sendmail) {
        err!("To enable email 2FA, a mail transport must be configured")
    }

    if !cfg._enable_email_2fa && cfg.email_2fa_enforce_on_verified_invite {
        err!("To enforce email 2FA on verified invitations, email 2fa has to be enabled!");
    }
    if !cfg._enable_email_2fa && cfg.email_2fa_auto_fallback {
        err!("To use email 2FA as automatic fallback, email 2fa has to be enabled!");
    }

    // Check if the HTTP request block regex is valid
    if let Some(ref r) = cfg.http_request_block_regex {
        let validate_regex = regex::Regex::new(r);
        match validate_regex {
            Ok(_) => (),
            Err(e) => err!(format!("`HTTP_REQUEST_BLOCK_REGEX` is invalid: {e:#?}")),
        }
    }

    // Check if the icon service is valid
    let icon_service = cfg.icon_service.as_str();
    match icon_service {
        "internal" | "bitwarden" | "duckduckgo" | "google" => (),
        _ => {
            if !icon_service.starts_with("http") {
                err!(format!("Icon service URL `{icon_service}` must start with \"http\""))
            }
            match icon_service.matches("{}").count() {
                1 => (), // nominal
                0 => err!(format!("Icon service URL `{icon_service}` has no placeholder \"{{}}\"")),
                _ => err!(format!("Icon service URL `{icon_service}` has more than one placeholder \"{{}}\"")),
            }
        }
    }

    // Check if the icon redirect code is valid
    match cfg.icon_redirect_code {
        301 | 302 | 307 | 308 => (),
        _ => err!("Only HTTP 301/302 and 307/308 redirects are supported"),
    }

    if cfg.invitation_expiration_hours < 1 {
        err!("`INVITATION_EXPIRATION_HOURS` has a minimum duration of 1 hour")
    }

    // Validate schedule crontab format
    if !cfg.send_purge_schedule.is_empty() && cfg.send_purge_schedule.parse::<Schedule>().is_err() {
        err!("`SEND_PURGE_SCHEDULE` is not a valid cron expression")
    }

    if !cfg.trash_purge_schedule.is_empty() && cfg.trash_purge_schedule.parse::<Schedule>().is_err() {
        err!("`TRASH_PURGE_SCHEDULE` is not a valid cron expression")
    }

    if !cfg.incomplete_2fa_schedule.is_empty() && cfg.incomplete_2fa_schedule.parse::<Schedule>().is_err() {
        err!("`INCOMPLETE_2FA_SCHEDULE` is not a valid cron expression")
    }

    if !cfg.emergency_notification_reminder_schedule.is_empty()
        && cfg.emergency_notification_reminder_schedule.parse::<Schedule>().is_err()
    {
        err!("`EMERGENCY_NOTIFICATION_REMINDER_SCHEDULE` is not a valid cron expression")
    }

    if !cfg.emergency_request_timeout_schedule.is_empty()
        && cfg.emergency_request_timeout_schedule.parse::<Schedule>().is_err()
    {
        err!("`EMERGENCY_REQUEST_TIMEOUT_SCHEDULE` is not a valid cron expression")
    }

    if !cfg.event_cleanup_schedule.is_empty() && cfg.event_cleanup_schedule.parse::<Schedule>().is_err() {
        err!("`EVENT_CLEANUP_SCHEDULE` is not a valid cron expression")
    }

    if !cfg.auth_request_purge_schedule.is_empty() && cfg.auth_request_purge_schedule.parse::<Schedule>().is_err() {
        err!("`AUTH_REQUEST_PURGE_SCHEDULE` is not a valid cron expression")
    }

    if !cfg.disable_admin_token {
        match cfg.admin_token.as_ref() {
            Some(t) if t.starts_with("$argon2") => {
                if let Err(e) = argon2::password_hash::PasswordHash::new(t) {
                    err!(format!("The configured Argon2 PHC in `ADMIN_TOKEN` is invalid: '{e}'"))
                }
            }
            Some(_) => {
                println!(
                    "[NOTICE] You are using a plain text `ADMIN_TOKEN` which is insecure.\n\
                Please generate a secure Argon2 PHC string by using `vaultwarden hash` or `argon2`.\n\
                See: https://github.com/dani-garcia/vaultwarden/wiki/Enabling-admin-page#secure-the-admin_token\n"
                );
            }
            _ => {}
        }
    }

    if cfg.increase_note_size_limit {
        println!("[WARNING] Secure Note size limit is increased to 100_000!");
        println!("[WARNING] This could cause issues with clients. Also exports will not work on Bitwarden servers!.");
    }
    Ok(())
}

fn internal_sso_issuer_url(sso_authority: &String) -> Result<openidconnect::IssuerUrl, Error> {
    match openidconnect::IssuerUrl::new(sso_authority.clone()) {
        Err(err) => err!(format!("Invalid sso_authority UR ({sso_authority}): {err}")),
        Ok(issuer_url) => Ok(issuer_url),
    }
}

fn internal_sso_redirect_url(sso_callback_path: &String) -> Result<openidconnect::RedirectUrl, Error> {
    match openidconnect::RedirectUrl::new(sso_callback_path.clone()) {
        Err(err) => err!(format!("Invalid sso_callback_path ({sso_callback_path} built using `domain`) URL: {err}")),
        Ok(redirect_url) => Ok(redirect_url),
    }
}

fn internal_sso_authorize_extra_params_vec(config: &str) -> Result<Vec<(String, String)>, Error> {
    match parse_param_list(config.to_owned(), '&', '=') {
        Err(e) => err!(format!("Invalid SSO_AUTHORIZE_EXTRA_PARAMS: {e}")),
        Ok(params) => Ok(params),
    }
}

fn check_master_password_policy(sso_master_password_policy: &Option<String>) -> Result<(), Error> {
    let policy = sso_master_password_policy.as_ref().map(|mpp| serde_json::from_str::<serde_json::Value>(mpp));
    if let Some(Err(error)) = policy {
        err!(format!("Invalid sso_master_password_policy ({error}), Ensure that it's correctly escaped with ''"))
    }
    Ok(())
}

/// Extracts an RFC 6454 web origin from a URL.
fn extract_url_origin(url: &str) -> String {
    match Url::parse(url) {
        Ok(u) => u.origin().ascii_serialization(),
        Err(e) => {
            println!("Error validating domain: {e}");
            String::new()
        }
    }
}

/// Extracts the path from a URL.
/// All trailing '/' chars are trimmed, even if the path is a lone '/'.
fn extract_url_path(url: &str) -> String {
    match Url::parse(url) {
        Ok(u) => u.path().trim_end_matches('/').to_string(),
        Err(_) => {
            // We already print it in the method above, no need to do it again
            String::new()
        }
    }
}

fn generate_smtp_img_src(embed_images: bool, domain: &str) -> String {
    if embed_images {
        "cid:".to_string()
    } else {
        format!("{domain}/vw_static/")
    }
}

fn generate_sso_callback_path(domain: &str) -> String {
    format!("{domain}/identity/connect/oidc-signin")
}

/// Generate the correct URL for the icon service.
/// This will be used within icons.rs to call the external icon service.
fn generate_icon_service_url(icon_service: &str) -> String {
    match icon_service {
        "internal" => String::new(),
        "bitwarden" => "https://icons.bitwarden.net/{}/icon.png".to_string(),
        "duckduckgo" => "https://icons.duckduckgo.com/ip3/{}.ico".to_string(),
        "google" => "https://www.google.com/s2/favicons?domain={}&sz=32".to_string(),
        _ => icon_service.to_string(),
    }
}

/// Generate the CSP string needed to allow redirected icon fetching
fn generate_icon_service_csp(icon_service: &str, icon_service_url: &str) -> String {
    // We split on the first '{', since that is the variable delimiter for an icon service URL.
    // Everything up until the first '{' should be fixed and can be used as an CSP string.
    let csp_string = match icon_service_url.split_once('{') {
        Some((c, _)) => c.to_string(),
        None => String::new(),
    };

    // Because Google does a second redirect to there gstatic.com domain, we need to add an extra csp string.
    match icon_service {
        "google" => csp_string + " https://*.gstatic.com/favicon",
        _ => csp_string,
    }
}

/// Convert the old SMTP_SSL and SMTP_EXPLICIT_TLS options
fn smtp_convert_deprecated_ssl_options(smtp_ssl: Option<bool>, smtp_explicit_tls: Option<bool>) -> String {
    if smtp_explicit_tls.is_some() || smtp_ssl.is_some() {
        println!("[DEPRECATED]: `SMTP_SSL` or `SMTP_EXPLICIT_TLS` is set. Please use `SMTP_SECURITY` instead.");
    }
    if smtp_explicit_tls.is_some() && smtp_explicit_tls.unwrap() {
        return "force_tls".to_string();
    } else if smtp_ssl.is_some() && !smtp_ssl.unwrap() {
        return "off".to_string();
    }
    // Return the default `starttls` in all other cases
    "starttls".to_string()
}

/// Allow to parse a list of Key/Values (Ex: `key1=value&key2=value2`)
/// - line break are handled as `separator`
fn parse_param_list(config: String, separator: char, kv_separator: char) -> Result<Vec<(String, String)>, Error> {
    config
        .lines()
        .flat_map(|l| l.split(separator))
        .map(|l| l.trim())
        .filter(|l| !l.is_empty())
        .map(|l| {
            let split = l.split(kv_separator).collect::<Vec<&str>>();
            match &split[..] {
                [key, value] => Ok(((*key).to_string(), (*value).to_string())),
                _ => {
                    err!(format!("Failed to parse ({l}). Expected key{kv_separator}value"))
                }
            }
        })
        .collect()
}

<<<<<<< HEAD
fn parse_as_hashmap<V, F: Fn(String) -> V>(config: String, f: F) -> HashMap<String, V> {
    config
        .split(';')
        .map(|l| l.trim())
        .filter(|l| !l.is_empty())
        .filter_map(|l| {
            let split = l.split(':').collect::<Vec<&str>>();
            match &split[..] {
                [key, value] => Some(((*key).to_string(), f((*value).to_string()))),
                _ => {
                    println!("[WARNING] Failed to parse ({l}). Expected key:value;");
                    None
                }
            }
        })
        .collect()
=======
fn opendal_operator_for_path(path: &str) -> Result<opendal::Operator, Error> {
    // Cache of previously built operators by path
    static OPERATORS_BY_PATH: LazyLock<dashmap::DashMap<String, opendal::Operator>> =
        LazyLock::new(dashmap::DashMap::new);

    if let Some(operator) = OPERATORS_BY_PATH.get(path) {
        return Ok(operator.clone());
    }

    let operator = if path.starts_with("s3://") {
        #[cfg(not(s3))]
        return Err(opendal::Error::new(opendal::ErrorKind::ConfigInvalid, "S3 support is not enabled").into());

        #[cfg(s3)]
        opendal_s3_operator_for_path(path)?
    } else {
        let builder = opendal::services::Fs::default().root(path);
        opendal::Operator::new(builder)?.finish()
    };

    OPERATORS_BY_PATH.insert(path.to_string(), operator.clone());

    Ok(operator)
}

#[cfg(s3)]
fn opendal_s3_operator_for_path(path: &str) -> Result<opendal::Operator, Error> {
    use crate::http_client::aws::AwsReqwestConnector;
    use aws_config::{default_provider::credentials::DefaultCredentialsChain, provider_config::ProviderConfig};

    // This is a custom AWS credential loader that uses the official AWS Rust
    // SDK config crate to load credentials. This ensures maximum compatibility
    // with AWS credential configurations. For example, OpenDAL doesn't support
    // AWS SSO temporary credentials yet.
    struct OpenDALS3CredentialLoader {}

    #[async_trait]
    impl reqsign::AwsCredentialLoad for OpenDALS3CredentialLoader {
        async fn load_credential(&self, _client: reqwest::Client) -> anyhow::Result<Option<reqsign::AwsCredential>> {
            use aws_credential_types::provider::ProvideCredentials as _;
            use tokio::sync::OnceCell;

            static DEFAULT_CREDENTIAL_CHAIN: OnceCell<DefaultCredentialsChain> = OnceCell::const_new();

            let chain = DEFAULT_CREDENTIAL_CHAIN
                .get_or_init(|| {
                    let reqwest_client = reqwest::Client::builder().build().unwrap();
                    let connector = AwsReqwestConnector {
                        client: reqwest_client,
                    };

                    let conf = ProviderConfig::default().with_http_client(connector);

                    DefaultCredentialsChain::builder().configure(conf).build()
                })
                .await;

            let creds = chain.provide_credentials().await?;

            Ok(Some(reqsign::AwsCredential {
                access_key_id: creds.access_key_id().to_string(),
                secret_access_key: creds.secret_access_key().to_string(),
                session_token: creds.session_token().map(|s| s.to_string()),
                expires_in: creds.expiry().map(|expiration| expiration.into()),
            }))
        }
    }

    const OPEN_DAL_S3_CREDENTIAL_LOADER: OpenDALS3CredentialLoader = OpenDALS3CredentialLoader {};

    let url = Url::parse(path).map_err(|e| format!("Invalid path S3 URL path {path:?}: {e}"))?;

    let bucket = url.host_str().ok_or_else(|| format!("Missing Bucket name in data folder S3 URL {path:?}"))?;

    let builder = opendal::services::S3::default()
        .customized_credential_load(Box::new(OPEN_DAL_S3_CREDENTIAL_LOADER))
        .enable_virtual_host_style()
        .bucket(bucket)
        .root(url.path())
        .default_storage_class("INTELLIGENT_TIERING");

    Ok(opendal::Operator::new(builder)?.finish())
}

pub enum PathType {
    Data,
    IconCache,
    Attachments,
    Sends,
    RsaKey,
>>>>>>> 1dad24ba
}

impl Config {
    pub async fn load() -> Result<Self, Error> {
        // Loading from env and file
        let _env = ConfigBuilder::from_env();
        let _usr = ConfigBuilder::from_file().await.unwrap_or_default();

        // Create merged config, config file overwrites env
        let mut _overrides = Vec::new();
        let builder = _env.merge(&_usr, true, &mut _overrides);

        // Fill any missing with defaults
        let config = builder.build();
        if !SKIP_CONFIG_VALIDATION.load(Ordering::Relaxed) {
            validate_config(&config)?;
        }

        Ok(Config {
            inner: RwLock::new(Inner {
                rocket_shutdown_handle: None,
                templates: load_templates(&config.templates_folder),
                config,
                _env,
                _usr,
                _overrides,
            }),
        })
    }

    pub async fn update_config(&self, other: ConfigBuilder, ignore_non_editable: bool) -> Result<(), Error> {
        // Remove default values
        //let builder = other.remove(&self.inner.read().unwrap()._env);

        // TODO: Remove values that are defaults, above only checks those set by env and not the defaults
        let mut builder = other;

        // Remove values that are not editable
        if ignore_non_editable {
            builder.clear_non_editable();
        }

        // Serialize now before we consume the builder
        let config_str = serde_json::to_string_pretty(&builder)?;

        // Prepare the combined config
        let mut overrides = Vec::new();
        let config = {
            let env = &self.inner.read().unwrap()._env;
            env.merge(&builder, false, &mut overrides).build()
        };
        validate_config(&config)?;

        // Save both the user and the combined config
        {
            let mut writer = self.inner.write().unwrap();
            writer.config = config;
            writer._usr = builder;
            writer._overrides = overrides;
        }

        //Save to file
        let operator = opendal_operator_for_path(&CONFIG_FILE_PARENT_DIR)?;
        operator.write(&CONFIG_FILENAME, config_str).await?;

        Ok(())
    }

    async fn update_config_partial(&self, other: ConfigBuilder) -> Result<(), Error> {
        let builder = {
            let usr = &self.inner.read().unwrap()._usr;
            let mut _overrides = Vec::new();
            usr.merge(&other, false, &mut _overrides)
        };
        self.update_config(builder, false).await
    }

    // The `signups_allowed` setting is overrided if:
    //  - The email whitelist is not empty (will allow signups).
    //  - The sso is activated and password login is disabled (will disable signups).
    pub fn is_signup_disabled(&self) -> bool {
        (!self.signups_allowed() && self.signups_domains_whitelist().is_empty())
            || (self.sso_enabled() && self.sso_only())
    }

    /// Tests whether an email's domain is allowed. A domain is allowed if it
    /// is in signups_domains_whitelist, or if no whitelist is set (so there
    /// are no domain restrictions in effect).
    pub fn is_email_domain_allowed(&self, email: &str) -> bool {
        let e: Vec<&str> = email.rsplitn(2, '@').collect();
        if e.len() != 2 || e[0].is_empty() || e[1].is_empty() {
            warn!("Failed to parse email address '{email}'");
            return false;
        }
        let email_domain = e[0].to_lowercase();
        let whitelist = self.signups_domains_whitelist();

        whitelist.is_empty() || whitelist.split(',').any(|d| d.trim() == email_domain)
    }

    /// Tests whether signup is allowed for an email address, taking into
    /// account the signups_allowed and signups_domains_whitelist settings.
    pub fn is_signup_allowed(&self, email: &str) -> bool {
        !self.is_signup_disabled() && self.is_email_domain_allowed(email)
    }

    /// Tests whether the specified user is allowed to create an organization.
    pub fn is_org_creation_allowed(&self, email: &str) -> bool {
        let users = self.org_creation_users();
        if users.is_empty() || users == "all" {
            true
        } else if users == "none" {
            false
        } else {
            let email = email.to_lowercase();
            users.split(',').any(|u| u.trim() == email)
        }
    }

    pub async fn delete_user_config(&self) -> Result<(), Error> {
        let operator = opendal_operator_for_path(&CONFIG_FILE_PARENT_DIR)?;
        operator.delete(&CONFIG_FILENAME).await?;

        // Empty user config
        let usr = ConfigBuilder::default();

        // Config now is env + defaults
        let config = {
            let env = &self.inner.read().unwrap()._env;
            env.build()
        };

        // Save configs
        {
            let mut writer = self.inner.write().unwrap();
            writer.config = config;
            writer._usr = usr;
            writer._overrides = Vec::new();
        }

        Ok(())
    }

    pub fn private_rsa_key(&self) -> String {
        format!("{}.pem", self.rsa_key_filename())
    }
    pub fn mail_enabled(&self) -> bool {
        let inner = &self.inner.read().unwrap().config;
        inner._enable_smtp && (inner.smtp_host.is_some() || inner.use_sendmail)
    }

    pub async fn get_duo_akey(&self) -> String {
        if let Some(akey) = self._duo_akey() {
            akey
        } else {
            let akey_s = crate::crypto::encode_random_bytes::<64>(data_encoding::BASE64);

            // Save the new value
            let builder = ConfigBuilder {
                _duo_akey: Some(akey_s.clone()),
                ..Default::default()
            };
            self.update_config_partial(builder).await.ok();

            akey_s
        }
    }

    /// Tests whether the admin token is set to a non-empty value.
    pub fn is_admin_token_set(&self) -> bool {
        let token = self.admin_token();

        token.is_some() && !token.unwrap().trim().is_empty()
    }

<<<<<<< HEAD
    /// Tests whether the domain contain HTTPS.
    pub fn is_https(&self) -> bool {
        self.domain().starts_with("https")
=======
    pub fn opendal_operator_for_path_type(&self, path_type: PathType) -> Result<opendal::Operator, Error> {
        let path = match path_type {
            PathType::Data => self.data_folder(),
            PathType::IconCache => self.icon_cache_folder(),
            PathType::Attachments => self.attachments_folder(),
            PathType::Sends => self.sends_folder(),
            PathType::RsaKey => std::path::Path::new(&self.rsa_key_filename())
                .parent()
                .ok_or_else(|| std::io::Error::other("Failed to get directory of RSA key file"))?
                .to_str()
                .ok_or_else(|| std::io::Error::other("Failed to convert RSA key file directory to UTF-8 string"))?
                .to_string(),
        };

        opendal_operator_for_path(&path)
>>>>>>> 1dad24ba
    }

    pub fn render_template<T: serde::ser::Serialize>(&self, name: &str, data: &T) -> Result<String, Error> {
        if self.reload_templates() {
            warn!("RELOADING TEMPLATES");
            let hb = load_templates(CONFIG.templates_folder());
            hb.render(name, data).map_err(Into::into)
        } else {
            let hb = &self.inner.read().unwrap().templates;
            hb.render(name, data).map_err(Into::into)
        }
    }

    pub fn render_fallback_template<T: serde::ser::Serialize>(&self, name: &str, data: &T) -> Result<String, Error> {
        let hb = &self.inner.read().unwrap().templates;
        hb.render(&format!("fallback_{name}"), data).map_err(Into::into)
    }

    pub fn set_rocket_shutdown_handle(&self, handle: rocket::Shutdown) {
        self.inner.write().unwrap().rocket_shutdown_handle = Some(handle);
    }

    pub fn shutdown(&self) {
        if let Ok(mut c) = self.inner.write() {
            if let Some(handle) = c.rocket_shutdown_handle.take() {
                handle.notify();
            }
        }
    }

    pub fn sso_issuer_url(&self) -> Result<openidconnect::IssuerUrl, Error> {
        internal_sso_issuer_url(&self.sso_authority())
    }

    pub fn sso_redirect_url(&self) -> Result<openidconnect::RedirectUrl, Error> {
        internal_sso_redirect_url(&self.sso_callback_path())
    }

    pub fn sso_scopes_vec(&self) -> Vec<String> {
        self.sso_scopes().split_whitespace().map(str::to_string).collect()
    }

    pub fn sso_authorize_extra_params_vec(&self) -> Result<Vec<(String, String)>, Error> {
        internal_sso_authorize_extra_params_vec(&self.sso_authorize_extra_params())
    }

    pub fn sso_organizations_id_mapping_map(&self) -> HashMap<String, Either<String, OrganizationId>> {
        parse_as_hashmap(self.sso_organizations_id_mapping(), |str| match Uuid::parse_str(&str) {
            Ok(_) => Either::Right(str.into()),
            Err(_) => Either::Left(str),
        })
    }
}

use handlebars::{
    Context, DirectorySourceOptions, Handlebars, Helper, HelperResult, Output, RenderContext, RenderErrorReason,
    Renderable,
};

fn load_templates<P>(path: P) -> Handlebars<'static>
where
    P: AsRef<std::path::Path>,
{
    let mut hb = Handlebars::new();
    // Error on missing params
    hb.set_strict_mode(true);
    // Register helpers
    hb.register_helper("case", Box::new(case_helper));
    hb.register_helper("to_json", Box::new(to_json));
    hb.register_helper("webver", Box::new(webver));
    hb.register_helper("vwver", Box::new(vwver));

    macro_rules! reg {
        ($name:expr) => {{
            let template = include_str!(concat!("static/templates/", $name, ".hbs"));
            hb.register_template_string($name, template).unwrap();
        }};
        ($name:expr, $ext:expr) => {{
            reg!($name);
            reg!(concat!($name, $ext));
        }};
        (@withfallback $name:expr) => {{
            let template = include_str!(concat!("static/templates/", $name, ".hbs"));
            hb.register_template_string($name, template).unwrap();
            hb.register_template_string(concat!("fallback_", $name), template).unwrap();
        }};
    }

    // First register default templates here
    reg!("email/email_header");
    reg!("email/email_footer");
    reg!("email/email_footer_text");

    reg!("email/admin_reset_password", ".html");
    reg!("email/change_email_existing", ".html");
    reg!("email/change_email", ".html");
    reg!("email/delete_account", ".html");
    reg!("email/emergency_access_invite_accepted", ".html");
    reg!("email/emergency_access_invite_confirmed", ".html");
    reg!("email/emergency_access_recovery_approved", ".html");
    reg!("email/emergency_access_recovery_initiated", ".html");
    reg!("email/emergency_access_recovery_rejected", ".html");
    reg!("email/emergency_access_recovery_reminder", ".html");
    reg!("email/emergency_access_recovery_timed_out", ".html");
    reg!("email/incomplete_2fa_login", ".html");
    reg!("email/invite_accepted", ".html");
    reg!("email/invite_confirmed", ".html");
    reg!("email/new_device_logged_in", ".html");
    reg!("email/protected_action", ".html");
    reg!("email/pw_hint_none", ".html");
    reg!("email/pw_hint_some", ".html");
    reg!("email/register_verify_email", ".html");
    reg!("email/send_2fa_removed_from_org", ".html");
    reg!("email/send_emergency_access_invite", ".html");
    reg!("email/send_org_enrolled", ".html");
    reg!("email/send_org_invite", ".html");
    reg!("email/send_single_org_removed_from_org", ".html");
    reg!("email/smtp_test", ".html");
    reg!("email/sso_change_email", ".html");
    reg!("email/twofactor_email", ".html");
    reg!("email/verify_email", ".html");
    reg!("email/welcome_must_verify", ".html");
    reg!("email/welcome", ".html");

    reg!("admin/base");
    reg!("admin/login");
    reg!("admin/settings");
    reg!("admin/users");
    reg!("admin/organizations");
    reg!("admin/diagnostics");

    reg!("404");

    reg!(@withfallback "scss/vaultwarden.scss");
    reg!("scss/user.vaultwarden.scss");

    // And then load user templates to overwrite the defaults
    // Use .hbs extension for the files
    // Templates get registered with their relative name
    hb.register_templates_directory(path, DirectorySourceOptions::default()).unwrap();

    hb
}

fn case_helper<'reg, 'rc>(
    h: &Helper<'rc>,
    r: &'reg Handlebars<'_>,
    ctx: &'rc Context,
    rc: &mut RenderContext<'reg, 'rc>,
    out: &mut dyn Output,
) -> HelperResult {
    let param =
        h.param(0).ok_or_else(|| RenderErrorReason::Other(String::from("Param not found for helper \"case\"")))?;
    let value = param.value().clone();

    if h.params().iter().skip(1).any(|x| x.value() == &value) {
        h.template().map(|t| t.render(r, ctx, rc, out)).unwrap_or_else(|| Ok(()))
    } else {
        Ok(())
    }
}

fn to_json<'reg, 'rc>(
    h: &Helper<'rc>,
    _r: &'reg Handlebars<'_>,
    _ctx: &'rc Context,
    _rc: &mut RenderContext<'reg, 'rc>,
    out: &mut dyn Output,
) -> HelperResult {
    let param = h
        .param(0)
        .ok_or_else(|| RenderErrorReason::Other(String::from("Expected 1 parameter for \"to_json\"")))?
        .value();
    let json = serde_json::to_string(param)
        .map_err(|e| RenderErrorReason::Other(format!("Can't serialize parameter to JSON: {e}")))?;
    out.write(&json)?;
    Ok(())
}

// Configure the web-vault version as an integer so it can be used as a comparison smaller or greater then.
// The default is based upon the version since this feature is added.
static WEB_VAULT_VERSION: Lazy<semver::Version> = Lazy::new(|| {
    let vault_version = get_web_vault_version();
    // Use a single regex capture to extract version components
    let re = regex::Regex::new(r"(\d{4})\.(\d{1,2})\.(\d{1,2})").unwrap();
    re.captures(&vault_version)
        .and_then(|c| {
            (c.len() == 4).then(|| {
                format!("{}.{}.{}", c.get(1).unwrap().as_str(), c.get(2).unwrap().as_str(), c.get(3).unwrap().as_str())
            })
        })
        .and_then(|v| semver::Version::parse(&v).ok())
        .unwrap_or_else(|| semver::Version::parse("2024.6.2").unwrap())
});

// Configure the Vaultwarden version as an integer so it can be used as a comparison smaller or greater then.
// The default is based upon the version since this feature is added.
static VW_VERSION: Lazy<semver::Version> = Lazy::new(|| {
    let vw_version = crate::VERSION.unwrap_or("1.32.5");
    // Use a single regex capture to extract version components
    let re = regex::Regex::new(r"(\d{1})\.(\d{1,2})\.(\d{1,2})").unwrap();
    re.captures(vw_version)
        .and_then(|c| {
            (c.len() == 4).then(|| {
                format!("{}.{}.{}", c.get(1).unwrap().as_str(), c.get(2).unwrap().as_str(), c.get(3).unwrap().as_str())
            })
        })
        .and_then(|v| semver::Version::parse(&v).ok())
        .unwrap_or_else(|| semver::Version::parse("1.32.5").unwrap())
});

handlebars::handlebars_helper!(webver: | web_vault_version: String |
    semver::VersionReq::parse(&web_vault_version).expect("Invalid web-vault version compare string").matches(&WEB_VAULT_VERSION)
);
handlebars::handlebars_helper!(vwver: | vw_version: String |
    semver::VersionReq::parse(&vw_version).expect("Invalid Vaultwarden version compare string").matches(&VW_VERSION)
);

#[cfg(test)]
mod tests {
    use super::*;

    #[test]
    fn test_parse_param_list() {
        let config = "key1=value&key2=value2&".to_string();
        let parsed = parse_param_list(config, '&', '=');

        assert_eq!(
            parsed.unwrap(),
            vec![("key1".to_string(), "value".to_string()), ("key2".to_string(), "value2".to_string())]
        );
    }

    #[test]
    fn test_parse_param_list_lines() {
        let config = r#"
        key1=value
        key2=value2
        "#
        .to_string();
        let parsed = parse_param_list(config, '&', '=');

        assert_eq!(
            parsed.unwrap(),
            vec![("key1".to_string(), "value".to_string()), ("key2".to_string(), "value2".to_string())]
        );
    }

    #[test]
    fn test_parse_param_list_mixed() {
        let config = r#"key1=value&key2=value2&
        &key3=value3&&
        &key4=value4
        "#
        .to_string();
        let parsed = parse_param_list(config, '&', '=');

        assert_eq!(
            parsed.unwrap(),
            vec![
                ("key1".to_string(), "value".to_string()),
                ("key2".to_string(), "value2".to_string()),
                ("key3".to_string(), "value3".to_string()),
                ("key4".to_string(), "value4".to_string()),
            ]
        );
    }
}<|MERGE_RESOLUTION|>--- conflicted
+++ resolved
@@ -1307,7 +1307,6 @@
         .collect()
 }
 
-<<<<<<< HEAD
 fn parse_as_hashmap<V, F: Fn(String) -> V>(config: String, f: F) -> HashMap<String, V> {
     config
         .split(';')
@@ -1324,7 +1323,8 @@
             }
         })
         .collect()
-=======
+}
+
 fn opendal_operator_for_path(path: &str) -> Result<opendal::Operator, Error> {
     // Cache of previously built operators by path
     static OPERATORS_BY_PATH: LazyLock<dashmap::DashMap<String, opendal::Operator>> =
@@ -1415,7 +1415,6 @@
     Attachments,
     Sends,
     RsaKey,
->>>>>>> 1dad24ba
 }
 
 impl Config {
@@ -1591,11 +1590,11 @@
         token.is_some() && !token.unwrap().trim().is_empty()
     }
 
-<<<<<<< HEAD
     /// Tests whether the domain contain HTTPS.
     pub fn is_https(&self) -> bool {
         self.domain().starts_with("https")
-=======
+    }
+
     pub fn opendal_operator_for_path_type(&self, path_type: PathType) -> Result<opendal::Operator, Error> {
         let path = match path_type {
             PathType::Data => self.data_folder(),
@@ -1611,7 +1610,6 @@
         };
 
         opendal_operator_for_path(&path)
->>>>>>> 1dad24ba
     }
 
     pub fn render_template<T: serde::ser::Serialize>(&self, name: &str, data: &T) -> Result<String, Error> {
