use std::{
    collections::HashMap,
    env::consts::EXE_SUFFIX,
    process::exit,
    sync::{
        atomic::{AtomicBool, Ordering},
        LazyLock, RwLock,
    },
};

use itertools::Either;
use job_scheduler_ng::Schedule;
use once_cell::sync::Lazy;
use reqwest::Url;
use uuid::Uuid;

use crate::{
    db::models::OrganizationId,
    db::DbConnType,
    error::Error,
    util::{get_env, get_env_bool, get_web_vault_version, is_valid_email, parse_experimental_client_feature_flags},
};

static CONFIG_FILE: Lazy<String> = Lazy::new(|| {
    let data_folder = get_env("DATA_FOLDER").unwrap_or_else(|| String::from("data"));
    get_env("CONFIG_FILE").unwrap_or_else(|| format!("{data_folder}/config.json"))
});

static CONFIG_FILE_PARENT_DIR: LazyLock<String> = LazyLock::new(|| {
    let path = std::path::PathBuf::from(&*CONFIG_FILE);
    path.parent().unwrap_or(std::path::Path::new("data")).to_str().unwrap_or("data").to_string()
});

static CONFIG_FILENAME: LazyLock<String> = LazyLock::new(|| {
    let path = std::path::PathBuf::from(&*CONFIG_FILE);
    path.file_name().unwrap_or(std::ffi::OsStr::new("config.json")).to_str().unwrap_or("config.json").to_string()
});

pub static SKIP_CONFIG_VALIDATION: AtomicBool = AtomicBool::new(false);

pub static CONFIG: Lazy<Config> = Lazy::new(|| {
    std::thread::spawn(|| {
        let rt = tokio::runtime::Builder::new_current_thread().enable_all().build().unwrap_or_else(|e| {
            println!("Error loading config:\n  {e:?}\n");
            exit(12)
        });

        rt.block_on(Config::load()).unwrap_or_else(|e| {
            println!("Error loading config:\n  {e:?}\n");
            exit(12)
        })
    })
    .join()
    .unwrap_or_else(|e| {
        println!("Error loading config:\n  {e:?}\n");
        exit(12)
    })
});

pub type Pass = String;

macro_rules! make_config {
    ($(
        $(#[doc = $groupdoc:literal])?
        $group:ident $(: $group_enabled:ident)? {
        $(
            $(#[doc = $doc:literal])+
            $name:ident : $ty:ident, $editable:literal, $none_action:ident $(, $default:expr)?;
        )+},
    )+) => {
        pub struct Config { inner: RwLock<Inner> }

        struct Inner {
            rocket_shutdown_handle: Option<rocket::Shutdown>,

            templates: Handlebars<'static>,
            config: ConfigItems,

            _env: ConfigBuilder,
            _usr: ConfigBuilder,

            _overrides: Vec<String>,
        }

        #[derive(Clone, Default, Deserialize, Serialize)]
        pub struct ConfigBuilder {
            $($(
                #[serde(skip_serializing_if = "Option::is_none")]
                $name: Option<$ty>,
            )+)+
        }

        impl ConfigBuilder {
            #[allow(clippy::field_reassign_with_default)]
            fn from_env() -> Self {
                let env_file = get_env("ENV_FILE").unwrap_or_else(|| String::from(".env"));
                match dotenvy::from_path(&env_file) {
                    Ok(_) => {
                        println!("[INFO] Using environment file `{env_file}` for configuration.\n");
                    },
                    Err(e) => match e {
                        dotenvy::Error::LineParse(msg, pos) => {
                            println!("[ERROR] Failed parsing environment file: `{env_file}`\nNear {msg:?} on position {pos}\nPlease fix and restart!\n");
                            exit(255);
                        },
                        dotenvy::Error::Io(ioerr) => match ioerr.kind() {
                            std::io::ErrorKind::NotFound => {
                                // Only exit if this environment variable is set, but the file was not found.
                                // This prevents incorrectly configured environments.
                                if let Some(env_file) = get_env::<String>("ENV_FILE") {
                                    println!("[ERROR] The configured ENV_FILE `{env_file}` was not found!\n");
                                    exit(255);
                                }
                            },
                            std::io::ErrorKind::PermissionDenied => {
                                println!("[ERROR] Permission denied while trying to read environment file `{env_file}`!\n");
                                exit(255);
                            },
                            _ => {
                                println!("[ERROR] Reading environment file `{env_file}` failed:\n{ioerr:?}\n");
                                exit(255);
                            }
                        },
                        _ => {
                            println!("[ERROR] Reading environment file `{env_file}` failed:\n{e:?}\n");
                            exit(255);
                        }
                    }
                };

                let mut builder = ConfigBuilder::default();
                $($(
                    builder.$name = make_config! { @getenv pastey::paste!(stringify!([<$name:upper>])), $ty };
                )+)+

                builder
            }

            async fn from_file() -> Result<Self, Error> {
                let operator = opendal_operator_for_path(&CONFIG_FILE_PARENT_DIR)?;
                let config_bytes = operator.read(&CONFIG_FILENAME).await?;
                println!("[INFO] Using saved config from `{}` for configuration.\n", *CONFIG_FILE);
                serde_json::from_slice(&config_bytes.to_vec()).map_err(Into::into)
            }

            fn clear_non_editable(&mut self) {
                $($(
                    if !$editable {
                        self.$name = None;
                    }
                )+)+
            }

            /// Merges the values of both builders into a new builder.
            /// If both have the same element, `other` wins.
            fn merge(&self, other: &Self, show_overrides: bool, overrides: &mut Vec<String>) -> Self {
                let mut builder = self.clone();
                $($(
                    if let v @Some(_) = &other.$name {
                        builder.$name = v.clone();

                        if self.$name.is_some() {
                            overrides.push(pastey::paste!(stringify!([<$name:upper>])).into());
                        }
                    }
                )+)+

                if show_overrides && !overrides.is_empty() {
                    // We can't use warn! here because logging isn't setup yet.
                    println!("[WARNING] The following environment variables are being overridden by the config.json file.");
                    println!("[WARNING] Please use the admin panel to make changes to them:");
                    println!("[WARNING] {}\n", overrides.join(", "));
                }

                builder
            }

            fn build(&self) -> ConfigItems {
                let mut config = ConfigItems::default();
                let _domain_set = self.domain.is_some();
                $($(
                    config.$name = make_config!{ @build self.$name.clone(), &config, $none_action, $($default)? };
                )+)+
                config.domain_set = _domain_set;

                config.domain = config.domain.trim_end_matches('/').to_string();

                config.signups_domains_whitelist = config.signups_domains_whitelist.trim().to_lowercase();
                config.org_creation_users = config.org_creation_users.trim().to_lowercase();


                // Copy the values from the deprecated flags to the new ones
                if config.http_request_block_regex.is_none() {
                    config.http_request_block_regex = config.icon_blacklist_regex.clone();
                }

                config
            }
        }

        #[derive(Clone, Default)]
        struct ConfigItems { $($( $name: make_config!{@type $ty, $none_action}, )+)+ }

        #[allow(unused)]
        impl Config {
            $($(
                $(#[doc = $doc])+
                pub fn $name(&self) -> make_config!{@type $ty, $none_action} {
                    self.inner.read().unwrap().config.$name.clone()
                }
            )+)+

            pub fn prepare_json(&self) -> serde_json::Value {
                let (def, cfg, overridden) = {
                    let inner = &self.inner.read().unwrap();
                    (inner._env.build(), inner.config.clone(), inner._overrides.clone())
                };

                fn _get_form_type(rust_type: &str) -> &'static str {
                    match rust_type {
                        "Pass" => "password",
                        "String" => "text",
                        "bool" => "checkbox",
                        _ => "number"
                    }
                }

                fn _get_doc(doc: &str) -> serde_json::Value {
                    let mut split = doc.split("|>").map(str::trim);

                    // We do not use the json!() macro here since that causes a lot of macro recursion.
                    // This slows down compile time and it also causes issues with rust-analyzer
                    serde_json::Value::Object({
                        let mut doc_json = serde_json::Map::new();
                        doc_json.insert("name".into(), serde_json::to_value(split.next()).unwrap());
                        doc_json.insert("description".into(), serde_json::to_value(split.next()).unwrap());
                        doc_json
                    })
                }

                // We do not use the json!() macro here since that causes a lot of macro recursion.
                // This slows down compile time and it also causes issues with rust-analyzer
                serde_json::Value::Array(<[_]>::into_vec(Box::new([
                $(
                    serde_json::Value::Object({
                        let mut group = serde_json::Map::new();
                        group.insert("group".into(), (stringify!($group)).into());
                        group.insert("grouptoggle".into(), (stringify!($($group_enabled)?)).into());
                        group.insert("groupdoc".into(), (make_config!{ @show $($groupdoc)? }).into());

                        group.insert("elements".into(), serde_json::Value::Array(<[_]>::into_vec(Box::new([
                        $(
                            serde_json::Value::Object({
                                let mut element = serde_json::Map::new();
                                element.insert("editable".into(), ($editable).into());
                                element.insert("name".into(), (stringify!($name)).into());
                                element.insert("value".into(), serde_json::to_value(cfg.$name).unwrap());
                                element.insert("default".into(), serde_json::to_value(def.$name).unwrap());
                                element.insert("type".into(), (_get_form_type(stringify!($ty))).into());
                                element.insert("doc".into(), (_get_doc(concat!($($doc),+))).into());
                                element.insert("overridden".into(), (overridden.contains(&pastey::paste!(stringify!([<$name:upper>])).into())).into());
                                element
                            }),
                        )+
                        ]))));
                        group
                    }),
                )+
                ])))
            }

            pub fn get_support_json(&self) -> serde_json::Value {
                // Define which config keys need to be masked.
                // Pass types will always be masked and no need to put them in the list.
                // Besides Pass, only String types will be masked via _privacy_mask.
                const PRIVACY_CONFIG: &[&str] = &[
                    "allowed_iframe_ancestors",
                    "allowed_connect_src",
                    "database_url",
                    "domain_origin",
                    "domain_path",
                    "domain",
                    "helo_name",
                    "org_creation_users",
                    "signups_domains_whitelist",
                    "smtp_from",
                    "smtp_host",
                    "smtp_username",
                    "_smtp_img_src",
                ];

                let cfg = {
                    let inner = &self.inner.read().unwrap();
                    inner.config.clone()
                };

                /// We map over the string and remove all alphanumeric, _ and - characters.
                /// This is the fastest way (within micro-seconds) instead of using a regex (which takes mili-seconds)
                fn _privacy_mask(value: &str) -> String {
                    let mut n: u16 = 0;
                    let mut colon_match = false;
                    value
                        .chars()
                        .map(|c| {
                            n += 1;
                            match c {
                                ':' if n <= 11 => {
                                    colon_match = true;
                                    c
                                }
                                '/' if n <= 13 && colon_match => c,
                                ',' => c,
                                _ => '*',
                            }
                        })
                        .collect::<String>()
                }

                serde_json::Value::Object({
                    let mut json = serde_json::Map::new();
                    $($(
                        json.insert(stringify!($name).into(), make_config!{ @supportstr $name, cfg.$name, $ty, $none_action });
                    )+)+;
                    json
                })
            }

            pub fn get_overrides(&self) -> Vec<String> {
                let overrides = {
                    let inner = &self.inner.read().unwrap();
                    inner._overrides.clone()
                };
                overrides
            }
        }
    };

    // Support string print
    ( @supportstr $name:ident, $value:expr, Pass, option ) => { serde_json::to_value($value.as_ref().map(|_| String::from("***"))).unwrap() }; // Optional pass, we map to an Option<String> with "***"
    ( @supportstr $name:ident, $value:expr, Pass, $none_action:ident ) => { "***".into() }; // Required pass, we return "***"
    ( @supportstr $name:ident, $value:expr, String, option ) => { // Optional other value, we return as is or convert to string to apply the privacy config
        if PRIVACY_CONFIG.contains(&stringify!($name)) {
            serde_json::to_value($value.as_ref().map(|x| _privacy_mask(x) )).unwrap()
        } else {
            serde_json::to_value($value).unwrap()
        }
    };
    ( @supportstr $name:ident, $value:expr, String, $none_action:ident ) => { // Required other value, we return as is or convert to string to apply the privacy config
        if PRIVACY_CONFIG.contains(&stringify!($name)) {
            _privacy_mask(&$value).into()
        } else {
            ($value).into()
        }
    };
    ( @supportstr $name:ident, $value:expr, $ty:ty, option ) => { serde_json::to_value($value).unwrap() }; // Optional other value, we return as is or convert to string to apply the privacy config
    ( @supportstr $name:ident, $value:expr, $ty:ty, $none_action:ident ) => { ($value).into() }; // Required other value, we return as is or convert to string to apply the privacy config

    // Group or empty string
    ( @show ) => { "" };
    ( @show $lit:literal ) => { $lit };

    // Wrap the optionals in an Option type
    ( @type $ty:ty, option) => { Option<$ty> };
    ( @type $ty:ty, $id:ident) => { $ty };

    // Generate the values depending on none_action
    ( @build $value:expr, $config:expr, option, ) => { $value };
    ( @build $value:expr, $config:expr, def, $default:expr ) => { $value.unwrap_or($default) };
    ( @build $value:expr, $config:expr, auto, $default_fn:expr ) => {{
        match $value {
            Some(v) => v,
            None => {
                let f: &dyn Fn(&ConfigItems) -> _ = &$default_fn;
                f($config)
            }
        }
    }};
    ( @build $value:expr, $config:expr, generated, $default_fn:expr ) => {{
        let f: &dyn Fn(&ConfigItems) -> _ = &$default_fn;
        f($config)
    }};

    ( @getenv $name:expr, bool ) => { get_env_bool($name) };
    ( @getenv $name:expr, $ty:ident ) => { get_env($name) };

}

//STRUCTURE:
// /// Short description (without this they won't appear on the list)
// group {
//   /// Friendly Name |> Description (Optional)
//   name: type, is_editable, action, <default_value (Optional)>
// }
//
// Where action applied when the value wasn't provided and can be:
//  def:       Use a default value
//  auto:      Value is auto generated based on other values
//  option:    Value is optional
//  generated: Value is always autogenerated and it's original value ignored
make_config! {
    folders {
        ///  Data folder |> Main data folder
        data_folder:            String, false,  def,    "data".to_string();
        /// Database URL
        database_url:           String, false,  auto,   |c| format!("{}/db.sqlite3", c.data_folder);
        /// Icon cache folder
        icon_cache_folder:      String, false,  auto,   |c| format!("{}/icon_cache", c.data_folder);
        /// Attachments folder
        attachments_folder:     String, false,  auto,   |c| format!("{}/attachments", c.data_folder);
        /// Sends folder
        sends_folder:           String, false,  auto,   |c| format!("{}/sends", c.data_folder);
        /// Temp folder |> Used for storing temporary file uploads
        tmp_folder:             String, false,  auto,   |c| format!("{}/tmp", c.data_folder);
        /// Templates folder
        templates_folder:       String, false,  auto,   |c| format!("{}/templates", c.data_folder);
        /// Session JWT key
        rsa_key_filename:       String, false,  auto,   |c| format!("{}/rsa_key", c.data_folder);
        /// Web vault folder
        web_vault_folder:       String, false,  def,    "web-vault/".to_string();
    },
    ws {
        /// Enable websocket notifications
        enable_websocket:       bool,   false,  def,    true;
    },
    push {
        /// Enable push notifications
        push_enabled:           bool,   false,  def,    false;
        /// Push relay uri
        push_relay_uri:         String, false,  def,    "https://push.bitwarden.com".to_string();
        /// Push identity uri
        push_identity_uri:      String, false,  def,    "https://identity.bitwarden.com".to_string();
        /// Installation id |> The installation id from https://bitwarden.com/host
        push_installation_id:   Pass,   false,  def,    String::new();
        /// Installation key |> The installation key from https://bitwarden.com/host
        push_installation_key:  Pass,   false,  def,    String::new();
    },
    jobs {
        /// Job scheduler poll interval |> How often the job scheduler thread checks for jobs to run.
        /// Set to 0 to globally disable scheduled jobs.
        job_poll_interval_ms:   u64,    false,  def,    30_000;
        /// Send purge schedule |> Cron schedule of the job that checks for Sends past their deletion date.
        /// Defaults to hourly. Set blank to disable this job.
        send_purge_schedule:    String, false,  def,    "0 5 * * * *".to_string();
        /// Trash purge schedule |> Cron schedule of the job that checks for trashed items to delete permanently.
        /// Defaults to daily. Set blank to disable this job.
        trash_purge_schedule:   String, false,  def,    "0 5 0 * * *".to_string();
        /// Incomplete 2FA login schedule |> Cron schedule of the job that checks for incomplete 2FA logins.
        /// Defaults to once every minute. Set blank to disable this job.
        incomplete_2fa_schedule: String, false,  def,   "30 * * * * *".to_string();
        /// Emergency notification reminder schedule |> Cron schedule of the job that sends expiration reminders to emergency access grantors.
        /// Defaults to hourly. (3 minutes after the hour) Set blank to disable this job.
        emergency_notification_reminder_schedule:   String, false,  def,    "0 3 * * * *".to_string();
        /// Emergency request timeout schedule |> Cron schedule of the job that grants emergency access requests that have met the required wait time.
        /// Defaults to hourly. (7 minutes after the hour) Set blank to disable this job.
        emergency_request_timeout_schedule:   String, false,  def,    "0 7 * * * *".to_string();
        /// Event cleanup schedule |> Cron schedule of the job that cleans old events from the event table.
        /// Defaults to daily. Set blank to disable this job.
        event_cleanup_schedule:   String, false,  def,    "0 10 0 * * *".to_string();
        /// Auth Request cleanup schedule |> Cron schedule of the job that cleans old auth requests from the auth request.
        /// Defaults to every minute. Set blank to disable this job.
        auth_request_purge_schedule:   String, false,  def,    "30 * * * * *".to_string();
        /// Duo Auth context cleanup schedule |> Cron schedule of the job that cleans expired Duo contexts from the database. Does nothing if Duo MFA is disabled or set to use the legacy iframe prompt.
        /// Defaults to once every minute. Set blank to disable this job.
        duo_context_purge_schedule:   String, false,  def,    "30 * * * * *".to_string();
        /// Purge incomplete SSO nonce. |> Cron schedule of the job that cleans leftover nonce in db due to incomplete SSO login.
        /// Defaults to daily. Set blank to disable this job.
        purge_incomplete_sso_nonce: String, false,  def,   "0 20 0 * * *".to_string();
    },

    /// General settings
    settings {
        /// Domain URL |> This needs to be set to the URL used to access the server, including 'http[s]://'
        /// and port, if it's different than the default. Some server functions don't work correctly without this value
        domain:                 String, true,   def,    "http://localhost".to_string();
        /// Domain Set |> Indicates if the domain is set by the admin. Otherwise the default will be used.
        domain_set:             bool,   false,  def,    false;
        /// Domain origin |> Domain URL origin (in https://example.com:8443/path, https://example.com:8443 is the origin)
        domain_origin:          String, false,  auto,   |c| extract_url_origin(&c.domain);
        /// Domain path |> Domain URL path (in https://example.com:8443/path, /path is the path)
        domain_path:            String, false,  auto,   |c| extract_url_path(&c.domain);
        /// Enable web vault
        web_vault_enabled:      bool,   false,  def,    true;

        /// Allow Sends |> Controls whether users are allowed to create Bitwarden Sends.
        /// This setting applies globally to all users. To control this on a per-org basis instead, use the "Disable Send" org policy.
        sends_allowed:          bool,   true,   def,    true;

        /// HIBP Api Key |> HaveIBeenPwned API Key, request it here: https://haveibeenpwned.com/API/Key
        hibp_api_key:           Pass,   true,   option;

        /// Per-user attachment storage limit (KB) |> Max kilobytes of attachment storage allowed per user. When this limit is reached, the user will not be allowed to upload further attachments.
        user_attachment_limit:  i64,    true,   option;
        /// Per-organization attachment storage limit (KB) |> Max kilobytes of attachment storage allowed per org. When this limit is reached, org members will not be allowed to upload further attachments for ciphers owned by that org.
        org_attachment_limit:   i64,    true,   option;
        /// Per-user send storage limit (KB) |> Max kilobytes of sends storage allowed per user. When this limit is reached, the user will not be allowed to upload further sends.
        user_send_limit:   i64,    true,   option;

        /// Trash auto-delete days |> Number of days to wait before auto-deleting a trashed item.
        /// If unset, trashed items are not auto-deleted. This setting applies globally, so make
        /// sure to inform all users of any changes to this setting.
        trash_auto_delete_days: i64,    true,   option;

        /// Incomplete 2FA time limit |> Number of minutes to wait before a 2FA-enabled login is
        /// considered incomplete, resulting in an email notification. An incomplete 2FA login is one
        /// where the correct master password was provided but the required 2FA step was not completed,
        /// which potentially indicates a master password compromise. Set to 0 to disable this check.
        /// This setting applies globally to all users.
        incomplete_2fa_time_limit: i64, true,   def,    3;

        /// Disable icon downloads |> Set to true to disable icon downloading in the internal icon service.
        /// This still serves existing icons from $ICON_CACHE_FOLDER, without generating any external
        /// network requests. $ICON_CACHE_TTL must also be set to 0; otherwise, the existing icons
        /// will be deleted eventually, but won't be downloaded again.
        disable_icon_download:  bool,   true,   def,    false;
        /// Allow new signups |> Controls whether new users can register. Users can be invited by the vaultwarden admin even if this is disabled
        signups_allowed:        bool,   true,   def,    true;
        /// Require email verification on signups. On new client versions, this will require verification at signup time. On older clients,
        /// this will prevent logins from succeeding until the address has been verified
        signups_verify:         bool,   true,   def,    false;
        /// If signups require email verification, automatically re-send verification email if it hasn't been sent for a while (in seconds)
        signups_verify_resend_time: u64, true,  def,    3_600;
        /// If signups require email verification, limit how many emails are automatically sent when login is attempted (0 means no limit)
        signups_verify_resend_limit: u32, true, def,    6;
        /// Email domain whitelist |> Allow signups only from this list of comma-separated domains, even when signups are otherwise disabled
        signups_domains_whitelist: String, true, def,   String::new();
        /// Enable event logging |> Enables event logging for organizations.
        org_events_enabled:     bool,   false,  def,    false;
        /// Org creation users |> Allow org creation only by this list of comma-separated user emails.
        /// Blank or 'all' means all users can create orgs; 'none' means no users can create orgs.
        org_creation_users:     String, true,   def,    String::new();
        /// Allow invitations |> Controls whether users can be invited by organization admins, even when signups are otherwise disabled
        invitations_allowed:    bool,   true,   def,    true;
        /// Invitation token expiration time (in hours) |> The number of hours after which an organization invite token, emergency access invite token,
        /// email verification token and deletion request token will expire (must be at least 1)
        invitation_expiration_hours: u32, false, def, 120;
        /// Enable emergency access |> Controls whether users can enable emergency access to their accounts. This setting applies globally to all users.
        emergency_access_allowed:    bool,   true,   def,    true;
        /// Allow email change |> Controls whether users can change their email. This setting applies globally to all users.
        email_change_allowed:    bool,   true,   def,    true;
        /// Password iterations |> Number of server-side passwords hashing iterations for the password hash.
        /// The default for new users. If changed, it will be updated during login for existing users.
        password_iterations:    i32,    true,   def,    600_000;
        /// Allow password hints |> Controls whether users can set or show password hints. This setting applies globally to all users.
        password_hints_allowed: bool,   true,   def,    true;
        /// Show password hint (Know the risks!) |> Controls whether a password hint should be shown directly in the web page
        /// if SMTP service is not configured and password hints are allowed. Not recommended for publicly-accessible instances
        /// because this provides unauthenticated access to potentially sensitive data.
        show_password_hint:     bool,   true,   def,    false;

        /// Organization invitation auto accept |> Activated if email is disabled
        organization_invite_auto_accept: bool, true, def, false;

        /// Admin token/Argon2 PHC |> The plain text token or Argon2 PHC string used to authenticate in this very same page. Changing it here will not deauthorize the current session!
        admin_token:            Pass,   true,   option;

        /// Invitation organization name |> Name shown in the invitation emails that don't come from a specific organization
        invitation_org_name:    String, true,   def,    "Vaultwarden".to_string();

        /// Events days retain |> Number of days to retain events stored in the database. If unset, events are kept indefinitely.
        events_days_retain:     i64,    false,   option;
    },

    /// Advanced settings
    advanced {
        /// Client IP header |> If not present, the remote IP is used.
        /// Set to the string "none" (without quotes), to disable any headers and just use the remote IP
        ip_header:              String, true,   def,    "X-Real-IP".to_string();
        /// Internal IP header property, used to avoid recomputing each time
        _ip_header_enabled:     bool,   false,  generated,    |c| &c.ip_header.trim().to_lowercase() != "none";
        /// Icon service |> The predefined icon services are: internal, bitwarden, duckduckgo, google.
        /// To specify a custom icon service, set a URL template with exactly one instance of `{}`,
        /// which is replaced with the domain. For example: `https://icon.example.com/domain/{}`.
        /// `internal` refers to Vaultwarden's built-in icon fetching implementation. If an external
        /// service is set, an icon request to Vaultwarden will return an HTTP redirect to the
        /// corresponding icon at the external service.
        icon_service:           String, false,  def,    "internal".to_string();
        /// _icon_service_url
        _icon_service_url:      String, false,  generated,    |c| generate_icon_service_url(&c.icon_service);
        /// _icon_service_csp
        _icon_service_csp:      String, false,  generated,    |c| generate_icon_service_csp(&c.icon_service, &c._icon_service_url);
        /// Icon redirect code |> The HTTP status code to use for redirects to an external icon service.
        /// The supported codes are 301 (legacy permanent), 302 (legacy temporary), 307 (temporary), and 308 (permanent).
        /// Temporary redirects are useful while testing different icon services, but once a service
        /// has been decided on, consider using permanent redirects for cacheability. The legacy codes
        /// are currently better supported by the Bitwarden clients.
        icon_redirect_code:     u32,    true,   def,    302;
        /// Positive icon cache expiry |> Number of seconds to consider that an already cached icon is fresh. After this period, the icon will be refreshed
        icon_cache_ttl:         u64,    true,   def,    2_592_000;
        /// Negative icon cache expiry |> Number of seconds before trying to download an icon that failed again.
        icon_cache_negttl:      u64,    true,   def,    259_200;
        /// Icon download timeout |> Number of seconds when to stop attempting to download an icon.
        icon_download_timeout:  u64,    true,   def,    10;

        /// [Deprecated] Icon blacklist Regex |> Use `http_request_block_regex` instead
        icon_blacklist_regex:   String, false,   option;
        /// [Deprecated] Icon blacklist non global IPs |> Use `http_request_block_non_global_ips` instead
        icon_blacklist_non_global_ips:  bool,   false,   def, true;

        /// Block HTTP domains/IPs by Regex |> Any domains or IPs that match this regex won't be fetched by the internal HTTP client.
        /// Useful to hide other servers in the local network. Check the WIKI for more details
        http_request_block_regex:   String, true,   option;
        /// Block non global IPs |> Enabling this will cause the internal HTTP client to refuse to connect to any non global IP address.
        /// Useful to secure your internal environment: See https://en.wikipedia.org/wiki/Reserved_IP_addresses for a list of IPs which it will block
        http_request_block_non_global_ips:  bool,   true,   auto, |c| c.icon_blacklist_non_global_ips;

        /// Disable Two-Factor remember |> Enabling this would force the users to use a second factor to login every time.
        /// Note that the checkbox would still be present, but ignored.
        disable_2fa_remember:   bool,   true,   def,    false;

        /// Disable authenticator time drifted codes to be valid |> Enabling this only allows the current TOTP code to be valid
        /// TOTP codes of the previous and next 30 seconds will be invalid.
        authenticator_disable_time_drift: bool, true, def, false;

        /// Customize the enabled feature flags on the clients |> This is a comma separated list of feature flags to enable.
        experimental_client_feature_flags: String, false, def, String::new();

        /// Require new device emails |> When a user logs in an email is required to be sent.
        /// If sending the email fails the login attempt will fail.
        require_device_email:   bool,   true,   def,     false;

        /// Reload templates (Dev) |> When this is set to true, the templates get reloaded with every request.
        /// ONLY use this during development, as it can slow down the server
        reload_templates:       bool,   true,   def,    false;
        /// Enable extended logging
        extended_logging:       bool,   false,  def,    true;
        /// Log timestamp format
        log_timestamp_format:   String, true,   def,    "%Y-%m-%d %H:%M:%S.%3f".to_string();
        /// Enable the log to output to Syslog
        use_syslog:             bool,   false,  def,    false;
        /// Log file path
        log_file:               String, false,  option;
        /// Log level |> Valid values are "trace", "debug", "info", "warn", "error" and "off"
        /// For a specific module append it as a comma separated value "info,path::to::module=debug"
        log_level:              String, false,  def,    "info".to_string();

        /// Enable DB WAL |> Turning this off might lead to worse performance, but might help if using vaultwarden on some exotic filesystems,
        /// that do not support WAL. Please make sure you read project wiki on the topic before changing this setting.
        enable_db_wal:          bool,   false,  def,    true;

        /// Max database connection retries |> Number of times to retry the database connection during startup, with 1 second between each retry, set to 0 to retry indefinitely
        db_connection_retries:  u32,    false,  def,    15;

        /// Timeout when acquiring database connection
        database_timeout:       u64,    false,  def,    30;

        /// Database connection pool size
        database_max_conns:     u32,    false,  def,    10;

        /// Database connection init |> SQL statements to run when creating a new database connection, mainly useful for connection-scoped pragmas. If empty, a database-specific default is used.
        database_conn_init:     String, false,  def,    String::new();

        /// Bypass admin page security (Know the risks!) |> Disables the Admin Token for the admin page so you may use your own auth in-front
        disable_admin_token:    bool,   false,  def,    false;

        /// Allowed iframe ancestors (Know the risks!) |> Allows other domains to embed the web vault into an iframe, useful for embedding into secure intranets
        allowed_iframe_ancestors: String, true, def,    String::new();

        /// Allowed connect-src (Know the risks!) |> Allows other domains to URLs which can be loaded using script interfaces like the Forwarded email alias feature
        allowed_connect_src:      String, true, def,    String::new();

        /// Seconds between login requests |> Number of seconds, on average, between login and 2FA requests from the same IP address before rate limiting kicks in
        login_ratelimit_seconds:       u64, false, def, 60;
        /// Max burst size for login requests |> Allow a burst of requests of up to this size, while maintaining the average indicated by `login_ratelimit_seconds`. Note that this applies to both the login and the 2FA, so it's recommended to allow a burst size of at least 2
        login_ratelimit_max_burst:     u32, false, def, 10;

        /// Seconds between admin login requests |> Number of seconds, on average, between admin requests from the same IP address before rate limiting kicks in
        admin_ratelimit_seconds:       u64, false, def, 300;
        /// Max burst size for admin login requests |> Allow a burst of requests of up to this size, while maintaining the average indicated by `admin_ratelimit_seconds`
        admin_ratelimit_max_burst:     u32, false, def, 3;

        /// Admin session lifetime |> Set the lifetime of admin sessions to this value (in minutes).
        admin_session_lifetime:        i64, true,  def, 20;

        /// Enable groups (BETA!) (Know the risks!) |> Enables groups support for organizations (Currently contains known issues!).
        org_groups_enabled:            bool, false, def, false;

        /// Increase note size limit (Know the risks!) |> Sets the secure note size limit to 100_000 instead of the default 10_000.
        /// WARNING: This could cause issues with clients. Also exports will not work on Bitwarden servers!
        increase_note_size_limit:      bool,  true,  def, false;
        /// Generated max_note_size value to prevent if..else matching during every check
        _max_note_size:                usize, false, generated, |c| if c.increase_note_size_limit {100_000} else {10_000};

        /// Enforce Single Org with Reset Password Policy |> Enforce that the Single Org policy is enabled before setting the Reset Password policy
        /// Bitwarden enforces this by default. In Vaultwarden we encouraged to use multiple organizations because groups were not available.
        /// Setting this to true will enforce the Single Org Policy to be enabled before you can enable the Reset Password policy.
        enforce_single_org_with_reset_pw_policy: bool, false, def, false;
    },

    /// OpenID Connect SSO settings
    sso {
        /// Enabled
        sso_enabled:                    bool,   true,   def,    false;
        /// Only SSO login |> Disable Email+Master Password login
        sso_only:                       bool,   true,   def,    false;
        /// Allow email association |> Associate existing non-SSO user based on email
        sso_signups_match_email:        bool,   true,   def,    true;
        /// Allow unknown email verification status |> Allowing this with `SSO_SIGNUPS_MATCH_EMAIL=true` open potential account takeover.
        sso_allow_unknown_email_verification: bool, false, def, false;
        /// Client ID
        sso_client_id:                  String, true,   def,    String::new();
        /// Client Key
        sso_client_secret:              Pass,   true,   def,    String::new();
        /// Authority Server |> Base url of the OIDC provider discovery endpoint (without `/.well-known/openid-configuration`)
        sso_authority:                  String, true,   def,    String::new();
        /// Authorization request scopes |> List the of the needed scope (`openid` is implicit)
        sso_scopes:                     String, true,  def,   "email profile".to_string();
        /// Authorization request extra parameters
        sso_authorize_extra_params:     String, true,  def,    String::new();
        /// Use PKCE during Authorization flow
        sso_pkce:                       bool,   true,   def,    true;
        /// Regex for additional trusted Id token audience |> By default only the client_id is trusted.
        sso_audience_trusted:           String, true,  option;
        /// CallBack Path |> Generated from Domain.
        sso_callback_path:              String, true,  generated, |c| generate_sso_callback_path(&c.domain);
        /// Optional SSO master password policy |> Ex format: '{"enforceOnLogin":false,"minComplexity":3,"minLength":12,"requireLower":false,"requireNumbers":false,"requireSpecial":false,"requireUpper":false}'
        sso_master_password_policy:     String, true,  option;
        /// Use SSO only for auth not the session lifecycle |> Use default Vaultwarden session lifecycle (Idle refresh token valid for 30days)
        sso_auth_only_not_session:      bool,   true,   def,    false;
        /// Refresh role, orgs and groups on refresh_token |> Will call `user_info`, can be expensive since the client cam spam the refresh_token endpoint
        sso_sync_on_refresh:            bool,   true,   def,    false;
        /// Roles mapping |> Enable the mapping of roles (user/admin) from the access_token
        sso_roles_enabled:              bool,   false,   def,    false;
        /// Missing/Invalid roles default to user
        sso_roles_default_to_user:      bool,   false,   def,    true;
        /// Id token path to read roles
        sso_roles_token_path:           String, false,  auto,   |c| format!("/resource_access/{}/roles", c.sso_client_id);
        /// Invite users to Organizations |> Deprecated, More details [README.md](https://github.com/timshel/OIDCWarden/blob/v2025.5.0-1/README.md#deprecation)
        sso_organizations_invite:       bool,   false,   def,    false;
        /// Organizations mapping |> Enable the mapping of organization, membership role and groups.
        sso_organizations_enabled:      bool,   false,   def,    false;
        /// Process revocation
        sso_organizations_revocation:   bool,   false,   def,    false;
        /// Id token path to read Organization/Groups
        sso_organizations_token_path:   String, false,   def,    "/groups".to_string();
        /// Organization Id mapping |> Deprecated. More details [README.md](https://github.com/timshel/OIDCWarden/blob/v2025.5.0-1/README.md#deprecation)
        sso_organizations_id_mapping:   String, true,   def,    String::new();
        /// Emable organization group mapping |> Deprecated, More details [README.md](https://github.com/timshel/OIDCWarden/blob/v2025.5.0-1/README.md#deprecation)
        sso_organizations_groups_enabled: bool, false, def, false;
        /// Grant acceess to all collections
        sso_organizations_all_collections: bool, true,  def,   true;
        /// Client cache for discovery endpoint. |> Duration in seconds (0 or less to disable). More details: https://github.com/timshel/OIDCWarden/blob/main/SSO.md#client-cache
        sso_client_cache_expiration:    u64,    true,   def,    0;
        /// Log all tokens |> `LOG_LEVEL=debug` or `LOG_LEVEL=info,vaultwarden::sso=debug` is required
        sso_debug_tokens:               bool,   true,   def,    false;
        /// Force fail auth code exchange |> Allow to log and return the code used in `authorization_code` flow without consuming it (SSO login will become impossilbe).
        sso_debug_force_fail_auth_code: bool,   true,   def,    false;
    },

    /// Yubikey settings
    yubico: _enable_yubico {
        /// Enabled
        _enable_yubico:         bool,   true,   def,     true;
        /// Client ID
        yubico_client_id:       String, true,   option;
        /// Secret Key
        yubico_secret_key:      Pass,   true,   option;
        /// Server
        yubico_server:          String, true,   option;
    },

    /// Global Duo settings (Note that users can override them)
    duo: _enable_duo {
        /// Enabled
        _enable_duo:            bool,   true,   def,     true;
        /// Attempt to use deprecated iframe-based Traditional Prompt (Duo WebSDK 2)
        duo_use_iframe:         bool,   false,  def,     false;
        /// Client Id
        duo_ikey:               String, true,   option;
        /// Client Secret
        duo_skey:               Pass,   true,   option;
        /// Host
        duo_host:               String, true,   option;
        /// Application Key (generated automatically)
        _duo_akey:              Pass,   false,  option;
    },

    /// SMTP Email Settings
    smtp: _enable_smtp {
        /// Enabled
        _enable_smtp:                  bool,   true,   def,     true;
        /// Use Sendmail |> Whether to send mail via the `sendmail` command
        use_sendmail:                  bool,   true,   def,     false;
        /// Sendmail Command |> Which sendmail command to use. The one found in the $PATH is used if not specified.
        sendmail_command:              String, false,  option;
        /// Host
        smtp_host:                     String, true,   option;
        /// DEPRECATED smtp_ssl |> DEPRECATED - Please use SMTP_SECURITY
        smtp_ssl:                      bool,   false,  option;
        /// DEPRECATED smtp_explicit_tls |> DEPRECATED - Please use SMTP_SECURITY
        smtp_explicit_tls:             bool,   false,  option;
        /// Secure SMTP |> ("starttls", "force_tls", "off") Enable a secure connection. Default is "starttls" (Explicit - ports 587 or 25), "force_tls" (Implicit - port 465) or "off", no encryption
        smtp_security:                 String, true,   auto,    |c| smtp_convert_deprecated_ssl_options(c.smtp_ssl, c.smtp_explicit_tls); // TODO: After deprecation make it `def, "starttls".to_string()`
        /// Port
        smtp_port:                     u16,    true,   auto,    |c| if c.smtp_security == *"force_tls" {465} else if c.smtp_security == *"starttls" {587} else {25};
        /// From Address
        smtp_from:                     String, true,   def,     String::new();
        /// From Name
        smtp_from_name:                String, true,   def,     "Vaultwarden".to_string();
        /// Username
        smtp_username:                 String, true,   option;
        /// Password
        smtp_password:                 Pass,   true,   option;
        /// SMTP Auth mechanism |> Defaults for SSL is "Plain" and "Login" and nothing for Non-SSL connections. Possible values: ["Plain", "Login", "Xoauth2"]. Multiple options need to be separated by a comma ','.
        smtp_auth_mechanism:           String, true,   option;
        /// SMTP connection timeout |> Number of seconds when to stop trying to connect to the SMTP server
        smtp_timeout:                  u64,    true,   def,     15;
        /// Server name sent during HELO |> By default this value should be is on the machine's hostname, but might need to be changed in case it trips some anti-spam filters
        helo_name:                     String, true,   option;
        /// Embed images as email attachments.
        smtp_embed_images:             bool, true, def, true;
        /// _smtp_img_src
        _smtp_img_src:                 String, false, generated, |c| generate_smtp_img_src(c.smtp_embed_images, &c.domain);
        /// Enable SMTP debugging (Know the risks!) |> DANGEROUS: Enabling this will output very detailed SMTP messages. This could contain sensitive information like passwords and usernames! Only enable this during troubleshooting!
        smtp_debug:                    bool,   false,  def,     false;
        /// Accept Invalid Certs (Know the risks!) |> DANGEROUS: Allow invalid certificates. This option introduces significant vulnerabilities to man-in-the-middle attacks!
        smtp_accept_invalid_certs:     bool,   true,   def,     false;
        /// Accept Invalid Hostnames (Know the risks!) |> DANGEROUS: Allow invalid hostnames. This option introduces significant vulnerabilities to man-in-the-middle attacks!
        smtp_accept_invalid_hostnames: bool,   true,   def,     false;
    },

    /// Email 2FA Settings
    email_2fa: _enable_email_2fa {
        /// Enabled |> Disabling will prevent users from setting up new email 2FA and using existing email 2FA configured
        _enable_email_2fa:      bool,   true,   auto,    |c| c._enable_smtp && (c.smtp_host.is_some() || c.use_sendmail);
        /// Email token size |> Number of digits in an email 2FA token (min: 6, max: 255). Note that the Bitwarden clients are hardcoded to mention 6 digit codes regardless of this setting.
        email_token_size:       u8,     true,   def,      6;
        /// Token expiration time |> Maximum time in seconds a token is valid. The time the user has to open email client and copy token.
        email_expiration_time:  u64,    true,   def,      600;
        /// Maximum attempts |> Maximum attempts before an email token is reset and a new email will need to be sent
        email_attempts_limit:   u64,    true,   def,      3;
        /// Setup email 2FA at signup |> Setup email 2FA provider on registration regardless of any organization policy
        email_2fa_enforce_on_verified_invite: bool,   true,   def,      false;
        /// Auto-enable 2FA (Know the risks!) |> Automatically setup email 2FA as fallback provider when needed
        email_2fa_auto_fallback: bool,  true,   def,      false;
    },
}

fn validate_config(cfg: &ConfigItems) -> Result<(), Error> {
    // Validate connection URL is valid and DB feature is enabled
    let url = &cfg.database_url;
    if DbConnType::from_url(url)? == DbConnType::sqlite && url.contains('/') {
        let path = std::path::Path::new(&url);
        if let Some(parent) = path.parent() {
            if !parent.is_dir() {
                err!(format!("SQLite database directory `{}` does not exist or is not a directory", parent.display()));
            }
        }
    }

    if cfg.password_iterations < 100_000 {
        err!("PASSWORD_ITERATIONS should be at least 100000 or higher. The default is 600000!");
    }

    let limit = 256;
    if cfg.database_max_conns < 1 || cfg.database_max_conns > limit {
        err!(format!("`DATABASE_MAX_CONNS` contains an invalid value. Ensure it is between 1 and {limit}.",));
    }

    if let Some(log_file) = &cfg.log_file {
        if std::fs::OpenOptions::new().append(true).create(true).open(log_file).is_err() {
            err!("Unable to write to log file", log_file);
        }
    }

    let dom = cfg.domain.to_lowercase();
    if !dom.starts_with("http://") && !dom.starts_with("https://") {
        err!(
            "DOMAIN variable needs to contain the protocol (http, https). Use 'http[s]://bw.example.com' instead of 'bw.example.com'"
        );
    }

    let connect_src = cfg.allowed_connect_src.to_lowercase();
    for url in connect_src.split_whitespace() {
        if !url.starts_with("https://") || Url::parse(url).is_err() {
            err!("ALLOWED_CONNECT_SRC variable contains one or more invalid URLs. Only FQDN's starting with https are allowed");
        }
    }

    let whitelist = &cfg.signups_domains_whitelist;
    if !whitelist.is_empty() && whitelist.split(',').any(|d| d.trim().is_empty()) {
        err!("`SIGNUPS_DOMAINS_WHITELIST` contains empty tokens");
    }

    let org_creation_users = cfg.org_creation_users.trim().to_lowercase();
    if !(org_creation_users.is_empty() || org_creation_users == "all" || org_creation_users == "none")
        && org_creation_users.split(',').any(|u| !u.contains('@'))
    {
        err!("`ORG_CREATION_USERS` contains invalid email addresses");
    }

    if let Some(ref token) = cfg.admin_token {
        if token.trim().is_empty() && !cfg.disable_admin_token {
            println!("[WARNING] `ADMIN_TOKEN` is enabled but has an empty value, so the admin page will be disabled.");
            println!("[WARNING] To enable the admin page without a token, use `DISABLE_ADMIN_TOKEN`.");
        }
    }

    if cfg.push_enabled && (cfg.push_installation_id == String::new() || cfg.push_installation_key == String::new()) {
        err!(
            "Misconfigured Push Notification service\n\
            ########################################################################################\n\
            # It looks like you enabled Push Notification feature, but didn't configure it         #\n\
            # properly. Make sure the installation id and key from https://bitwarden.com/host are  #\n\
            # added to your configuration.                                                         #\n\
            ########################################################################################\n"
        )
    }

    if cfg.push_enabled {
        let push_relay_uri = cfg.push_relay_uri.to_lowercase();
        if !push_relay_uri.starts_with("https://") {
            err!("`PUSH_RELAY_URI` must start with 'https://'.")
        }

        if Url::parse(&push_relay_uri).is_err() {
            err!("Invalid URL format for `PUSH_RELAY_URI`.");
        }

        let push_identity_uri = cfg.push_identity_uri.to_lowercase();
        if !push_identity_uri.starts_with("https://") {
            err!("`PUSH_IDENTITY_URI` must start with 'https://'.")
        }

        if Url::parse(&push_identity_uri).is_err() {
            err!("Invalid URL format for `PUSH_IDENTITY_URI`.");
        }
    }

    // Server (v2025.6.2): https://github.com/bitwarden/server/blob/d094be3267f2030bd0dc62106bc6871cf82682f5/src/Core/Constants.cs#L103
    // Client (web-v2025.6.1): https://github.com/bitwarden/clients/blob/747c2fd6a1c348a57a76e4a7de8128466ffd3c01/libs/common/src/enums/feature-flag.enum.ts#L12
    // Android (v2025.6.0): https://github.com/bitwarden/android/blob/b5b022caaad33390c31b3021b2c1205925b0e1a2/app/src/main/kotlin/com/x8bit/bitwarden/data/platform/manager/model/FlagKey.kt#L22
    // iOS (v2025.6.0): https://github.com/bitwarden/ios/blob/ff06d9c6cc8da89f78f37f376495800201d7261a/BitwardenShared/Core/Platform/Models/Enum/FeatureFlag.swift#L7
    //
    // NOTE: Move deprecated flags to the utils::parse_experimental_client_feature_flags() DEPRECATED_FLAGS const!
    const KNOWN_FLAGS: &[&str] = &[
        // Autofill Team
        "inline-menu-positioning-improvements",
        "inline-menu-totp",
        "ssh-agent",
        // Key Management Team
        "ssh-key-vault-item",
        // Tools
        "export-attachments",
        // Mobile Team
        "anon-addy-self-host-alias",
        "simple-login-self-host-alias",
        "mutual-tls",
    ];
    let configured_flags = parse_experimental_client_feature_flags(&cfg.experimental_client_feature_flags);
    let invalid_flags: Vec<_> = configured_flags.keys().filter(|flag| !KNOWN_FLAGS.contains(&flag.as_str())).collect();
    if !invalid_flags.is_empty() {
        err!(format!("Unrecognized experimental client feature flags: {invalid_flags:?}.\n\n\
                     Please ensure all feature flags are spelled correctly and that they are supported in this version.\n\
                     Supported flags: {KNOWN_FLAGS:?}"));
    }

    const MAX_FILESIZE_KB: i64 = i64::MAX >> 10;

    if let Some(limit) = cfg.user_attachment_limit {
        if !(0i64..=MAX_FILESIZE_KB).contains(&limit) {
            err!("`USER_ATTACHMENT_LIMIT` is out of bounds");
        }
    }

    if let Some(limit) = cfg.org_attachment_limit {
        if !(0i64..=MAX_FILESIZE_KB).contains(&limit) {
            err!("`ORG_ATTACHMENT_LIMIT` is out of bounds");
        }
    }

    if let Some(limit) = cfg.user_send_limit {
        if !(0i64..=MAX_FILESIZE_KB).contains(&limit) {
            err!("`USER_SEND_LIMIT` is out of bounds");
        }
    }

    if cfg._enable_duo
        && (cfg.duo_host.is_some() || cfg.duo_ikey.is_some() || cfg.duo_skey.is_some())
        && !(cfg.duo_host.is_some() && cfg.duo_ikey.is_some() && cfg.duo_skey.is_some())
    {
        err!("All Duo options need to be set for global Duo support")
    }

    if cfg.sso_enabled {
        if cfg.sso_client_id.is_empty() || cfg.sso_client_secret.is_empty() || cfg.sso_authority.is_empty() {
            err!("`SSO_CLIENT_ID`, `SSO_CLIENT_SECRET` and `SSO_AUTHORITY` must be set for SSO support")
        }

        validate_internal_sso_issuer_url(&cfg.sso_authority)?;
        validate_internal_sso_redirect_url(&cfg.sso_callback_path)?;
        check_master_password_policy(&cfg.sso_master_password_policy)?;
<<<<<<< HEAD
        internal_sso_authorize_extra_params_vec(&cfg.sso_authorize_extra_params)?;

        if cfg.sso_organizations_invite && !cfg.sso_organizations_enabled {
            warn!("SSO_ORGANIZATIONS_INVITE is DEPRECATED, replaced by SSO_ORGANIZATIONS_ENABLED");
        }

        if !cfg.sso_organizations_id_mapping.is_empty() {
            warn!("SSO_ORGANIZATIONS_ID_MAPPING is now DEPRECATED, More details: https://github.com/timshel/OIDCWarden/blob/v2025.5.0-1/README.md#deprecation");
        }

        if cfg.org_groups_enabled && !cfg.sso_organizations_groups_enabled {
            warn!("SSO_ORGANIZATIONS_GROUPS_ENABLED is DEPRECATED, More details: https://github.com/timshel/OIDCWarden/blob/v2025.5.0-1/README.md#deprecation");
        }
=======
>>>>>>> a71da2d0
    }

    if cfg._enable_yubico {
        if cfg.yubico_client_id.is_some() != cfg.yubico_secret_key.is_some() {
            err!("Both `YUBICO_CLIENT_ID` and `YUBICO_SECRET_KEY` must be set for Yubikey OTP support")
        }

        if let Some(yubico_server) = &cfg.yubico_server {
            let yubico_server = yubico_server.to_lowercase();
            if !yubico_server.starts_with("https://") {
                err!("`YUBICO_SERVER` must be a valid URL and start with 'https://'. Either unset this variable or provide a valid URL.")
            }
        }
    }

    if cfg._enable_smtp {
        match cfg.smtp_security.as_str() {
            "off" | "starttls" | "force_tls" => (),
            _ => err!(
                "`SMTP_SECURITY` is invalid. It needs to be one of the following options: starttls, force_tls or off"
            ),
        }

        if cfg.use_sendmail {
            let command = cfg.sendmail_command.clone().unwrap_or_else(|| format!("sendmail{EXE_SUFFIX}"));

            let mut path = std::path::PathBuf::from(&command);
            // Check if we can find the sendmail command to execute when no absolute path is given
            if !path.is_absolute() {
                let Ok(which_path) = which::which(&command) else {
                    err!(format!("sendmail command {command} not found in $PATH"))
                };
                path = which_path;
            }

            match path.metadata() {
                Err(err) if err.kind() == std::io::ErrorKind::NotFound => {
                    err!(format!("sendmail command not found at `{path:?}`"))
                }
                Err(err) => {
                    err!(format!("failed to access sendmail command at `{path:?}`: {err}"))
                }
                Ok(metadata) => {
                    if metadata.is_dir() {
                        err!(format!("sendmail command at `{path:?}` isn't a directory"));
                    }

                    #[cfg(unix)]
                    {
                        use std::os::unix::fs::PermissionsExt;
                        if !metadata.permissions().mode() & 0o111 != 0 {
                            err!(format!("sendmail command at `{path:?}` isn't executable"));
                        }
                    }
                }
            }
        } else {
            if cfg.smtp_host.is_some() == cfg.smtp_from.is_empty() {
                err!("Both `SMTP_HOST` and `SMTP_FROM` need to be set for email support without `USE_SENDMAIL`")
            }

            if cfg.smtp_username.is_some() != cfg.smtp_password.is_some() {
                err!("Both `SMTP_USERNAME` and `SMTP_PASSWORD` need to be set to enable email authentication without `USE_SENDMAIL`")
            }
        }

        if (cfg.smtp_host.is_some() || cfg.use_sendmail) && !is_valid_email(&cfg.smtp_from) {
            err!(format!("SMTP_FROM '{}' is not a valid email address", cfg.smtp_from))
        }

        if cfg._enable_email_2fa && cfg.email_token_size < 6 {
            err!("`EMAIL_TOKEN_SIZE` has a minimum size of 6")
        }
    }

    if cfg._enable_email_2fa && !(cfg.smtp_host.is_some() || cfg.use_sendmail) {
        err!("To enable email 2FA, a mail transport must be configured")
    }

    if !cfg._enable_email_2fa && cfg.email_2fa_enforce_on_verified_invite {
        err!("To enforce email 2FA on verified invitations, email 2fa has to be enabled!");
    }
    if !cfg._enable_email_2fa && cfg.email_2fa_auto_fallback {
        err!("To use email 2FA as automatic fallback, email 2fa has to be enabled!");
    }

    // Check if the HTTP request block regex is valid
    if let Some(ref r) = cfg.http_request_block_regex {
        let validate_regex = regex::Regex::new(r);
        match validate_regex {
            Ok(_) => (),
            Err(e) => err!(format!("`HTTP_REQUEST_BLOCK_REGEX` is invalid: {e:#?}")),
        }
    }

    // Check if the icon service is valid
    let icon_service = cfg.icon_service.as_str();
    match icon_service {
        "internal" | "bitwarden" | "duckduckgo" | "google" => (),
        _ => {
            if !icon_service.starts_with("http") {
                err!(format!("Icon service URL `{icon_service}` must start with \"http\""))
            }
            match icon_service.matches("{}").count() {
                1 => (), // nominal
                0 => err!(format!("Icon service URL `{icon_service}` has no placeholder \"{{}}\"")),
                _ => err!(format!("Icon service URL `{icon_service}` has more than one placeholder \"{{}}\"")),
            }
        }
    }

    // Check if the icon redirect code is valid
    match cfg.icon_redirect_code {
        301 | 302 | 307 | 308 => (),
        _ => err!("Only HTTP 301/302 and 307/308 redirects are supported"),
    }

    if cfg.invitation_expiration_hours < 1 {
        err!("`INVITATION_EXPIRATION_HOURS` has a minimum duration of 1 hour")
    }

    // Validate schedule crontab format
    if !cfg.send_purge_schedule.is_empty() && cfg.send_purge_schedule.parse::<Schedule>().is_err() {
        err!("`SEND_PURGE_SCHEDULE` is not a valid cron expression")
    }

    if !cfg.trash_purge_schedule.is_empty() && cfg.trash_purge_schedule.parse::<Schedule>().is_err() {
        err!("`TRASH_PURGE_SCHEDULE` is not a valid cron expression")
    }

    if !cfg.incomplete_2fa_schedule.is_empty() && cfg.incomplete_2fa_schedule.parse::<Schedule>().is_err() {
        err!("`INCOMPLETE_2FA_SCHEDULE` is not a valid cron expression")
    }

    if !cfg.emergency_notification_reminder_schedule.is_empty()
        && cfg.emergency_notification_reminder_schedule.parse::<Schedule>().is_err()
    {
        err!("`EMERGENCY_NOTIFICATION_REMINDER_SCHEDULE` is not a valid cron expression")
    }

    if !cfg.emergency_request_timeout_schedule.is_empty()
        && cfg.emergency_request_timeout_schedule.parse::<Schedule>().is_err()
    {
        err!("`EMERGENCY_REQUEST_TIMEOUT_SCHEDULE` is not a valid cron expression")
    }

    if !cfg.event_cleanup_schedule.is_empty() && cfg.event_cleanup_schedule.parse::<Schedule>().is_err() {
        err!("`EVENT_CLEANUP_SCHEDULE` is not a valid cron expression")
    }

    if !cfg.auth_request_purge_schedule.is_empty() && cfg.auth_request_purge_schedule.parse::<Schedule>().is_err() {
        err!("`AUTH_REQUEST_PURGE_SCHEDULE` is not a valid cron expression")
    }

    if !cfg.disable_admin_token {
        match cfg.admin_token.as_ref() {
            Some(t) if t.starts_with("$argon2") => {
                if let Err(e) = argon2::password_hash::PasswordHash::new(t) {
                    err!(format!("The configured Argon2 PHC in `ADMIN_TOKEN` is invalid: '{e}'"))
                }
            }
            Some(_) => {
                println!(
                    "[NOTICE] You are using a plain text `ADMIN_TOKEN` which is insecure.\n\
                Please generate a secure Argon2 PHC string by using `vaultwarden hash` or `argon2`.\n\
                See: https://github.com/dani-garcia/vaultwarden/wiki/Enabling-admin-page#secure-the-admin_token\n"
                );
            }
            _ => {}
        }
    }

    if cfg.increase_note_size_limit {
        println!("[WARNING] Secure Note size limit is increased to 100_000!");
        println!("[WARNING] This could cause issues with clients. Also exports will not work on Bitwarden servers!.");
    }
    Ok(())
}

fn validate_internal_sso_issuer_url(sso_authority: &String) -> Result<openidconnect::IssuerUrl, Error> {
    match openidconnect::IssuerUrl::new(sso_authority.clone()) {
        Err(err) => err!(format!("Invalid sso_authority UR ({sso_authority}): {err}")),
        Ok(issuer_url) => Ok(issuer_url),
    }
}

fn validate_internal_sso_redirect_url(sso_callback_path: &String) -> Result<openidconnect::RedirectUrl, Error> {
    match openidconnect::RedirectUrl::new(sso_callback_path.clone()) {
        Err(err) => err!(format!("Invalid sso_callback_path ({sso_callback_path} built using `domain`) URL: {err}")),
        Ok(redirect_url) => Ok(redirect_url),
    }
}

fn check_master_password_policy(sso_master_password_policy: &Option<String>) -> Result<(), Error> {
    let policy = sso_master_password_policy.as_ref().map(|mpp| serde_json::from_str::<serde_json::Value>(mpp));
    if let Some(Err(error)) = policy {
        err!(format!("Invalid sso_master_password_policy ({error}), Ensure that it's correctly escaped with ''"))
    }
    Ok(())
}

/// Extracts an RFC 6454 web origin from a URL.
fn extract_url_origin(url: &str) -> String {
    match Url::parse(url) {
        Ok(u) => u.origin().ascii_serialization(),
        Err(e) => {
            println!("Error validating domain: {e}");
            String::new()
        }
    }
}

/// Extracts the path from a URL.
/// All trailing '/' chars are trimmed, even if the path is a lone '/'.
fn extract_url_path(url: &str) -> String {
    match Url::parse(url) {
        Ok(u) => u.path().trim_end_matches('/').to_string(),
        Err(_) => {
            // We already print it in the method above, no need to do it again
            String::new()
        }
    }
}

fn generate_smtp_img_src(embed_images: bool, domain: &str) -> String {
    if embed_images {
        "cid:".to_string()
    } else {
        format!("{domain}/vw_static/")
    }
}

fn generate_sso_callback_path(domain: &str) -> String {
    format!("{domain}/identity/connect/oidc-signin")
}

/// Generate the correct URL for the icon service.
/// This will be used within icons.rs to call the external icon service.
fn generate_icon_service_url(icon_service: &str) -> String {
    match icon_service {
        "internal" => String::new(),
        "bitwarden" => "https://icons.bitwarden.net/{}/icon.png".to_string(),
        "duckduckgo" => "https://icons.duckduckgo.com/ip3/{}.ico".to_string(),
        "google" => "https://www.google.com/s2/favicons?domain={}&sz=32".to_string(),
        _ => icon_service.to_string(),
    }
}

/// Generate the CSP string needed to allow redirected icon fetching
fn generate_icon_service_csp(icon_service: &str, icon_service_url: &str) -> String {
    // We split on the first '{', since that is the variable delimiter for an icon service URL.
    // Everything up until the first '{' should be fixed and can be used as an CSP string.
    let csp_string = match icon_service_url.split_once('{') {
        Some((c, _)) => c.to_string(),
        None => String::new(),
    };

    // Because Google does a second redirect to there gstatic.com domain, we need to add an extra csp string.
    match icon_service {
        "google" => csp_string + " https://*.gstatic.com/favicon",
        _ => csp_string,
    }
}

/// Convert the old SMTP_SSL and SMTP_EXPLICIT_TLS options
fn smtp_convert_deprecated_ssl_options(smtp_ssl: Option<bool>, smtp_explicit_tls: Option<bool>) -> String {
    if smtp_explicit_tls.is_some() || smtp_ssl.is_some() {
        println!("[DEPRECATED]: `SMTP_SSL` or `SMTP_EXPLICIT_TLS` is set. Please use `SMTP_SECURITY` instead.");
    }
    if smtp_explicit_tls.is_some() && smtp_explicit_tls.unwrap() {
        return "force_tls".to_string();
    } else if smtp_ssl.is_some() && !smtp_ssl.unwrap() {
        return "off".to_string();
    }
    // Return the default `starttls` in all other cases
    "starttls".to_string()
}

<<<<<<< HEAD
/// Allow to parse a list of Key/Values (Ex: `key1=value&key2=value2`)
/// - line break are handled as `separator`
fn parse_param_list(config: String, separator: char, kv_separator: char) -> Result<Vec<(String, String)>, Error> {
    config
        .lines()
        .flat_map(|l| l.split(separator))
        .map(|l| l.trim())
        .filter(|l| !l.is_empty())
        .map(|l| {
            let split = l.split(kv_separator).collect::<Vec<&str>>();
            match &split[..] {
                [key, value] => Ok(((*key).to_string(), (*value).to_string())),
                _ => {
                    err!(format!("Failed to parse ({l}). Expected key{kv_separator}value"))
                }
            }
        })
        .collect()
}

fn parse_as_hashmap<V, F: Fn(String) -> V>(config: String, f: F) -> HashMap<String, V> {
    config
        .split(';')
        .map(|l| l.trim())
        .filter(|l| !l.is_empty())
        .filter_map(|l| {
            let split = l.split(':').collect::<Vec<&str>>();
            match &split[..] {
                [key, value] => Some(((*key).to_string(), f((*value).to_string()))),
                _ => {
                    println!("[WARNING] Failed to parse ({l}). Expected key:value;");
                    None
                }
            }
        })
        .collect()
}

=======
>>>>>>> a71da2d0
fn opendal_operator_for_path(path: &str) -> Result<opendal::Operator, Error> {
    // Cache of previously built operators by path
    static OPERATORS_BY_PATH: LazyLock<dashmap::DashMap<String, opendal::Operator>> =
        LazyLock::new(dashmap::DashMap::new);

    if let Some(operator) = OPERATORS_BY_PATH.get(path) {
        return Ok(operator.clone());
    }

    let operator = if path.starts_with("s3://") {
        #[cfg(not(s3))]
        return Err(opendal::Error::new(opendal::ErrorKind::ConfigInvalid, "S3 support is not enabled").into());

        #[cfg(s3)]
        opendal_s3_operator_for_path(path)?
    } else {
        let builder = opendal::services::Fs::default().root(path);
        opendal::Operator::new(builder)?.finish()
    };

    OPERATORS_BY_PATH.insert(path.to_string(), operator.clone());

    Ok(operator)
}

#[cfg(s3)]
fn opendal_s3_operator_for_path(path: &str) -> Result<opendal::Operator, Error> {
    use crate::http_client::aws::AwsReqwestConnector;
    use aws_config::{default_provider::credentials::DefaultCredentialsChain, provider_config::ProviderConfig};

    // This is a custom AWS credential loader that uses the official AWS Rust
    // SDK config crate to load credentials. This ensures maximum compatibility
    // with AWS credential configurations. For example, OpenDAL doesn't support
    // AWS SSO temporary credentials yet.
    struct OpenDALS3CredentialLoader {}

    #[async_trait]
    impl reqsign::AwsCredentialLoad for OpenDALS3CredentialLoader {
        async fn load_credential(&self, _client: reqwest::Client) -> anyhow::Result<Option<reqsign::AwsCredential>> {
            use aws_credential_types::provider::ProvideCredentials as _;
            use tokio::sync::OnceCell;

            static DEFAULT_CREDENTIAL_CHAIN: OnceCell<DefaultCredentialsChain> = OnceCell::const_new();

            let chain = DEFAULT_CREDENTIAL_CHAIN
                .get_or_init(|| {
                    let reqwest_client = reqwest::Client::builder().build().unwrap();
                    let connector = AwsReqwestConnector {
                        client: reqwest_client,
                    };

                    let conf = ProviderConfig::default().with_http_client(connector);

                    DefaultCredentialsChain::builder().configure(conf).build()
                })
                .await;

            let creds = chain.provide_credentials().await?;

            Ok(Some(reqsign::AwsCredential {
                access_key_id: creds.access_key_id().to_string(),
                secret_access_key: creds.secret_access_key().to_string(),
                session_token: creds.session_token().map(|s| s.to_string()),
                expires_in: creds.expiry().map(|expiration| expiration.into()),
            }))
        }
    }

    const OPEN_DAL_S3_CREDENTIAL_LOADER: OpenDALS3CredentialLoader = OpenDALS3CredentialLoader {};

    let url = Url::parse(path).map_err(|e| format!("Invalid path S3 URL path {path:?}: {e}"))?;

    let bucket = url.host_str().ok_or_else(|| format!("Missing Bucket name in data folder S3 URL {path:?}"))?;

    let builder = opendal::services::S3::default()
        .customized_credential_load(Box::new(OPEN_DAL_S3_CREDENTIAL_LOADER))
        .enable_virtual_host_style()
        .bucket(bucket)
        .root(url.path())
        .default_storage_class("INTELLIGENT_TIERING");

    Ok(opendal::Operator::new(builder)?.finish())
}

pub enum PathType {
    Data,
    IconCache,
    Attachments,
    Sends,
    RsaKey,
}

impl Config {
    pub async fn load() -> Result<Self, Error> {
        // Loading from env and file
        let _env = ConfigBuilder::from_env();
        let _usr = ConfigBuilder::from_file().await.unwrap_or_default();

        // Create merged config, config file overwrites env
        let mut _overrides = Vec::new();
        let builder = _env.merge(&_usr, true, &mut _overrides);

        // Fill any missing with defaults
        let config = builder.build();
        if !SKIP_CONFIG_VALIDATION.load(Ordering::Relaxed) {
            validate_config(&config)?;
        }

        Ok(Config {
            inner: RwLock::new(Inner {
                rocket_shutdown_handle: None,
                templates: load_templates(&config.templates_folder),
                config,
                _env,
                _usr,
                _overrides,
            }),
        })
    }

    pub async fn update_config(&self, other: ConfigBuilder, ignore_non_editable: bool) -> Result<(), Error> {
        // Remove default values
        //let builder = other.remove(&self.inner.read().unwrap()._env);

        // TODO: Remove values that are defaults, above only checks those set by env and not the defaults
        let mut builder = other;

        // Remove values that are not editable
        if ignore_non_editable {
            builder.clear_non_editable();
        }

        // Serialize now before we consume the builder
        let config_str = serde_json::to_string_pretty(&builder)?;

        // Prepare the combined config
        let mut overrides = Vec::new();
        let config = {
            let env = &self.inner.read().unwrap()._env;
            env.merge(&builder, false, &mut overrides).build()
        };
        validate_config(&config)?;

        // Save both the user and the combined config
        {
            let mut writer = self.inner.write().unwrap();
            writer.config = config;
            writer._usr = builder;
            writer._overrides = overrides;
        }

        //Save to file
        let operator = opendal_operator_for_path(&CONFIG_FILE_PARENT_DIR)?;
        operator.write(&CONFIG_FILENAME, config_str).await?;

        Ok(())
    }

    async fn update_config_partial(&self, other: ConfigBuilder) -> Result<(), Error> {
        let builder = {
            let usr = &self.inner.read().unwrap()._usr;
            let mut _overrides = Vec::new();
            usr.merge(&other, false, &mut _overrides)
        };
        self.update_config(builder, false).await
    }

    /// Tests whether an email's domain is allowed. A domain is allowed if it
    /// is in signups_domains_whitelist, or if no whitelist is set (so there
    /// are no domain restrictions in effect).
    pub fn is_email_domain_allowed(&self, email: &str) -> bool {
        let e: Vec<&str> = email.rsplitn(2, '@').collect();
        if e.len() != 2 || e[0].is_empty() || e[1].is_empty() {
            warn!("Failed to parse email address '{email}'");
            return false;
        }
        let email_domain = e[0].to_lowercase();
        let whitelist = self.signups_domains_whitelist();

        whitelist.is_empty() || whitelist.split(',').any(|d| d.trim() == email_domain)
    }

    /// Tests whether signup is allowed for an email address, taking into
    /// account the signups_allowed and signups_domains_whitelist settings.
    pub fn is_signup_allowed(&self, email: &str) -> bool {
        if !self.signups_domains_whitelist().is_empty() {
            // The whitelist setting overrides the signups_allowed setting.
            self.is_email_domain_allowed(email)
        } else {
            self.signups_allowed()
        }
    }

    // The registration link should be hidden if
    //  - Signup is not allowed and email whitelist is empty unless mail is disabled and invitations are allowed
    //  - The SSO is activated and password login is disabled.
    pub fn is_signup_disabled(&self) -> bool {
        (!self.signups_allowed()
            && self.signups_domains_whitelist().is_empty()
            && (self.mail_enabled() || !self.invitations_allowed()))
            || (self.sso_enabled() && self.sso_only())
    }

    /// Tests whether the specified user is allowed to create an organization.
    pub fn is_org_creation_allowed(&self, email: &str) -> bool {
        let users = self.org_creation_users();
        if users.is_empty() || users == "all" {
            true
        } else if users == "none" {
            false
        } else {
            let email = email.to_lowercase();
            users.split(',').any(|u| u.trim() == email)
        }
    }

    pub async fn delete_user_config(&self) -> Result<(), Error> {
        let operator = opendal_operator_for_path(&CONFIG_FILE_PARENT_DIR)?;
        operator.delete(&CONFIG_FILENAME).await?;

        // Empty user config
        let usr = ConfigBuilder::default();

        // Config now is env + defaults
        let config = {
            let env = &self.inner.read().unwrap()._env;
            env.build()
        };

        // Save configs
        {
            let mut writer = self.inner.write().unwrap();
            writer.config = config;
            writer._usr = usr;
            writer._overrides = Vec::new();
        }

        Ok(())
    }

    pub fn private_rsa_key(&self) -> String {
        format!("{}.pem", self.rsa_key_filename())
    }
    pub fn mail_enabled(&self) -> bool {
        let inner = &self.inner.read().unwrap().config;
        inner._enable_smtp && (inner.smtp_host.is_some() || inner.use_sendmail)
    }

    pub async fn get_duo_akey(&self) -> String {
        if let Some(akey) = self._duo_akey() {
            akey
        } else {
            let akey_s = crate::crypto::encode_random_bytes::<64>(data_encoding::BASE64);

            // Save the new value
            let builder = ConfigBuilder {
                _duo_akey: Some(akey_s.clone()),
                ..Default::default()
            };
            self.update_config_partial(builder).await.ok();

            akey_s
        }
    }

    /// Tests whether the admin token is set to a non-empty value.
    pub fn is_admin_token_set(&self) -> bool {
        let token = self.admin_token();

        token.is_some() && !token.unwrap().trim().is_empty()
    }

    /// Tests whether the domain contain HTTPS.
    pub fn is_https(&self) -> bool {
        self.domain().starts_with("https")
    }

    pub fn opendal_operator_for_path_type(&self, path_type: PathType) -> Result<opendal::Operator, Error> {
        let path = match path_type {
            PathType::Data => self.data_folder(),
            PathType::IconCache => self.icon_cache_folder(),
            PathType::Attachments => self.attachments_folder(),
            PathType::Sends => self.sends_folder(),
            PathType::RsaKey => std::path::Path::new(&self.rsa_key_filename())
                .parent()
                .ok_or_else(|| std::io::Error::other("Failed to get directory of RSA key file"))?
                .to_str()
                .ok_or_else(|| std::io::Error::other("Failed to convert RSA key file directory to UTF-8 string"))?
                .to_string(),
        };

        opendal_operator_for_path(&path)
    }

    pub fn render_template<T: serde::ser::Serialize>(&self, name: &str, data: &T) -> Result<String, Error> {
        if self.reload_templates() {
            warn!("RELOADING TEMPLATES");
            let hb = load_templates(CONFIG.templates_folder());
            hb.render(name, data).map_err(Into::into)
        } else {
            let hb = &self.inner.read().unwrap().templates;
            hb.render(name, data).map_err(Into::into)
        }
    }

    pub fn render_fallback_template<T: serde::ser::Serialize>(&self, name: &str, data: &T) -> Result<String, Error> {
        let hb = &self.inner.read().unwrap().templates;
        hb.render(&format!("fallback_{name}"), data).map_err(Into::into)
    }

    pub fn set_rocket_shutdown_handle(&self, handle: rocket::Shutdown) {
        self.inner.write().unwrap().rocket_shutdown_handle = Some(handle);
    }

    pub fn shutdown(&self) {
        if let Ok(mut c) = self.inner.write() {
            if let Some(handle) = c.rocket_shutdown_handle.take() {
                handle.notify();
            }
        }
    }

    pub fn sso_issuer_url(&self) -> Result<openidconnect::IssuerUrl, Error> {
        validate_internal_sso_issuer_url(&self.sso_authority())
    }

    pub fn sso_redirect_url(&self) -> Result<openidconnect::RedirectUrl, Error> {
        validate_internal_sso_redirect_url(&self.sso_callback_path())
    }

    pub fn sso_scopes_vec(&self) -> Vec<String> {
        self.sso_scopes().split_whitespace().map(str::to_string).collect()
    }

    pub fn sso_authorize_extra_params_vec(&self) -> Vec<(String, String)> {
        url::form_urlencoded::parse(self.sso_authorize_extra_params().as_bytes()).into_owned().collect()
    }

    pub fn sso_organizations_id_mapping_map(&self) -> HashMap<String, Either<String, OrganizationId>> {
        parse_as_hashmap(self.sso_organizations_id_mapping(), |str| match Uuid::parse_str(&str) {
            Ok(_) => Either::Right(str.into()),
            Err(_) => Either::Left(str),
        })
    }
}

use handlebars::{
    Context, DirectorySourceOptions, Handlebars, Helper, HelperResult, Output, RenderContext, RenderErrorReason,
    Renderable,
};

fn load_templates<P>(path: P) -> Handlebars<'static>
where
    P: AsRef<std::path::Path>,
{
    let mut hb = Handlebars::new();
    // Error on missing params
    hb.set_strict_mode(true);
    // Register helpers
    hb.register_helper("case", Box::new(case_helper));
    hb.register_helper("to_json", Box::new(to_json));
    hb.register_helper("webver", Box::new(webver));
    hb.register_helper("vwver", Box::new(vwver));

    macro_rules! reg {
        ($name:expr) => {{
            let template = include_str!(concat!("static/templates/", $name, ".hbs"));
            hb.register_template_string($name, template).unwrap();
        }};
        ($name:expr, $ext:expr) => {{
            reg!($name);
            reg!(concat!($name, $ext));
        }};
        (@withfallback $name:expr) => {{
            let template = include_str!(concat!("static/templates/", $name, ".hbs"));
            hb.register_template_string($name, template).unwrap();
            hb.register_template_string(concat!("fallback_", $name), template).unwrap();
        }};
    }

    // First register default templates here
    reg!("email/email_header");
    reg!("email/email_footer");
    reg!("email/email_footer_text");

    reg!("email/admin_reset_password", ".html");
    reg!("email/change_email_existing", ".html");
    reg!("email/change_email", ".html");
    reg!("email/delete_account", ".html");
    reg!("email/emergency_access_invite_accepted", ".html");
    reg!("email/emergency_access_invite_confirmed", ".html");
    reg!("email/emergency_access_recovery_approved", ".html");
    reg!("email/emergency_access_recovery_initiated", ".html");
    reg!("email/emergency_access_recovery_rejected", ".html");
    reg!("email/emergency_access_recovery_reminder", ".html");
    reg!("email/emergency_access_recovery_timed_out", ".html");
    reg!("email/incomplete_2fa_login", ".html");
    reg!("email/invite_accepted", ".html");
    reg!("email/invite_confirmed", ".html");
    reg!("email/new_device_logged_in", ".html");
    reg!("email/protected_action", ".html");
    reg!("email/pw_hint_none", ".html");
    reg!("email/pw_hint_some", ".html");
    reg!("email/register_verify_email", ".html");
    reg!("email/send_2fa_removed_from_org", ".html");
    reg!("email/send_emergency_access_invite", ".html");
    reg!("email/send_org_enrolled", ".html");
    reg!("email/send_org_invite", ".html");
    reg!("email/send_single_org_removed_from_org", ".html");
    reg!("email/smtp_test", ".html");
    reg!("email/sso_change_email", ".html");
    reg!("email/twofactor_email", ".html");
    reg!("email/verify_email", ".html");
    reg!("email/welcome_must_verify", ".html");
    reg!("email/welcome", ".html");

    reg!("admin/base");
    reg!("admin/login");
    reg!("admin/settings");
    reg!("admin/users");
    reg!("admin/organizations");
    reg!("admin/diagnostics");

    reg!("404");

    reg!(@withfallback "scss/vaultwarden.scss");
    reg!("scss/user.vaultwarden.scss");

    // And then load user templates to overwrite the defaults
    // Use .hbs extension for the files
    // Templates get registered with their relative name
    hb.register_templates_directory(path, DirectorySourceOptions::default()).unwrap();

    hb
}

fn case_helper<'reg, 'rc>(
    h: &Helper<'rc>,
    r: &'reg Handlebars<'_>,
    ctx: &'rc Context,
    rc: &mut RenderContext<'reg, 'rc>,
    out: &mut dyn Output,
) -> HelperResult {
    let param =
        h.param(0).ok_or_else(|| RenderErrorReason::Other(String::from("Param not found for helper \"case\"")))?;
    let value = param.value().clone();

    if h.params().iter().skip(1).any(|x| x.value() == &value) {
        h.template().map(|t| t.render(r, ctx, rc, out)).unwrap_or_else(|| Ok(()))
    } else {
        Ok(())
    }
}

fn to_json<'reg, 'rc>(
    h: &Helper<'rc>,
    _r: &'reg Handlebars<'_>,
    _ctx: &'rc Context,
    _rc: &mut RenderContext<'reg, 'rc>,
    out: &mut dyn Output,
) -> HelperResult {
    let param = h
        .param(0)
        .ok_or_else(|| RenderErrorReason::Other(String::from("Expected 1 parameter for \"to_json\"")))?
        .value();
    let json = serde_json::to_string(param)
        .map_err(|e| RenderErrorReason::Other(format!("Can't serialize parameter to JSON: {e}")))?;
    out.write(&json)?;
    Ok(())
}

// Configure the web-vault version as an integer so it can be used as a comparison smaller or greater then.
// The default is based upon the version since this feature is added.
static WEB_VAULT_VERSION: Lazy<semver::Version> = Lazy::new(|| {
    let vault_version = get_web_vault_version();
    // Use a single regex capture to extract version components
    let re = regex::Regex::new(r"(\d{4})\.(\d{1,2})\.(\d{1,2})").unwrap();
    re.captures(&vault_version)
        .and_then(|c| {
            (c.len() == 4).then(|| {
                format!("{}.{}.{}", c.get(1).unwrap().as_str(), c.get(2).unwrap().as_str(), c.get(3).unwrap().as_str())
            })
        })
        .and_then(|v| semver::Version::parse(&v).ok())
        .unwrap_or_else(|| semver::Version::parse("2024.6.2").unwrap())
});

// Configure the Vaultwarden version as an integer so it can be used as a comparison smaller or greater then.
// The default is based upon the version since this feature is added.
static VW_VERSION: Lazy<semver::Version> = Lazy::new(|| {
    let vw_version = crate::VERSION.unwrap_or("1.32.5");
    // Use a single regex capture to extract version components
    let re = regex::Regex::new(r"(\d{1})\.(\d{1,2})\.(\d{1,2})").unwrap();
    re.captures(vw_version)
        .and_then(|c| {
            (c.len() == 4).then(|| {
                format!("{}.{}.{}", c.get(1).unwrap().as_str(), c.get(2).unwrap().as_str(), c.get(3).unwrap().as_str())
            })
        })
        .and_then(|v| semver::Version::parse(&v).ok())
        .unwrap_or_else(|| semver::Version::parse("1.32.5").unwrap())
});

handlebars::handlebars_helper!(webver: | web_vault_version: String |
    semver::VersionReq::parse(&web_vault_version).expect("Invalid web-vault version compare string").matches(&WEB_VAULT_VERSION)
);
handlebars::handlebars_helper!(vwver: | vw_version: String |
    semver::VersionReq::parse(&vw_version).expect("Invalid Vaultwarden version compare string").matches(&VW_VERSION)
);<|MERGE_RESOLUTION|>--- conflicted
+++ resolved
@@ -989,8 +989,6 @@
         validate_internal_sso_issuer_url(&cfg.sso_authority)?;
         validate_internal_sso_redirect_url(&cfg.sso_callback_path)?;
         check_master_password_policy(&cfg.sso_master_password_policy)?;
-<<<<<<< HEAD
-        internal_sso_authorize_extra_params_vec(&cfg.sso_authorize_extra_params)?;
 
         if cfg.sso_organizations_invite && !cfg.sso_organizations_enabled {
             warn!("SSO_ORGANIZATIONS_INVITE is DEPRECATED, replaced by SSO_ORGANIZATIONS_ENABLED");
@@ -1003,8 +1001,6 @@
         if cfg.org_groups_enabled && !cfg.sso_organizations_groups_enabled {
             warn!("SSO_ORGANIZATIONS_GROUPS_ENABLED is DEPRECATED, More details: https://github.com/timshel/OIDCWarden/blob/v2025.5.0-1/README.md#deprecation");
         }
-=======
->>>>>>> a71da2d0
     }
 
     if cfg._enable_yubico {
@@ -1281,27 +1277,6 @@
     }
     // Return the default `starttls` in all other cases
     "starttls".to_string()
-}
-
-<<<<<<< HEAD
-/// Allow to parse a list of Key/Values (Ex: `key1=value&key2=value2`)
-/// - line break are handled as `separator`
-fn parse_param_list(config: String, separator: char, kv_separator: char) -> Result<Vec<(String, String)>, Error> {
-    config
-        .lines()
-        .flat_map(|l| l.split(separator))
-        .map(|l| l.trim())
-        .filter(|l| !l.is_empty())
-        .map(|l| {
-            let split = l.split(kv_separator).collect::<Vec<&str>>();
-            match &split[..] {
-                [key, value] => Ok(((*key).to_string(), (*value).to_string())),
-                _ => {
-                    err!(format!("Failed to parse ({l}). Expected key{kv_separator}value"))
-                }
-            }
-        })
-        .collect()
 }
 
 fn parse_as_hashmap<V, F: Fn(String) -> V>(config: String, f: F) -> HashMap<String, V> {
@@ -1322,8 +1297,6 @@
         .collect()
 }
 
-=======
->>>>>>> a71da2d0
 fn opendal_operator_for_path(path: &str) -> Result<opendal::Operator, Error> {
     // Cache of previously built operators by path
     static OPERATORS_BY_PATH: LazyLock<dashmap::DashMap<String, opendal::Operator>> =
