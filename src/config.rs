use std::{
    env::consts::EXE_SUFFIX,
    process::exit,
    sync::{
        atomic::{AtomicBool, Ordering},
        LazyLock, RwLock,
    },
};

use job_scheduler_ng::Schedule;
use once_cell::sync::Lazy;
use reqwest::Url;

use crate::{
    db::DbConnType,
    error::Error,
    util::{get_env, get_env_bool, get_web_vault_version, is_valid_email, parse_experimental_client_feature_flags},
};

static CONFIG_FILE: Lazy<String> = Lazy::new(|| {
    let data_folder = get_env("DATA_FOLDER").unwrap_or_else(|| String::from("data"));
    get_env("CONFIG_FILE").unwrap_or_else(|| format!("{data_folder}/config.json"))
});

static CONFIG_FILE_PARENT_DIR: LazyLock<String> = LazyLock::new(|| {
    let path = std::path::PathBuf::from(&*CONFIG_FILE);
    path.parent().unwrap_or(std::path::Path::new("data")).to_str().unwrap_or("data").to_string()
});

static CONFIG_FILENAME: LazyLock<String> = LazyLock::new(|| {
    let path = std::path::PathBuf::from(&*CONFIG_FILE);
    path.file_name().unwrap_or(std::ffi::OsStr::new("config.json")).to_str().unwrap_or("config.json").to_string()
});

pub static SKIP_CONFIG_VALIDATION: AtomicBool = AtomicBool::new(false);

pub static CONFIG: Lazy<Config> = Lazy::new(|| {
    std::thread::spawn(|| {
        let rt = tokio::runtime::Builder::new_current_thread().enable_all().build().unwrap_or_else(|e| {
            println!("Error loading config:\n  {e:?}\n");
            exit(12)
        });

        rt.block_on(Config::load()).unwrap_or_else(|e| {
            println!("Error loading config:\n  {e:?}\n");
            exit(12)
        })
    })
    .join()
    .unwrap_or_else(|e| {
        println!("Error loading config:\n  {e:?}\n");
        exit(12)
    })
});

pub type Pass = String;

macro_rules! make_config {
    ($(
        $(#[doc = $groupdoc:literal])?
        $group:ident $(: $group_enabled:ident)? {
        $(
            $(#[doc = $doc:literal])+
            $name:ident : $ty:ident, $editable:literal, $none_action:ident $(, $default:expr)?;
        )+},
    )+) => {
        pub struct Config { inner: RwLock<Inner> }

        struct Inner {
            rocket_shutdown_handle: Option<rocket::Shutdown>,

            templates: Handlebars<'static>,
            config: ConfigItems,

            _env: ConfigBuilder,
            _usr: ConfigBuilder,

            _overrides: Vec<String>,
        }

        #[derive(Clone, Default, Deserialize, Serialize)]
        pub struct ConfigBuilder {
            $($(
                #[serde(skip_serializing_if = "Option::is_none")]
                $name: Option<$ty>,
            )+)+
        }

        impl ConfigBuilder {
            #[allow(clippy::field_reassign_with_default)]
            fn from_env() -> Self {
                let env_file = get_env("ENV_FILE").unwrap_or_else(|| String::from(".env"));
                match dotenvy::from_path(&env_file) {
                    Ok(_) => {
                        println!("[INFO] Using environment file `{env_file}` for configuration.\n");
                    },
                    Err(e) => match e {
                        dotenvy::Error::LineParse(msg, pos) => {
                            println!("[ERROR] Failed parsing environment file: `{env_file}`\nNear {msg:?} on position {pos}\nPlease fix and restart!\n");
                            exit(255);
                        },
                        dotenvy::Error::Io(ioerr) => match ioerr.kind() {
                            std::io::ErrorKind::NotFound => {
                                // Only exit if this environment variable is set, but the file was not found.
                                // This prevents incorrectly configured environments.
                                if let Some(env_file) = get_env::<String>("ENV_FILE") {
                                    println!("[ERROR] The configured ENV_FILE `{env_file}` was not found!\n");
                                    exit(255);
                                }
                            },
                            std::io::ErrorKind::PermissionDenied => {
                                println!("[ERROR] Permission denied while trying to read environment file `{env_file}`!\n");
                                exit(255);
                            },
                            _ => {
                                println!("[ERROR] Reading environment file `{env_file}` failed:\n{ioerr:?}\n");
                                exit(255);
                            }
                        },
                        _ => {
                            println!("[ERROR] Reading environment file `{env_file}` failed:\n{e:?}\n");
                            exit(255);
                        }
                    }
                };

                let mut builder = ConfigBuilder::default();
                $($(
                    builder.$name = make_config! { @getenv pastey::paste!(stringify!([<$name:upper>])), $ty };
                )+)+

                builder
            }

            async fn from_file() -> Result<Self, Error> {
                let operator = opendal_operator_for_path(&CONFIG_FILE_PARENT_DIR)?;
                let config_bytes = operator.read(&CONFIG_FILENAME).await?;
                println!("[INFO] Using saved config from `{}` for configuration.\n", *CONFIG_FILE);
                serde_json::from_slice(&config_bytes.to_vec()).map_err(Into::into)
            }

            fn clear_non_editable(&mut self) {
                $($(
                    if !$editable {
                        self.$name = None;
                    }
                )+)+
            }

            /// Merges the values of both builders into a new builder.
            /// If both have the same element, `other` wins.
            fn merge(&self, other: &Self, show_overrides: bool, overrides: &mut Vec<String>) -> Self {
                let mut builder = self.clone();
                $($(
                    if let v @Some(_) = &other.$name {
                        builder.$name = v.clone();

                        if self.$name.is_some() {
                            overrides.push(pastey::paste!(stringify!([<$name:upper>])).into());
                        }
                    }
                )+)+

                if show_overrides && !overrides.is_empty() {
                    // We can't use warn! here because logging isn't setup yet.
                    println!("[WARNING] The following environment variables are being overridden by the config.json file.");
                    println!("[WARNING] Please use the admin panel to make changes to them:");
                    println!("[WARNING] {}\n", overrides.join(", "));
                }

                builder
            }

            fn build(&self) -> ConfigItems {
                let mut config = ConfigItems::default();
                let _domain_set = self.domain.is_some();
                $($(
                    config.$name = make_config!{ @build self.$name.clone(), &config, $none_action, $($default)? };
                )+)+
                config.domain_set = _domain_set;

                config.domain = config.domain.trim_end_matches('/').to_string();

                config.signups_domains_whitelist = config.signups_domains_whitelist.trim().to_lowercase();
                config.org_creation_users = config.org_creation_users.trim().to_lowercase();


                // Copy the values from the deprecated flags to the new ones
                if config.http_request_block_regex.is_none() {
                    config.http_request_block_regex = config.icon_blacklist_regex.clone();
                }

                config
            }
        }

        #[derive(Clone, Default)]
        struct ConfigItems { $($( $name: make_config!{@type $ty, $none_action}, )+)+ }

        #[allow(unused)]
        impl Config {
            $($(
                $(#[doc = $doc])+
                pub fn $name(&self) -> make_config!{@type $ty, $none_action} {
                    self.inner.read().unwrap().config.$name.clone()
                }
            )+)+

            pub fn prepare_json(&self) -> serde_json::Value {
                let (def, cfg, overridden) = {
                    let inner = &self.inner.read().unwrap();
                    (inner._env.build(), inner.config.clone(), inner._overrides.clone())
                };

                fn _get_form_type(rust_type: &str) -> &'static str {
                    match rust_type {
                        "Pass" => "password",
                        "String" => "text",
                        "bool" => "checkbox",
                        _ => "number"
                    }
                }

                fn _get_doc(doc: &str) -> serde_json::Value {
                    let mut split = doc.split("|>").map(str::trim);

                    // We do not use the json!() macro here since that causes a lot of macro recursion.
                    // This slows down compile time and it also causes issues with rust-analyzer
                    serde_json::Value::Object({
                        let mut doc_json = serde_json::Map::new();
                        doc_json.insert("name".into(), serde_json::to_value(split.next()).unwrap());
                        doc_json.insert("description".into(), serde_json::to_value(split.next()).unwrap());
                        doc_json
                    })
                }

                // We do not use the json!() macro here since that causes a lot of macro recursion.
                // This slows down compile time and it also causes issues with rust-analyzer
                serde_json::Value::Array(<[_]>::into_vec(Box::new([
                $(
                    serde_json::Value::Object({
                        let mut group = serde_json::Map::new();
                        group.insert("group".into(), (stringify!($group)).into());
                        group.insert("grouptoggle".into(), (stringify!($($group_enabled)?)).into());
                        group.insert("groupdoc".into(), (make_config!{ @show $($groupdoc)? }).into());

                        group.insert("elements".into(), serde_json::Value::Array(<[_]>::into_vec(Box::new([
                        $(
                            serde_json::Value::Object({
                                let mut element = serde_json::Map::new();
                                element.insert("editable".into(), ($editable).into());
                                element.insert("name".into(), (stringify!($name)).into());
                                element.insert("value".into(), serde_json::to_value(cfg.$name).unwrap());
                                element.insert("default".into(), serde_json::to_value(def.$name).unwrap());
                                element.insert("type".into(), (_get_form_type(stringify!($ty))).into());
                                element.insert("doc".into(), (_get_doc(concat!($($doc),+))).into());
                                element.insert("overridden".into(), (overridden.contains(&pastey::paste!(stringify!([<$name:upper>])).into())).into());
                                element
                            }),
                        )+
                        ]))));
                        group
                    }),
                )+
                ])))
            }

            pub fn get_support_json(&self) -> serde_json::Value {
                // Define which config keys need to be masked.
                // Pass types will always be masked and no need to put them in the list.
                // Besides Pass, only String types will be masked via _privacy_mask.
                const PRIVACY_CONFIG: &[&str] = &[
                    "allowed_iframe_ancestors",
                    "allowed_connect_src",
                    "database_url",
                    "domain_origin",
                    "domain_path",
                    "domain",
                    "helo_name",
                    "org_creation_users",
                    "signups_domains_whitelist",
                    "smtp_from",
                    "smtp_host",
                    "smtp_username",
                    "_smtp_img_src",
                    "sso_client_id",
                    "sso_authority",
                    "sso_callback_path",
                ];

                let cfg = {
                    let inner = &self.inner.read().unwrap();
                    inner.config.clone()
                };

                /// We map over the string and remove all alphanumeric, _ and - characters.
                /// This is the fastest way (within micro-seconds) instead of using a regex (which takes mili-seconds)
                fn _privacy_mask(value: &str) -> String {
                    let mut n: u16 = 0;
                    let mut colon_match = false;
                    value
                        .chars()
                        .map(|c| {
                            n += 1;
                            match c {
                                ':' if n <= 11 => {
                                    colon_match = true;
                                    c
                                }
                                '/' if n <= 13 && colon_match => c,
                                ',' => c,
                                _ => '*',
                            }
                        })
                        .collect::<String>()
                }

                serde_json::Value::Object({
                    let mut json = serde_json::Map::new();
                    $($(
                        json.insert(stringify!($name).into(), make_config!{ @supportstr $name, cfg.$name, $ty, $none_action });
                    )+)+;
                    json
                })
            }

            pub fn get_overrides(&self) -> Vec<String> {
                let overrides = {
                    let inner = &self.inner.read().unwrap();
                    inner._overrides.clone()
                };
                overrides
            }
        }
    };

    // Support string print
    ( @supportstr $name:ident, $value:expr, Pass, option ) => { serde_json::to_value($value.as_ref().map(|_| String::from("***"))).unwrap() }; // Optional pass, we map to an Option<String> with "***"
    ( @supportstr $name:ident, $value:expr, Pass, $none_action:ident ) => { "***".into() }; // Required pass, we return "***"
    ( @supportstr $name:ident, $value:expr, String, option ) => { // Optional other value, we return as is or convert to string to apply the privacy config
        if PRIVACY_CONFIG.contains(&stringify!($name)) {
            serde_json::to_value($value.as_ref().map(|x| _privacy_mask(x) )).unwrap()
        } else {
            serde_json::to_value($value).unwrap()
        }
    };
    ( @supportstr $name:ident, $value:expr, String, $none_action:ident ) => { // Required other value, we return as is or convert to string to apply the privacy config
        if PRIVACY_CONFIG.contains(&stringify!($name)) {
            _privacy_mask(&$value).into()
        } else {
            ($value).into()
        }
    };
    ( @supportstr $name:ident, $value:expr, $ty:ty, option ) => { serde_json::to_value($value).unwrap() }; // Optional other value, we return as is or convert to string to apply the privacy config
    ( @supportstr $name:ident, $value:expr, $ty:ty, $none_action:ident ) => { ($value).into() }; // Required other value, we return as is or convert to string to apply the privacy config

    // Group or empty string
    ( @show ) => { "" };
    ( @show $lit:literal ) => { $lit };

    // Wrap the optionals in an Option type
    ( @type $ty:ty, option) => { Option<$ty> };
    ( @type $ty:ty, $id:ident) => { $ty };

    // Generate the values depending on none_action
    ( @build $value:expr, $config:expr, option, ) => { $value };
    ( @build $value:expr, $config:expr, def, $default:expr ) => { $value.unwrap_or($default) };
    ( @build $value:expr, $config:expr, auto, $default_fn:expr ) => {{
        match $value {
            Some(v) => v,
            None => {
                let f: &dyn Fn(&ConfigItems) -> _ = &$default_fn;
                f($config)
            }
        }
    }};
    ( @build $value:expr, $config:expr, generated, $default_fn:expr ) => {{
        let f: &dyn Fn(&ConfigItems) -> _ = &$default_fn;
        f($config)
    }};

    ( @getenv $name:expr, bool ) => { get_env_bool($name) };
    ( @getenv $name:expr, $ty:ident ) => { get_env($name) };

}

//STRUCTURE:
// /// Short description (without this they won't appear on the list)
// group {
//   /// Friendly Name |> Description (Optional)
//   name: type, is_editable, action, <default_value (Optional)>
// }
//
// Where action applied when the value wasn't provided and can be:
//  def:       Use a default value
//  auto:      Value is auto generated based on other values
//  option:    Value is optional
//  generated: Value is always autogenerated and it's original value ignored
make_config! {
    folders {
        ///  Data folder |> Main data folder
        data_folder:            String, false,  def,    "data".to_string();
        /// Database URL
        database_url:           String, false,  auto,   |c| format!("{}/db.sqlite3", c.data_folder);
        /// Icon cache folder
        icon_cache_folder:      String, false,  auto,   |c| format!("{}/icon_cache", c.data_folder);
        /// Attachments folder
        attachments_folder:     String, false,  auto,   |c| format!("{}/attachments", c.data_folder);
        /// Sends folder
        sends_folder:           String, false,  auto,   |c| format!("{}/sends", c.data_folder);
        /// Temp folder |> Used for storing temporary file uploads
        tmp_folder:             String, false,  auto,   |c| format!("{}/tmp", c.data_folder);
        /// Templates folder
        templates_folder:       String, false,  auto,   |c| format!("{}/templates", c.data_folder);
        /// Session JWT key
        rsa_key_filename:       String, false,  auto,   |c| format!("{}/rsa_key", c.data_folder);
        /// Web vault folder
        web_vault_folder:       String, false,  def,    "web-vault/".to_string();
    },
    ws {
        /// Enable websocket notifications
        enable_websocket:       bool,   false,  def,    true;
    },
    push {
        /// Enable push notifications
        push_enabled:           bool,   false,  def,    false;
        /// Push relay uri
        push_relay_uri:         String, false,  def,    "https://push.bitwarden.com".to_string();
        /// Push identity uri
        push_identity_uri:      String, false,  def,    "https://identity.bitwarden.com".to_string();
        /// Installation id |> The installation id from https://bitwarden.com/host
        push_installation_id:   Pass,   false,  def,    String::new();
        /// Installation key |> The installation key from https://bitwarden.com/host
        push_installation_key:  Pass,   false,  def,    String::new();
    },
    jobs {
        /// Job scheduler poll interval |> How often the job scheduler thread checks for jobs to run.
        /// Set to 0 to globally disable scheduled jobs.
        job_poll_interval_ms:   u64,    false,  def,    30_000;
        /// Send purge schedule |> Cron schedule of the job that checks for Sends past their deletion date.
        /// Defaults to hourly. Set blank to disable this job.
        send_purge_schedule:    String, false,  def,    "0 5 * * * *".to_string();
        /// Trash purge schedule |> Cron schedule of the job that checks for trashed items to delete permanently.
        /// Defaults to daily. Set blank to disable this job.
        trash_purge_schedule:   String, false,  def,    "0 5 0 * * *".to_string();
        /// Incomplete 2FA login schedule |> Cron schedule of the job that checks for incomplete 2FA logins.
        /// Defaults to once every minute. Set blank to disable this job.
        incomplete_2fa_schedule: String, false,  def,   "30 * * * * *".to_string();
        /// Emergency notification reminder schedule |> Cron schedule of the job that sends expiration reminders to emergency access grantors.
        /// Defaults to hourly. (3 minutes after the hour) Set blank to disable this job.
        emergency_notification_reminder_schedule:   String, false,  def,    "0 3 * * * *".to_string();
        /// Emergency request timeout schedule |> Cron schedule of the job that grants emergency access requests that have met the required wait time.
        /// Defaults to hourly. (7 minutes after the hour) Set blank to disable this job.
        emergency_request_timeout_schedule:   String, false,  def,    "0 7 * * * *".to_string();
        /// Event cleanup schedule |> Cron schedule of the job that cleans old events from the event table.
        /// Defaults to daily. Set blank to disable this job.
        event_cleanup_schedule:   String, false,  def,    "0 10 0 * * *".to_string();
        /// Auth Request cleanup schedule |> Cron schedule of the job that cleans old auth requests from the auth request.
        /// Defaults to every minute. Set blank to disable this job.
        auth_request_purge_schedule:   String, false,  def,    "30 * * * * *".to_string();
        /// Duo Auth context cleanup schedule |> Cron schedule of the job that cleans expired Duo contexts from the database. Does nothing if Duo MFA is disabled or set to use the legacy iframe prompt.
        /// Defaults to once every minute. Set blank to disable this job.
        duo_context_purge_schedule:   String, false,  def,    "30 * * * * *".to_string();
<<<<<<< HEAD
        /// Purge incomplete SSO auth. |> Cron schedule of the job that cleans leftover auth in db due to incomplete SSO login.
        /// Defaults to daily. Set blank to disable this job.
        purge_incomplete_sso_auth: String, false,  def,   "0 20 0 * * *".to_string();
=======
        /// Purge incomplete SSO nonce. |> Cron schedule of the job that cleans leftover nonce in db due to incomplete SSO login.
        /// Defaults to daily. Set blank to disable this job.
        purge_incomplete_sso_nonce: String, false,  def,   "0 20 0 * * *".to_string();
>>>>>>> a2ad1dc7
    },

    /// General settings
    settings {
        /// Domain URL |> This needs to be set to the URL used to access the server, including 'http[s]://'
        /// and port, if it's different than the default. Some server functions don't work correctly without this value
        domain:                 String, true,   def,    "http://localhost".to_string();
        /// Domain Set |> Indicates if the domain is set by the admin. Otherwise the default will be used.
        domain_set:             bool,   false,  def,    false;
        /// Domain origin |> Domain URL origin (in https://example.com:8443/path, https://example.com:8443 is the origin)
        domain_origin:          String, false,  auto,   |c| extract_url_origin(&c.domain);
        /// Domain path |> Domain URL path (in https://example.com:8443/path, /path is the path)
        domain_path:            String, false,  auto,   |c| extract_url_path(&c.domain);
        /// Enable web vault
        web_vault_enabled:      bool,   false,  def,    true;

        /// Allow Sends |> Controls whether users are allowed to create Bitwarden Sends.
        /// This setting applies globally to all users. To control this on a per-org basis instead, use the "Disable Send" org policy.
        sends_allowed:          bool,   true,   def,    true;

        /// HIBP Api Key |> HaveIBeenPwned API Key, request it here: https://haveibeenpwned.com/API/Key
        hibp_api_key:           Pass,   true,   option;

        /// Per-user attachment storage limit (KB) |> Max kilobytes of attachment storage allowed per user. When this limit is reached, the user will not be allowed to upload further attachments.
        user_attachment_limit:  i64,    true,   option;
        /// Per-organization attachment storage limit (KB) |> Max kilobytes of attachment storage allowed per org. When this limit is reached, org members will not be allowed to upload further attachments for ciphers owned by that org.
        org_attachment_limit:   i64,    true,   option;
        /// Per-user send storage limit (KB) |> Max kilobytes of sends storage allowed per user. When this limit is reached, the user will not be allowed to upload further sends.
        user_send_limit:   i64,    true,   option;

        /// Trash auto-delete days |> Number of days to wait before auto-deleting a trashed item.
        /// If unset, trashed items are not auto-deleted. This setting applies globally, so make
        /// sure to inform all users of any changes to this setting.
        trash_auto_delete_days: i64,    true,   option;

        /// Incomplete 2FA time limit |> Number of minutes to wait before a 2FA-enabled login is
        /// considered incomplete, resulting in an email notification. An incomplete 2FA login is one
        /// where the correct master password was provided but the required 2FA step was not completed,
        /// which potentially indicates a master password compromise. Set to 0 to disable this check.
        /// This setting applies globally to all users.
        incomplete_2fa_time_limit: i64, true,   def,    3;

        /// Disable icon downloads |> Set to true to disable icon downloading in the internal icon service.
        /// This still serves existing icons from $ICON_CACHE_FOLDER, without generating any external
        /// network requests. $ICON_CACHE_TTL must also be set to 0; otherwise, the existing icons
        /// will be deleted eventually, but won't be downloaded again.
        disable_icon_download:  bool,   true,   def,    false;
        /// Allow new signups |> Controls whether new users can register. Users can be invited by the vaultwarden admin even if this is disabled
        signups_allowed:        bool,   true,   def,    true;
        /// Require email verification on signups. On new client versions, this will require verification at signup time. On older clients,
        /// this will prevent logins from succeeding until the address has been verified
        signups_verify:         bool,   true,   def,    false;
        /// If signups require email verification, automatically re-send verification email if it hasn't been sent for a while (in seconds)
        signups_verify_resend_time: u64, true,  def,    3_600;
        /// If signups require email verification, limit how many emails are automatically sent when login is attempted (0 means no limit)
        signups_verify_resend_limit: u32, true, def,    6;
        /// Email domain whitelist |> Allow signups only from this list of comma-separated domains, even when signups are otherwise disabled
        signups_domains_whitelist: String, true, def,   String::new();
        /// Enable event logging |> Enables event logging for organizations.
        org_events_enabled:     bool,   false,  def,    false;
        /// Org creation users |> Allow org creation only by this list of comma-separated user emails.
        /// Blank or 'all' means all users can create orgs; 'none' means no users can create orgs.
        org_creation_users:     String, true,   def,    String::new();
        /// Allow invitations |> Controls whether users can be invited by organization admins, even when signups are otherwise disabled
        invitations_allowed:    bool,   true,   def,    true;
        /// Invitation token expiration time (in hours) |> The number of hours after which an organization invite token, emergency access invite token,
        /// email verification token and deletion request token will expire (must be at least 1)
        invitation_expiration_hours: u32, false, def, 120;
        /// Enable emergency access |> Controls whether users can enable emergency access to their accounts. This setting applies globally to all users.
        emergency_access_allowed:    bool,   true,   def,    true;
        /// Allow email change |> Controls whether users can change their email. This setting applies globally to all users.
        email_change_allowed:    bool,   true,   def,    true;
        /// Password iterations |> Number of server-side passwords hashing iterations for the password hash.
        /// The default for new users. If changed, it will be updated during login for existing users.
        password_iterations:    i32,    true,   def,    600_000;
        /// Allow password hints |> Controls whether users can set or show password hints. This setting applies globally to all users.
        password_hints_allowed: bool,   true,   def,    true;
        /// Show password hint (Know the risks!) |> Controls whether a password hint should be shown directly in the web page
        /// if SMTP service is not configured and password hints are allowed. Not recommended for publicly-accessible instances
        /// because this provides unauthenticated access to potentially sensitive data.
        show_password_hint:     bool,   true,   def,    false;

        /// Bypass part of the invitation logic and set users as `Accepted` (Apply to non SSO logic too). |> Admin confirmation is still required.
        organization_invite_auto_accept: bool, true, def, false;

        /// Admin token/Argon2 PHC |> The plain text token or Argon2 PHC string used to authenticate in this very same page. Changing it here will not deauthorize the current session!
        admin_token:            Pass,   true,   option;

        /// Invitation organization name |> Name shown in the invitation emails that don't come from a specific organization
        invitation_org_name:    String, true,   def,    "Vaultwarden".to_string();

        /// Events days retain |> Number of days to retain events stored in the database. If unset, events are kept indefinitely.
        events_days_retain:     i64,    false,   option;
    },

    /// Advanced settings
    advanced {
        /// Client IP header |> If not present, the remote IP is used.
        /// Set to the string "none" (without quotes), to disable any headers and just use the remote IP
        ip_header:              String, true,   def,    "X-Real-IP".to_string();
        /// Internal IP header property, used to avoid recomputing each time
        _ip_header_enabled:     bool,   false,  generated,    |c| &c.ip_header.trim().to_lowercase() != "none";
        /// Icon service |> The predefined icon services are: internal, bitwarden, duckduckgo, google.
        /// To specify a custom icon service, set a URL template with exactly one instance of `{}`,
        /// which is replaced with the domain. For example: `https://icon.example.com/domain/{}`.
        /// `internal` refers to Vaultwarden's built-in icon fetching implementation. If an external
        /// service is set, an icon request to Vaultwarden will return an HTTP redirect to the
        /// corresponding icon at the external service.
        icon_service:           String, false,  def,    "internal".to_string();
        /// _icon_service_url
        _icon_service_url:      String, false,  generated,    |c| generate_icon_service_url(&c.icon_service);
        /// _icon_service_csp
        _icon_service_csp:      String, false,  generated,    |c| generate_icon_service_csp(&c.icon_service, &c._icon_service_url);
        /// Icon redirect code |> The HTTP status code to use for redirects to an external icon service.
        /// The supported codes are 301 (legacy permanent), 302 (legacy temporary), 307 (temporary), and 308 (permanent).
        /// Temporary redirects are useful while testing different icon services, but once a service
        /// has been decided on, consider using permanent redirects for cacheability. The legacy codes
        /// are currently better supported by the Bitwarden clients.
        icon_redirect_code:     u32,    true,   def,    302;
        /// Positive icon cache expiry |> Number of seconds to consider that an already cached icon is fresh. After this period, the icon will be refreshed
        icon_cache_ttl:         u64,    true,   def,    2_592_000;
        /// Negative icon cache expiry |> Number of seconds before trying to download an icon that failed again.
        icon_cache_negttl:      u64,    true,   def,    259_200;
        /// Icon download timeout |> Number of seconds when to stop attempting to download an icon.
        icon_download_timeout:  u64,    true,   def,    10;

        /// [Deprecated] Icon blacklist Regex |> Use `http_request_block_regex` instead
        icon_blacklist_regex:   String, false,   option;
        /// [Deprecated] Icon blacklist non global IPs |> Use `http_request_block_non_global_ips` instead
        icon_blacklist_non_global_ips:  bool,   false,   def, true;

        /// Block HTTP domains/IPs by Regex |> Any domains or IPs that match this regex won't be fetched by the internal HTTP client.
        /// Useful to hide other servers in the local network. Check the WIKI for more details
        http_request_block_regex:   String, true,   option;
        /// Block non global IPs |> Enabling this will cause the internal HTTP client to refuse to connect to any non global IP address.
        /// Useful to secure your internal environment: See https://en.wikipedia.org/wiki/Reserved_IP_addresses for a list of IPs which it will block
        http_request_block_non_global_ips:  bool,   true,   auto, |c| c.icon_blacklist_non_global_ips;

        /// Disable Two-Factor remember |> Enabling this would force the users to use a second factor to login every time.
        /// Note that the checkbox would still be present, but ignored.
        disable_2fa_remember:   bool,   true,   def,    false;

        /// Disable authenticator time drifted codes to be valid |> Enabling this only allows the current TOTP code to be valid
        /// TOTP codes of the previous and next 30 seconds will be invalid.
        authenticator_disable_time_drift: bool, true, def, false;

        /// Customize the enabled feature flags on the clients |> This is a comma separated list of feature flags to enable.
        experimental_client_feature_flags: String, false, def, String::new();

        /// Require new device emails |> When a user logs in an email is required to be sent.
        /// If sending the email fails the login attempt will fail.
        require_device_email:   bool,   true,   def,     false;

        /// Reload templates (Dev) |> When this is set to true, the templates get reloaded with every request.
        /// ONLY use this during development, as it can slow down the server
        reload_templates:       bool,   true,   def,    false;
        /// Enable extended logging
        extended_logging:       bool,   false,  def,    true;
        /// Log timestamp format
        log_timestamp_format:   String, true,   def,    "%Y-%m-%d %H:%M:%S.%3f".to_string();
        /// Enable the log to output to Syslog
        use_syslog:             bool,   false,  def,    false;
        /// Log file path
        log_file:               String, false,  option;
        /// Log level |> Valid values are "trace", "debug", "info", "warn", "error" and "off"
        /// For a specific module append it as a comma separated value "info,path::to::module=debug"
        log_level:              String, false,  def,    "info".to_string();

        /// Enable DB WAL |> Turning this off might lead to worse performance, but might help if using vaultwarden on some exotic filesystems,
        /// that do not support WAL. Please make sure you read project wiki on the topic before changing this setting.
        enable_db_wal:          bool,   false,  def,    true;

        /// Max database connection retries |> Number of times to retry the database connection during startup, with 1 second between each retry, set to 0 to retry indefinitely
        db_connection_retries:  u32,    false,  def,    15;

        /// Timeout when acquiring database connection
        database_timeout:       u64,    false,  def,    30;

        /// Timeout in seconds before idle connections to the database are closed
        database_idle_timeout:  u64,    false, def,     600;

        /// Database connection max pool size
        database_max_conns:     u32,    false,  def,    10;

        /// Database connection min pool size
        database_min_conns:     u32,    false,  def,    2;

        /// Database connection init |> SQL statements to run when creating a new database connection, mainly useful for connection-scoped pragmas. If empty, a database-specific default is used.
        database_conn_init:     String, false,  def,    String::new();

        /// Bypass admin page security (Know the risks!) |> Disables the Admin Token for the admin page so you may use your own auth in-front
        disable_admin_token:    bool,   false,  def,    false;

        /// Allowed iframe ancestors (Know the risks!) |> Allows other domains to embed the web vault into an iframe, useful for embedding into secure intranets
        allowed_iframe_ancestors: String, true, def,    String::new();

        /// Allowed connect-src (Know the risks!) |> Allows other domains to URLs which can be loaded using script interfaces like the Forwarded email alias feature
        allowed_connect_src:      String, true, def,    String::new();

        /// Seconds between login requests |> Number of seconds, on average, between login and 2FA requests from the same IP address before rate limiting kicks in
        login_ratelimit_seconds:       u64, false, def, 60;
        /// Max burst size for login requests |> Allow a burst of requests of up to this size, while maintaining the average indicated by `login_ratelimit_seconds`. Note that this applies to both the login and the 2FA, so it's recommended to allow a burst size of at least 2
        login_ratelimit_max_burst:     u32, false, def, 10;

        /// Seconds between admin login requests |> Number of seconds, on average, between admin requests from the same IP address before rate limiting kicks in
        admin_ratelimit_seconds:       u64, false, def, 300;
        /// Max burst size for admin login requests |> Allow a burst of requests of up to this size, while maintaining the average indicated by `admin_ratelimit_seconds`
        admin_ratelimit_max_burst:     u32, false, def, 3;

        /// Admin session lifetime |> Set the lifetime of admin sessions to this value (in minutes).
        admin_session_lifetime:        i64, true,  def, 20;

        /// Enable groups (BETA!) (Know the risks!) |> Enables groups support for organizations (Currently contains known issues!).
        org_groups_enabled:            bool, false, def, false;

        /// Increase note size limit (Know the risks!) |> Sets the secure note size limit to 100_000 instead of the default 10_000.
        /// WARNING: This could cause issues with clients. Also exports will not work on Bitwarden servers!
        increase_note_size_limit:      bool,  true,  def, false;
        /// Generated max_note_size value to prevent if..else matching during every check
        _max_note_size:                usize, false, generated, |c| if c.increase_note_size_limit {100_000} else {10_000};

        /// Enforce Single Org with Reset Password Policy |> Enforce that the Single Org policy is enabled before setting the Reset Password policy
        /// Bitwarden enforces this by default. In Vaultwarden we encouraged to use multiple organizations because groups were not available.
        /// Setting this to true will enforce the Single Org Policy to be enabled before you can enable the Reset Password policy.
        enforce_single_org_with_reset_pw_policy: bool, false, def, false;
    },

    /// OpenID Connect SSO settings
    sso {
        /// Enabled
        sso_enabled:                    bool,   true,   def,    false;
        /// Only SSO login |> Disable Email+Master Password login
        sso_only:                       bool,   true,   def,    false;
        /// Allow email association |> Associate existing non-SSO user based on email
        sso_signups_match_email:        bool,   true,   def,    true;
        /// Allow unknown email verification status |> Allowing this with `SSO_SIGNUPS_MATCH_EMAIL=true` open potential account takeover.
<<<<<<< HEAD
        sso_allow_unknown_email_verification: bool, false, def, false;
=======
        sso_allow_unknown_email_verification: bool, true, def, false;
>>>>>>> a2ad1dc7
        /// Client ID
        sso_client_id:                  String, true,   def,    String::new();
        /// Client Key
        sso_client_secret:              Pass,   true,   def,    String::new();
        /// Authority Server |> Base url of the OIDC provider discovery endpoint (without `/.well-known/openid-configuration`)
        sso_authority:                  String, true,   def,    String::new();
        /// Authorization request scopes |> List the of the needed scope (`openid` is implicit)
        sso_scopes:                     String, true,  def,   "email profile".to_string();
        /// Authorization request extra parameters
        sso_authorize_extra_params:     String, true,  def,    String::new();
        /// Use PKCE during Authorization flow
        sso_pkce:                       bool,   true,   def,    true;
        /// Regex for additional trusted Id token audience |> By default only the client_id is trusted.
        sso_audience_trusted:           String, true,  option;
        /// CallBack Path |> Generated from Domain.
        sso_callback_path:              String, true,  generated, |c| generate_sso_callback_path(&c.domain);
        /// Optional SSO master password policy |> Ex format: '{"enforceOnLogin":false,"minComplexity":3,"minLength":12,"requireLower":false,"requireNumbers":false,"requireSpecial":false,"requireUpper":false}'
        sso_master_password_policy:     String, true,  option;
        /// Use SSO only for auth not the session lifecycle |> Use default Vaultwarden session lifecycle (Idle refresh token valid for 30days)
        sso_auth_only_not_session:      bool,   true,   def,    false;
<<<<<<< HEAD
        /// Refresh role, orgs and groups on refresh_token |> Will call `user_info`, can be expensive since the client cam spam the refresh_token endpoint
        sso_sync_on_refresh:            bool,   true,   def,    false;
        /// Roles mapping |> Enable the mapping of roles (user/admin) from the access_token
        sso_roles_enabled:              bool,   false,   def,    false;
        /// Missing/Invalid roles default to user
        sso_roles_default_to_user:      bool,   false,   def,    true;
        /// Id token path to read roles
        sso_roles_token_path:           String, false,  auto,   |c| format!("/resource_access/{}/roles", c.sso_client_id);
        /// Organizations mapping |> Enable the mapping of organization, membership role and groups.
        sso_organizations_enabled:      bool,   false,   def,    false;
        /// Process revocation
        sso_organizations_revocation:   bool,   false,   def,    false;
        /// Id token path to read Organization/Groups
        sso_organizations_token_path:   String, false,   def,    "/groups".to_string();
        /// On invitation, grant acceess to all existing collections |> Does not grant access to collections created afterwards.
        sso_organizations_all_collections: bool, true,  def,   true;
        /// Client cache for discovery endpoint. |> Duration in seconds (0 or less to disable). More details: https://github.com/timshel/OIDCWarden/blob/main/SSO.md#client-cache
        sso_client_cache_expiration:    u64,    true,   def,    0;
        /// Log all tokens |> `LOG_LEVEL=debug` or `LOG_LEVEL=info,vaultwarden::sso=debug` is required
        sso_debug_tokens:               bool,   true,   def,    false;
        /// Force fail auth code exchange |> Allow to log and return the code used in `authorization_code` flow without consuming it (SSO login will become impossilbe).
        sso_debug_force_fail_auth_code: bool,   true,   def,    false;

        /// Invite users to Organizations |> Deprecated, More details [README.md](https://github.com/timshel/OIDCWarden/blob/v2025.5.0-1/README.md#deprecation)
        sso_organizations_invite:       bool,   false,   def,    false;
        /// Organization Id mapping |> Deprecated. More details [README.md](https://github.com/timshel/OIDCWarden/blob/v2025.5.0-1/README.md#deprecation)
        sso_organizations_id_mapping:   String, false,   def,    String::new();
        /// Emable organization group mapping |> Deprecated, More details [README.md](https://github.com/timshel/OIDCWarden/blob/v2025.5.0-1/README.md#deprecation)
        sso_organizations_groups_enabled: bool, false, def, true;
=======
        /// Client cache for discovery endpoint. |> Duration in seconds (0 or less to disable). More details: https://github.com/dani-garcia/vaultwarden/wiki/Enabling-SSO-support-using-OpenId-Connect#client-cache
        sso_client_cache_expiration:    u64,    true,   def,    0;
        /// Log all tokens |> `LOG_LEVEL=debug` or `LOG_LEVEL=info,vaultwarden::sso=debug` is required
        sso_debug_tokens:               bool,   true,   def,    false;
>>>>>>> a2ad1dc7
    },

    /// Yubikey settings
    yubico: _enable_yubico {
        /// Enabled
        _enable_yubico:         bool,   true,   def,     true;
        /// Client ID
        yubico_client_id:       String, true,   option;
        /// Secret Key
        yubico_secret_key:      Pass,   true,   option;
        /// Server
        yubico_server:          String, true,   option;
    },

    /// Global Duo settings (Note that users can override them)
    duo: _enable_duo {
        /// Enabled
        _enable_duo:            bool,   true,   def,     true;
        /// Attempt to use deprecated iframe-based Traditional Prompt (Duo WebSDK 2)
        duo_use_iframe:         bool,   false,  def,     false;
        /// Client Id
        duo_ikey:               String, true,   option;
        /// Client Secret
        duo_skey:               Pass,   true,   option;
        /// Host
        duo_host:               String, true,   option;
        /// Application Key (generated automatically)
        _duo_akey:              Pass,   false,  option;
    },

    /// SMTP Email Settings
    smtp: _enable_smtp {
        /// Enabled
        _enable_smtp:                  bool,   true,   def,     true;
        /// Use Sendmail |> Whether to send mail via the `sendmail` command
        use_sendmail:                  bool,   true,   def,     false;
        /// Sendmail Command |> Which sendmail command to use. The one found in the $PATH is used if not specified.
        sendmail_command:              String, false,  option;
        /// Host
        smtp_host:                     String, true,   option;
        /// DEPRECATED smtp_ssl |> DEPRECATED - Please use SMTP_SECURITY
        smtp_ssl:                      bool,   false,  option;
        /// DEPRECATED smtp_explicit_tls |> DEPRECATED - Please use SMTP_SECURITY
        smtp_explicit_tls:             bool,   false,  option;
        /// Secure SMTP |> ("starttls", "force_tls", "off") Enable a secure connection. Default is "starttls" (Explicit - ports 587 or 25), "force_tls" (Implicit - port 465) or "off", no encryption
        smtp_security:                 String, true,   auto,    |c| smtp_convert_deprecated_ssl_options(c.smtp_ssl, c.smtp_explicit_tls); // TODO: After deprecation make it `def, "starttls".to_string()`
        /// Port
        smtp_port:                     u16,    true,   auto,    |c| if c.smtp_security == *"force_tls" {465} else if c.smtp_security == *"starttls" {587} else {25};
        /// From Address
        smtp_from:                     String, true,   def,     String::new();
        /// From Name
        smtp_from_name:                String, true,   def,     "Vaultwarden".to_string();
        /// Username
        smtp_username:                 String, true,   option;
        /// Password
        smtp_password:                 Pass,   true,   option;
        /// SMTP Auth mechanism |> Defaults for SSL is "Plain" and "Login" and nothing for Non-SSL connections. Possible values: ["Plain", "Login", "Xoauth2"]. Multiple options need to be separated by a comma ','.
        smtp_auth_mechanism:           String, true,   option;
        /// SMTP connection timeout |> Number of seconds when to stop trying to connect to the SMTP server
        smtp_timeout:                  u64,    true,   def,     15;
        /// Server name sent during HELO |> By default this value should be the machine's hostname, but might need to be changed in case it trips some anti-spam filters
        helo_name:                     String, true,   option;
        /// Embed images as email attachments.
        smtp_embed_images:             bool, true, def, true;
        /// _smtp_img_src
        _smtp_img_src:                 String, false, generated, |c| generate_smtp_img_src(c.smtp_embed_images, &c.domain);
        /// Enable SMTP debugging (Know the risks!) |> DANGEROUS: Enabling this will output very detailed SMTP messages. This could contain sensitive information like passwords and usernames! Only enable this during troubleshooting!
        smtp_debug:                    bool,   false,  def,     false;
        /// Accept Invalid Certs (Know the risks!) |> DANGEROUS: Allow invalid certificates. This option introduces significant vulnerabilities to man-in-the-middle attacks!
        smtp_accept_invalid_certs:     bool,   true,   def,     false;
        /// Accept Invalid Hostnames (Know the risks!) |> DANGEROUS: Allow invalid hostnames. This option introduces significant vulnerabilities to man-in-the-middle attacks!
        smtp_accept_invalid_hostnames: bool,   true,   def,     false;
    },

    /// Email 2FA Settings
    email_2fa: _enable_email_2fa {
        /// Enabled |> Disabling will prevent users from setting up new email 2FA and using existing email 2FA configured
        _enable_email_2fa:      bool,   true,   auto,    |c| c._enable_smtp && (c.smtp_host.is_some() || c.use_sendmail);
        /// Email token size |> Number of digits in an email 2FA token (min: 6, max: 255). Note that the Bitwarden clients are hardcoded to mention 6 digit codes regardless of this setting.
        email_token_size:       u8,     true,   def,      6;
        /// Token expiration time |> Maximum time in seconds a token is valid. The time the user has to open email client and copy token.
        email_expiration_time:  u64,    true,   def,      600;
        /// Maximum attempts |> Maximum attempts before an email token is reset and a new email will need to be sent
        email_attempts_limit:   u64,    true,   def,      3;
        /// Setup email 2FA at signup |> Setup email 2FA provider on registration regardless of any organization policy
        email_2fa_enforce_on_verified_invite: bool,   true,   def,      false;
        /// Auto-enable 2FA (Know the risks!) |> Automatically setup email 2FA as fallback provider when needed
        email_2fa_auto_fallback: bool,  true,   def,      false;
    },
}

fn validate_config(cfg: &ConfigItems) -> Result<(), Error> {
    // Validate connection URL is valid and DB feature is enabled
    let url = &cfg.database_url;
    if DbConnType::from_url(url)? == DbConnType::sqlite && url.contains('/') {
        let path = std::path::Path::new(&url);
        if let Some(parent) = path.parent() {
            if !parent.is_dir() {
                err!(format!("SQLite database directory `{}` does not exist or is not a directory", parent.display()));
            }
        }
    }

    if cfg.password_iterations < 100_000 {
        err!("PASSWORD_ITERATIONS should be at least 100000 or higher. The default is 600000!");
    }

    let limit = 256;
    if cfg.database_max_conns < 1 || cfg.database_max_conns > limit {
        err!(format!("`DATABASE_MAX_CONNS` contains an invalid value. Ensure it is between 1 and {limit}.",));
    }

    if cfg.database_min_conns < 1 || cfg.database_min_conns > limit {
        err!(format!("`DATABASE_MIN_CONNS` contains an invalid value. Ensure it is between 1 and {limit}.",));
    }

    if cfg.database_min_conns > cfg.database_max_conns {
        err!(format!("`DATABASE_MIN_CONNS` must be smaller than or equal to `DATABASE_MAX_CONNS`.",));
    }

    if let Some(log_file) = &cfg.log_file {
        if std::fs::OpenOptions::new().append(true).create(true).open(log_file).is_err() {
            err!("Unable to write to log file", log_file);
        }
    }

    let dom = cfg.domain.to_lowercase();
    if !dom.starts_with("http://") && !dom.starts_with("https://") {
        err!(
            "DOMAIN variable needs to contain the protocol (http, https). Use 'http[s]://bw.example.com' instead of 'bw.example.com'"
        );
    }

    let connect_src = cfg.allowed_connect_src.to_lowercase();
    for url in connect_src.split_whitespace() {
        if !url.starts_with("https://") || Url::parse(url).is_err() {
            err!("ALLOWED_CONNECT_SRC variable contains one or more invalid URLs. Only FQDN's starting with https are allowed");
        }
    }

    let whitelist = &cfg.signups_domains_whitelist;
    if !whitelist.is_empty() && whitelist.split(',').any(|d| d.trim().is_empty()) {
        err!("`SIGNUPS_DOMAINS_WHITELIST` contains empty tokens");
    }

    let org_creation_users = cfg.org_creation_users.trim().to_lowercase();
    if !(org_creation_users.is_empty() || org_creation_users == "all" || org_creation_users == "none")
        && org_creation_users.split(',').any(|u| !u.contains('@'))
    {
        err!("`ORG_CREATION_USERS` contains invalid email addresses");
    }

    if let Some(ref token) = cfg.admin_token {
        if token.trim().is_empty() && !cfg.disable_admin_token {
            println!("[WARNING] `ADMIN_TOKEN` is enabled but has an empty value, so the admin page will be disabled.");
            println!("[WARNING] To enable the admin page without a token, use `DISABLE_ADMIN_TOKEN`.");
        }
    }

    if cfg.push_enabled && (cfg.push_installation_id == String::new() || cfg.push_installation_key == String::new()) {
        err!(
            "Misconfigured Push Notification service\n\
            ########################################################################################\n\
            # It looks like you enabled Push Notification feature, but didn't configure it         #\n\
            # properly. Make sure the installation id and key from https://bitwarden.com/host are  #\n\
            # added to your configuration.                                                         #\n\
            ########################################################################################\n"
        )
    }

    if cfg.push_enabled {
        let push_relay_uri = cfg.push_relay_uri.to_lowercase();
        if !push_relay_uri.starts_with("https://") {
            err!("`PUSH_RELAY_URI` must start with 'https://'.")
        }

        if Url::parse(&push_relay_uri).is_err() {
            err!("Invalid URL format for `PUSH_RELAY_URI`.");
        }

        let push_identity_uri = cfg.push_identity_uri.to_lowercase();
        if !push_identity_uri.starts_with("https://") {
            err!("`PUSH_IDENTITY_URI` must start with 'https://'.")
        }

        if Url::parse(&push_identity_uri).is_err() {
            err!("Invalid URL format for `PUSH_IDENTITY_URI`.");
        }
    }

    // Server (v2025.6.2): https://github.com/bitwarden/server/blob/d094be3267f2030bd0dc62106bc6871cf82682f5/src/Core/Constants.cs#L103
    // Client (web-v2025.6.1): https://github.com/bitwarden/clients/blob/747c2fd6a1c348a57a76e4a7de8128466ffd3c01/libs/common/src/enums/feature-flag.enum.ts#L12
    // Android (v2025.6.0): https://github.com/bitwarden/android/blob/b5b022caaad33390c31b3021b2c1205925b0e1a2/app/src/main/kotlin/com/x8bit/bitwarden/data/platform/manager/model/FlagKey.kt#L22
    // iOS (v2025.6.0): https://github.com/bitwarden/ios/blob/ff06d9c6cc8da89f78f37f376495800201d7261a/BitwardenShared/Core/Platform/Models/Enum/FeatureFlag.swift#L7
    //
    // NOTE: Move deprecated flags to the utils::parse_experimental_client_feature_flags() DEPRECATED_FLAGS const!
    const KNOWN_FLAGS: &[&str] = &[
        // Autofill Team
        "inline-menu-positioning-improvements",
        "inline-menu-totp",
        "ssh-agent",
        // Key Management Team
        "ssh-key-vault-item",
        // Tools
        "export-attachments",
        // Mobile Team
        "anon-addy-self-host-alias",
        "simple-login-self-host-alias",
        "mutual-tls",
    ];
    let configured_flags = parse_experimental_client_feature_flags(&cfg.experimental_client_feature_flags);
    let invalid_flags: Vec<_> = configured_flags.keys().filter(|flag| !KNOWN_FLAGS.contains(&flag.as_str())).collect();
    if !invalid_flags.is_empty() {
        err!(format!("Unrecognized experimental client feature flags: {invalid_flags:?}.\n\n\
                     Please ensure all feature flags are spelled correctly and that they are supported in this version.\n\
                     Supported flags: {KNOWN_FLAGS:?}"));
    }

    const MAX_FILESIZE_KB: i64 = i64::MAX >> 10;

    if let Some(limit) = cfg.user_attachment_limit {
        if !(0i64..=MAX_FILESIZE_KB).contains(&limit) {
            err!("`USER_ATTACHMENT_LIMIT` is out of bounds");
        }
    }

    if let Some(limit) = cfg.org_attachment_limit {
        if !(0i64..=MAX_FILESIZE_KB).contains(&limit) {
            err!("`ORG_ATTACHMENT_LIMIT` is out of bounds");
        }
    }

    if let Some(limit) = cfg.user_send_limit {
        if !(0i64..=MAX_FILESIZE_KB).contains(&limit) {
            err!("`USER_SEND_LIMIT` is out of bounds");
        }
    }

    if cfg._enable_duo
        && (cfg.duo_host.is_some() || cfg.duo_ikey.is_some() || cfg.duo_skey.is_some())
        && !(cfg.duo_host.is_some() && cfg.duo_ikey.is_some() && cfg.duo_skey.is_some())
    {
        err!("All Duo options need to be set for global Duo support")
    }

    if cfg.sso_enabled {
        if cfg.sso_client_id.is_empty() || cfg.sso_client_secret.is_empty() || cfg.sso_authority.is_empty() {
            err!("`SSO_CLIENT_ID`, `SSO_CLIENT_SECRET` and `SSO_AUTHORITY` must be set for SSO support")
        }

        validate_internal_sso_issuer_url(&cfg.sso_authority)?;
        validate_internal_sso_redirect_url(&cfg.sso_callback_path)?;
<<<<<<< HEAD
        check_master_password_policy(&cfg.sso_master_password_policy)?;

        assert!(
            !cfg.sso_organizations_invite || cfg.sso_organizations_enabled,
            "SSO_ORGANIZATIONS_INVITE is now REMOVED, replaced with SSO_ORGANIZATIONS_ENABLED"
        );
        assert!(cfg.sso_organizations_id_mapping.is_empty(), "SSO_ORGANIZATIONS_ID_MAPPING is now REMOVED, More details: https://github.com/timshel/OIDCWarden/blob/v2025.5.0-1/README.md#deprecations");
        assert!(
            !cfg.org_groups_enabled || cfg.sso_organizations_groups_enabled,
            "SSO_ORGANIZATIONS_GROUPS_ENABLED is now REMOVED, and considered always on."
        );
=======
        validate_sso_master_password_policy(&cfg.sso_master_password_policy)?;
>>>>>>> a2ad1dc7
    }

    if cfg._enable_yubico {
        if cfg.yubico_client_id.is_some() != cfg.yubico_secret_key.is_some() {
            err!("Both `YUBICO_CLIENT_ID` and `YUBICO_SECRET_KEY` must be set for Yubikey OTP support")
        }

        if let Some(yubico_server) = &cfg.yubico_server {
            let yubico_server = yubico_server.to_lowercase();
            if !yubico_server.starts_with("https://") {
                err!("`YUBICO_SERVER` must be a valid URL and start with 'https://'. Either unset this variable or provide a valid URL.")
            }
        }
    }

    if cfg._enable_smtp {
        match cfg.smtp_security.as_str() {
            "off" | "starttls" | "force_tls" => (),
            _ => err!(
                "`SMTP_SECURITY` is invalid. It needs to be one of the following options: starttls, force_tls or off"
            ),
        }

        if cfg.use_sendmail {
            let command = cfg.sendmail_command.clone().unwrap_or_else(|| format!("sendmail{EXE_SUFFIX}"));

            let mut path = std::path::PathBuf::from(&command);
            // Check if we can find the sendmail command to execute when no absolute path is given
            if !path.is_absolute() {
                let Ok(which_path) = which::which(&command) else {
                    err!(format!("sendmail command {command} not found in $PATH"))
                };
                path = which_path;
            }

            match path.metadata() {
                Err(err) if err.kind() == std::io::ErrorKind::NotFound => {
                    err!(format!("sendmail command not found at `{path:?}`"))
                }
                Err(err) => {
                    err!(format!("failed to access sendmail command at `{path:?}`: {err}"))
                }
                Ok(metadata) => {
                    if metadata.is_dir() {
                        err!(format!("sendmail command at `{path:?}` isn't a directory"));
                    }

                    #[cfg(unix)]
                    {
                        use std::os::unix::fs::PermissionsExt;
                        if !metadata.permissions().mode() & 0o111 != 0 {
                            err!(format!("sendmail command at `{path:?}` isn't executable"));
                        }
                    }
                }
            }
        } else {
            if cfg.smtp_host.is_some() == cfg.smtp_from.is_empty() {
                err!("Both `SMTP_HOST` and `SMTP_FROM` need to be set for email support without `USE_SENDMAIL`")
            }

            if cfg.smtp_username.is_some() != cfg.smtp_password.is_some() {
                err!("Both `SMTP_USERNAME` and `SMTP_PASSWORD` need to be set to enable email authentication without `USE_SENDMAIL`")
            }
        }

        if (cfg.smtp_host.is_some() || cfg.use_sendmail) && !is_valid_email(&cfg.smtp_from) {
            err!(format!("SMTP_FROM '{}' is not a valid email address", cfg.smtp_from))
        }

        if cfg._enable_email_2fa && cfg.email_token_size < 6 {
            err!("`EMAIL_TOKEN_SIZE` has a minimum size of 6")
        }
    }

    if cfg._enable_email_2fa && !(cfg.smtp_host.is_some() || cfg.use_sendmail) {
        err!("To enable email 2FA, a mail transport must be configured")
    }

    if !cfg._enable_email_2fa && cfg.email_2fa_enforce_on_verified_invite {
        err!("To enforce email 2FA on verified invitations, email 2fa has to be enabled!");
    }
    if !cfg._enable_email_2fa && cfg.email_2fa_auto_fallback {
        err!("To use email 2FA as automatic fallback, email 2fa has to be enabled!");
    }

    // Check if the HTTP request block regex is valid
    if let Some(ref r) = cfg.http_request_block_regex {
        let validate_regex = regex::Regex::new(r);
        match validate_regex {
            Ok(_) => (),
            Err(e) => err!(format!("`HTTP_REQUEST_BLOCK_REGEX` is invalid: {e:#?}")),
        }
    }

    // Check if the icon service is valid
    let icon_service = cfg.icon_service.as_str();
    match icon_service {
        "internal" | "bitwarden" | "duckduckgo" | "google" => (),
        _ => {
            if !icon_service.starts_with("http") {
                err!(format!("Icon service URL `{icon_service}` must start with \"http\""))
            }
            match icon_service.matches("{}").count() {
                1 => (), // nominal
                0 => err!(format!("Icon service URL `{icon_service}` has no placeholder \"{{}}\"")),
                _ => err!(format!("Icon service URL `{icon_service}` has more than one placeholder \"{{}}\"")),
            }
        }
    }

    // Check if the icon redirect code is valid
    match cfg.icon_redirect_code {
        301 | 302 | 307 | 308 => (),
        _ => err!("Only HTTP 301/302 and 307/308 redirects are supported"),
    }

    if cfg.invitation_expiration_hours < 1 {
        err!("`INVITATION_EXPIRATION_HOURS` has a minimum duration of 1 hour")
    }

    // Validate schedule crontab format
    if !cfg.send_purge_schedule.is_empty() && cfg.send_purge_schedule.parse::<Schedule>().is_err() {
        err!("`SEND_PURGE_SCHEDULE` is not a valid cron expression")
    }

    if !cfg.trash_purge_schedule.is_empty() && cfg.trash_purge_schedule.parse::<Schedule>().is_err() {
        err!("`TRASH_PURGE_SCHEDULE` is not a valid cron expression")
    }

    if !cfg.incomplete_2fa_schedule.is_empty() && cfg.incomplete_2fa_schedule.parse::<Schedule>().is_err() {
        err!("`INCOMPLETE_2FA_SCHEDULE` is not a valid cron expression")
    }

    if !cfg.emergency_notification_reminder_schedule.is_empty()
        && cfg.emergency_notification_reminder_schedule.parse::<Schedule>().is_err()
    {
        err!("`EMERGENCY_NOTIFICATION_REMINDER_SCHEDULE` is not a valid cron expression")
    }

    if !cfg.emergency_request_timeout_schedule.is_empty()
        && cfg.emergency_request_timeout_schedule.parse::<Schedule>().is_err()
    {
        err!("`EMERGENCY_REQUEST_TIMEOUT_SCHEDULE` is not a valid cron expression")
    }

    if !cfg.event_cleanup_schedule.is_empty() && cfg.event_cleanup_schedule.parse::<Schedule>().is_err() {
        err!("`EVENT_CLEANUP_SCHEDULE` is not a valid cron expression")
    }

    if !cfg.auth_request_purge_schedule.is_empty() && cfg.auth_request_purge_schedule.parse::<Schedule>().is_err() {
        err!("`AUTH_REQUEST_PURGE_SCHEDULE` is not a valid cron expression")
    }

    if !cfg.disable_admin_token {
        match cfg.admin_token.as_ref() {
            Some(t) if t.starts_with("$argon2") => {
                if let Err(e) = argon2::password_hash::PasswordHash::new(t) {
                    err!(format!("The configured Argon2 PHC in `ADMIN_TOKEN` is invalid: '{e}'"))
                }
            }
            Some(_) => {
                println!(
                    "[NOTICE] You are using a plain text `ADMIN_TOKEN` which is insecure.\n\
                Please generate a secure Argon2 PHC string by using `vaultwarden hash` or `argon2`.\n\
                See: https://github.com/dani-garcia/vaultwarden/wiki/Enabling-admin-page#secure-the-admin_token\n"
                );
            }
            _ => {}
        }
    }

    if cfg.increase_note_size_limit {
        println!("[WARNING] Secure Note size limit is increased to 100_000!");
        println!("[WARNING] This could cause issues with clients. Also exports will not work on Bitwarden servers!.");
    }
    Ok(())
}

fn validate_internal_sso_issuer_url(sso_authority: &String) -> Result<openidconnect::IssuerUrl, Error> {
    match openidconnect::IssuerUrl::new(sso_authority.clone()) {
<<<<<<< HEAD
        Err(err) => err!(format!("Invalid sso_authority UR ({sso_authority}): {err}")),
=======
        Err(err) => err!(format!("Invalid sso_authority URL ({sso_authority}): {err}")),
>>>>>>> a2ad1dc7
        Ok(issuer_url) => Ok(issuer_url),
    }
}

fn validate_internal_sso_redirect_url(sso_callback_path: &String) -> Result<openidconnect::RedirectUrl, Error> {
    match openidconnect::RedirectUrl::new(sso_callback_path.clone()) {
        Err(err) => err!(format!("Invalid sso_callback_path ({sso_callback_path} built using `domain`) URL: {err}")),
        Ok(redirect_url) => Ok(redirect_url),
    }
}

<<<<<<< HEAD
fn check_master_password_policy(sso_master_password_policy: &Option<String>) -> Result<(), Error> {
    let policy = sso_master_password_policy.as_ref().map(|mpp| serde_json::from_str::<serde_json::Value>(mpp));
    if let Some(Err(error)) = policy {
        err!(format!("Invalid sso_master_password_policy ({error}), Ensure that it's correctly escaped with ''"))
    }
    Ok(())
=======
fn validate_sso_master_password_policy(
    sso_master_password_policy: &Option<String>,
) -> Result<Option<serde_json::Value>, Error> {
    let policy = sso_master_password_policy.as_ref().map(|mpp| serde_json::from_str::<serde_json::Value>(mpp));

    match policy {
        None => Ok(None),
        Some(Ok(jsobject @ serde_json::Value::Object(_))) => Ok(Some(jsobject)),
        Some(Ok(_)) => err!("Invalid sso_master_password_policy: parsed value is not a JSON object"),
        Some(Err(error)) => {
            err!(format!("Invalid sso_master_password_policy ({error}), Ensure that it's correctly escaped with ''"))
        }
    }
>>>>>>> a2ad1dc7
}

/// Extracts an RFC 6454 web origin from a URL.
fn extract_url_origin(url: &str) -> String {
    match Url::parse(url) {
        Ok(u) => u.origin().ascii_serialization(),
        Err(e) => {
            println!("Error validating domain: {e}");
            String::new()
        }
    }
}

/// Extracts the path from a URL.
/// All trailing '/' chars are trimmed, even if the path is a lone '/'.
fn extract_url_path(url: &str) -> String {
    match Url::parse(url) {
        Ok(u) => u.path().trim_end_matches('/').to_string(),
        Err(_) => {
            // We already print it in the method above, no need to do it again
            String::new()
        }
    }
}

fn generate_smtp_img_src(embed_images: bool, domain: &str) -> String {
    if embed_images {
        "cid:".to_string()
    } else {
        format!("{domain}/vw_static/")
    }
}

fn generate_sso_callback_path(domain: &str) -> String {
    format!("{domain}/identity/connect/oidc-signin")
}

/// Generate the correct URL for the icon service.
/// This will be used within icons.rs to call the external icon service.
fn generate_icon_service_url(icon_service: &str) -> String {
    match icon_service {
        "internal" => String::new(),
        "bitwarden" => "https://icons.bitwarden.net/{}/icon.png".to_string(),
        "duckduckgo" => "https://icons.duckduckgo.com/ip3/{}.ico".to_string(),
        "google" => "https://www.google.com/s2/favicons?domain={}&sz=32".to_string(),
        _ => icon_service.to_string(),
    }
}

/// Generate the CSP string needed to allow redirected icon fetching
fn generate_icon_service_csp(icon_service: &str, icon_service_url: &str) -> String {
    // We split on the first '{', since that is the variable delimiter for an icon service URL.
    // Everything up until the first '{' should be fixed and can be used as an CSP string.
    let csp_string = match icon_service_url.split_once('{') {
        Some((c, _)) => c.to_string(),
        None => String::new(),
    };

    // Because Google does a second redirect to there gstatic.com domain, we need to add an extra csp string.
    match icon_service {
        "google" => csp_string + " https://*.gstatic.com/favicon",
        _ => csp_string,
    }
}

/// Convert the old SMTP_SSL and SMTP_EXPLICIT_TLS options
fn smtp_convert_deprecated_ssl_options(smtp_ssl: Option<bool>, smtp_explicit_tls: Option<bool>) -> String {
    if smtp_explicit_tls.is_some() || smtp_ssl.is_some() {
        println!("[DEPRECATED]: `SMTP_SSL` or `SMTP_EXPLICIT_TLS` is set. Please use `SMTP_SECURITY` instead.");
    }
    if smtp_explicit_tls.is_some() && smtp_explicit_tls.unwrap() {
        return "force_tls".to_string();
    } else if smtp_ssl.is_some() && !smtp_ssl.unwrap() {
        return "off".to_string();
    }
    // Return the default `starttls` in all other cases
    "starttls".to_string()
}

fn opendal_operator_for_path(path: &str) -> Result<opendal::Operator, Error> {
    // Cache of previously built operators by path
    static OPERATORS_BY_PATH: LazyLock<dashmap::DashMap<String, opendal::Operator>> =
        LazyLock::new(dashmap::DashMap::new);

    if let Some(operator) = OPERATORS_BY_PATH.get(path) {
        return Ok(operator.clone());
    }

    let operator = if path.starts_with("s3://") {
        #[cfg(not(s3))]
        return Err(opendal::Error::new(opendal::ErrorKind::ConfigInvalid, "S3 support is not enabled").into());

        #[cfg(s3)]
        opendal_s3_operator_for_path(path)?
    } else {
        let builder = opendal::services::Fs::default().root(path);
        opendal::Operator::new(builder)?.finish()
    };

    OPERATORS_BY_PATH.insert(path.to_string(), operator.clone());

    Ok(operator)
}

#[cfg(s3)]
fn opendal_s3_operator_for_path(path: &str) -> Result<opendal::Operator, Error> {
    use crate::http_client::aws::AwsReqwestConnector;
    use aws_config::{default_provider::credentials::DefaultCredentialsChain, provider_config::ProviderConfig};

    // This is a custom AWS credential loader that uses the official AWS Rust
    // SDK config crate to load credentials. This ensures maximum compatibility
    // with AWS credential configurations. For example, OpenDAL doesn't support
    // AWS SSO temporary credentials yet.
    struct OpenDALS3CredentialLoader {}

    #[async_trait]
    impl reqsign::AwsCredentialLoad for OpenDALS3CredentialLoader {
        async fn load_credential(&self, _client: reqwest::Client) -> anyhow::Result<Option<reqsign::AwsCredential>> {
            use aws_credential_types::provider::ProvideCredentials as _;
            use tokio::sync::OnceCell;

            static DEFAULT_CREDENTIAL_CHAIN: OnceCell<DefaultCredentialsChain> = OnceCell::const_new();

            let chain = DEFAULT_CREDENTIAL_CHAIN
                .get_or_init(|| {
                    let reqwest_client = reqwest::Client::builder().build().unwrap();
                    let connector = AwsReqwestConnector {
                        client: reqwest_client,
                    };

                    let conf = ProviderConfig::default().with_http_client(connector);

                    DefaultCredentialsChain::builder().configure(conf).build()
                })
                .await;

            let creds = chain.provide_credentials().await?;

            Ok(Some(reqsign::AwsCredential {
                access_key_id: creds.access_key_id().to_string(),
                secret_access_key: creds.secret_access_key().to_string(),
                session_token: creds.session_token().map(|s| s.to_string()),
                expires_in: creds.expiry().map(|expiration| expiration.into()),
            }))
        }
    }

    const OPEN_DAL_S3_CREDENTIAL_LOADER: OpenDALS3CredentialLoader = OpenDALS3CredentialLoader {};

    let url = Url::parse(path).map_err(|e| format!("Invalid path S3 URL path {path:?}: {e}"))?;

    let bucket = url.host_str().ok_or_else(|| format!("Missing Bucket name in data folder S3 URL {path:?}"))?;

    let builder = opendal::services::S3::default()
        .customized_credential_load(Box::new(OPEN_DAL_S3_CREDENTIAL_LOADER))
        .enable_virtual_host_style()
        .bucket(bucket)
        .root(url.path())
        .default_storage_class("INTELLIGENT_TIERING");

    Ok(opendal::Operator::new(builder)?.finish())
}

pub enum PathType {
    Data,
    IconCache,
    Attachments,
    Sends,
    RsaKey,
}

impl Config {
    pub async fn load() -> Result<Self, Error> {
        // Loading from env and file
        let _env = ConfigBuilder::from_env();
        let _usr = ConfigBuilder::from_file().await.unwrap_or_default();

        // Create merged config, config file overwrites env
        let mut _overrides = Vec::new();
        let builder = _env.merge(&_usr, true, &mut _overrides);

        // Fill any missing with defaults
        let config = builder.build();
        if !SKIP_CONFIG_VALIDATION.load(Ordering::Relaxed) {
            validate_config(&config)?;
        }

        Ok(Config {
            inner: RwLock::new(Inner {
                rocket_shutdown_handle: None,
                templates: load_templates(&config.templates_folder),
                config,
                _env,
                _usr,
                _overrides,
            }),
        })
    }

    pub async fn update_config(&self, other: ConfigBuilder, ignore_non_editable: bool) -> Result<(), Error> {
        // Remove default values
        //let builder = other.remove(&self.inner.read().unwrap()._env);

        // TODO: Remove values that are defaults, above only checks those set by env and not the defaults
        let mut builder = other;

        // Remove values that are not editable
        if ignore_non_editable {
            builder.clear_non_editable();
        }

        // Serialize now before we consume the builder
        let config_str = serde_json::to_string_pretty(&builder)?;

        // Prepare the combined config
        let mut overrides = Vec::new();
        let config = {
            let env = &self.inner.read().unwrap()._env;
            env.merge(&builder, false, &mut overrides).build()
        };
        validate_config(&config)?;

        // Save both the user and the combined config
        {
            let mut writer = self.inner.write().unwrap();
            writer.config = config;
            writer._usr = builder;
            writer._overrides = overrides;
        }

        //Save to file
        let operator = opendal_operator_for_path(&CONFIG_FILE_PARENT_DIR)?;
        operator.write(&CONFIG_FILENAME, config_str).await?;

        Ok(())
    }

    async fn update_config_partial(&self, other: ConfigBuilder) -> Result<(), Error> {
        let builder = {
            let usr = &self.inner.read().unwrap()._usr;
            let mut _overrides = Vec::new();
            usr.merge(&other, false, &mut _overrides)
        };
        self.update_config(builder, false).await
    }

    /// Tests whether an email's domain is allowed. A domain is allowed if it
    /// is in signups_domains_whitelist, or if no whitelist is set (so there
    /// are no domain restrictions in effect).
    pub fn is_email_domain_allowed(&self, email: &str) -> bool {
        let e: Vec<&str> = email.rsplitn(2, '@').collect();
        if e.len() != 2 || e[0].is_empty() || e[1].is_empty() {
            warn!("Failed to parse email address '{email}'");
            return false;
        }
        let email_domain = e[0].to_lowercase();
        let whitelist = self.signups_domains_whitelist();

        whitelist.is_empty() || whitelist.split(',').any(|d| d.trim() == email_domain)
    }

    /// Tests whether signup is allowed for an email address, taking into
    /// account the signups_allowed and signups_domains_whitelist settings.
    pub fn is_signup_allowed(&self, email: &str) -> bool {
        if !self.signups_domains_whitelist().is_empty() {
            // The whitelist setting overrides the signups_allowed setting.
            self.is_email_domain_allowed(email)
        } else {
            self.signups_allowed()
        }
    }

    // The registration link should be hidden if
    //  - Signup is not allowed and email whitelist is empty unless mail is disabled and invitations are allowed
    //  - The SSO is activated and password login is disabled.
    pub fn is_signup_disabled(&self) -> bool {
        (!self.signups_allowed()
            && self.signups_domains_whitelist().is_empty()
            && (self.mail_enabled() || !self.invitations_allowed()))
            || (self.sso_enabled() && self.sso_only())
    }

    /// Tests whether the specified user is allowed to create an organization.
    pub fn is_org_creation_allowed(&self, email: &str) -> bool {
        let users = self.org_creation_users();
        if users.is_empty() || users == "all" {
            true
        } else if users == "none" {
            false
        } else {
            let email = email.to_lowercase();
            users.split(',').any(|u| u.trim() == email)
        }
    }

    pub async fn delete_user_config(&self) -> Result<(), Error> {
        let operator = opendal_operator_for_path(&CONFIG_FILE_PARENT_DIR)?;
        operator.delete(&CONFIG_FILENAME).await?;

        // Empty user config
        let usr = ConfigBuilder::default();

        // Config now is env + defaults
        let config = {
            let env = &self.inner.read().unwrap()._env;
            env.build()
        };

        // Save configs
        {
            let mut writer = self.inner.write().unwrap();
            writer.config = config;
            writer._usr = usr;
            writer._overrides = Vec::new();
        }

        Ok(())
    }

    pub fn private_rsa_key(&self) -> String {
        format!("{}.pem", self.rsa_key_filename())
    }
    pub fn mail_enabled(&self) -> bool {
        let inner = &self.inner.read().unwrap().config;
        inner._enable_smtp && (inner.smtp_host.is_some() || inner.use_sendmail)
    }

    pub async fn get_duo_akey(&self) -> String {
        if let Some(akey) = self._duo_akey() {
            akey
        } else {
            let akey_s = crate::crypto::encode_random_bytes::<64>(data_encoding::BASE64);

            // Save the new value
            let builder = ConfigBuilder {
                _duo_akey: Some(akey_s.clone()),
                ..Default::default()
            };
            self.update_config_partial(builder).await.ok();

            akey_s
        }
    }

    pub fn is_webauthn_2fa_supported(&self) -> bool {
        Url::parse(&self.domain()).expect("DOMAIN not a valid URL").domain().is_some()
    }

    /// Tests whether the admin token is set to a non-empty value.
    pub fn is_admin_token_set(&self) -> bool {
        let token = self.admin_token();

        token.is_some() && !token.unwrap().trim().is_empty()
    }

    /// Tests whether the domain contain HTTPS.
    pub fn is_https(&self) -> bool {
        self.domain().starts_with("https")
    }

    pub fn opendal_operator_for_path_type(&self, path_type: PathType) -> Result<opendal::Operator, Error> {
        let path = match path_type {
            PathType::Data => self.data_folder(),
            PathType::IconCache => self.icon_cache_folder(),
            PathType::Attachments => self.attachments_folder(),
            PathType::Sends => self.sends_folder(),
            PathType::RsaKey => std::path::Path::new(&self.rsa_key_filename())
                .parent()
                .ok_or_else(|| std::io::Error::other("Failed to get directory of RSA key file"))?
                .to_str()
                .ok_or_else(|| std::io::Error::other("Failed to convert RSA key file directory to UTF-8 string"))?
                .to_string(),
        };

        opendal_operator_for_path(&path)
    }

    pub fn render_template<T: serde::ser::Serialize>(&self, name: &str, data: &T) -> Result<String, Error> {
        if self.reload_templates() {
            warn!("RELOADING TEMPLATES");
            let hb = load_templates(CONFIG.templates_folder());
            hb.render(name, data).map_err(Into::into)
        } else {
            let hb = &self.inner.read().unwrap().templates;
            hb.render(name, data).map_err(Into::into)
        }
    }

    pub fn render_fallback_template<T: serde::ser::Serialize>(&self, name: &str, data: &T) -> Result<String, Error> {
        let hb = &self.inner.read().unwrap().templates;
        hb.render(&format!("fallback_{name}"), data).map_err(Into::into)
    }

    pub fn set_rocket_shutdown_handle(&self, handle: rocket::Shutdown) {
        self.inner.write().unwrap().rocket_shutdown_handle = Some(handle);
    }

    pub fn shutdown(&self) {
        if let Ok(mut c) = self.inner.write() {
            if let Some(handle) = c.rocket_shutdown_handle.take() {
                handle.notify();
            }
        }
    }

    pub fn sso_issuer_url(&self) -> Result<openidconnect::IssuerUrl, Error> {
        validate_internal_sso_issuer_url(&self.sso_authority())
    }

    pub fn sso_redirect_url(&self) -> Result<openidconnect::RedirectUrl, Error> {
        validate_internal_sso_redirect_url(&self.sso_callback_path())
    }

<<<<<<< HEAD
=======
    pub fn sso_master_password_policy_value(&self) -> Option<serde_json::Value> {
        validate_sso_master_password_policy(&self.sso_master_password_policy()).ok().flatten()
    }

>>>>>>> a2ad1dc7
    pub fn sso_scopes_vec(&self) -> Vec<String> {
        self.sso_scopes().split_whitespace().map(str::to_string).collect()
    }

    pub fn sso_authorize_extra_params_vec(&self) -> Vec<(String, String)> {
        url::form_urlencoded::parse(self.sso_authorize_extra_params().as_bytes()).into_owned().collect()
    }
}

use handlebars::{
    Context, DirectorySourceOptions, Handlebars, Helper, HelperResult, Output, RenderContext, RenderErrorReason,
    Renderable,
};

fn load_templates<P>(path: P) -> Handlebars<'static>
where
    P: AsRef<std::path::Path>,
{
    let mut hb = Handlebars::new();
    // Error on missing params
    hb.set_strict_mode(true);
    // Register helpers
    hb.register_helper("case", Box::new(case_helper));
    hb.register_helper("to_json", Box::new(to_json));
    hb.register_helper("webver", Box::new(webver));
    hb.register_helper("vwver", Box::new(vwver));

    macro_rules! reg {
        ($name:expr) => {{
            let template = include_str!(concat!("static/templates/", $name, ".hbs"));
            hb.register_template_string($name, template).unwrap();
        }};
        ($name:expr, $ext:expr) => {{
            reg!($name);
            reg!(concat!($name, $ext));
        }};
        (@withfallback $name:expr) => {{
            let template = include_str!(concat!("static/templates/", $name, ".hbs"));
            hb.register_template_string($name, template).unwrap();
            hb.register_template_string(concat!("fallback_", $name), template).unwrap();
        }};
    }

    // First register default templates here
    reg!("email/email_header");
    reg!("email/email_footer");
    reg!("email/email_footer_text");

    reg!("email/admin_reset_password", ".html");
    reg!("email/change_email_existing", ".html");
    reg!("email/change_email", ".html");
    reg!("email/delete_account", ".html");
    reg!("email/emergency_access_invite_accepted", ".html");
    reg!("email/emergency_access_invite_confirmed", ".html");
    reg!("email/emergency_access_recovery_approved", ".html");
    reg!("email/emergency_access_recovery_initiated", ".html");
    reg!("email/emergency_access_recovery_rejected", ".html");
    reg!("email/emergency_access_recovery_reminder", ".html");
    reg!("email/emergency_access_recovery_timed_out", ".html");
    reg!("email/incomplete_2fa_login", ".html");
    reg!("email/invite_accepted", ".html");
    reg!("email/invite_confirmed", ".html");
    reg!("email/new_device_logged_in", ".html");
    reg!("email/protected_action", ".html");
    reg!("email/pw_hint_none", ".html");
    reg!("email/pw_hint_some", ".html");
    reg!("email/register_verify_email", ".html");
    reg!("email/send_2fa_removed_from_org", ".html");
    reg!("email/send_emergency_access_invite", ".html");
    reg!("email/send_org_enrolled", ".html");
    reg!("email/send_org_invite", ".html");
    reg!("email/send_single_org_removed_from_org", ".html");
    reg!("email/smtp_test", ".html");
    reg!("email/sso_change_email", ".html");
    reg!("email/twofactor_email", ".html");
    reg!("email/verify_email", ".html");
    reg!("email/welcome_must_verify", ".html");
    reg!("email/welcome", ".html");

    reg!("admin/base");
    reg!("admin/login");
    reg!("admin/settings");
    reg!("admin/users");
    reg!("admin/organizations");
    reg!("admin/diagnostics");

    reg!("404");

    reg!(@withfallback "scss/vaultwarden.scss");
    reg!("scss/user.vaultwarden.scss");

    // And then load user templates to overwrite the defaults
    // Use .hbs extension for the files
    // Templates get registered with their relative name
    hb.register_templates_directory(path, DirectorySourceOptions::default()).unwrap();

    hb
}

fn case_helper<'reg, 'rc>(
    h: &Helper<'rc>,
    r: &'reg Handlebars<'_>,
    ctx: &'rc Context,
    rc: &mut RenderContext<'reg, 'rc>,
    out: &mut dyn Output,
) -> HelperResult {
    let param =
        h.param(0).ok_or_else(|| RenderErrorReason::Other(String::from("Param not found for helper \"case\"")))?;
    let value = param.value().clone();

    if h.params().iter().skip(1).any(|x| x.value() == &value) {
        h.template().map(|t| t.render(r, ctx, rc, out)).unwrap_or_else(|| Ok(()))
    } else {
        Ok(())
    }
}

fn to_json<'reg, 'rc>(
    h: &Helper<'rc>,
    _r: &'reg Handlebars<'_>,
    _ctx: &'rc Context,
    _rc: &mut RenderContext<'reg, 'rc>,
    out: &mut dyn Output,
) -> HelperResult {
    let param = h
        .param(0)
        .ok_or_else(|| RenderErrorReason::Other(String::from("Expected 1 parameter for \"to_json\"")))?
        .value();
    let json = serde_json::to_string(param)
        .map_err(|e| RenderErrorReason::Other(format!("Can't serialize parameter to JSON: {e}")))?;
    out.write(&json)?;
    Ok(())
}

// Configure the web-vault version as an integer so it can be used as a comparison smaller or greater then.
// The default is based upon the version since this feature is added.
static WEB_VAULT_VERSION: Lazy<semver::Version> = Lazy::new(|| {
    let vault_version = get_web_vault_version();
    // Use a single regex capture to extract version components
    let re = regex::Regex::new(r"(\d{4})\.(\d{1,2})\.(\d{1,2})").unwrap();
    re.captures(&vault_version)
        .and_then(|c| {
            (c.len() == 4).then(|| {
                format!("{}.{}.{}", c.get(1).unwrap().as_str(), c.get(2).unwrap().as_str(), c.get(3).unwrap().as_str())
            })
        })
        .and_then(|v| semver::Version::parse(&v).ok())
        .unwrap_or_else(|| semver::Version::parse("2024.6.2").unwrap())
});

// Configure the Vaultwarden version as an integer so it can be used as a comparison smaller or greater then.
// The default is based upon the version since this feature is added.
static VW_VERSION: Lazy<semver::Version> = Lazy::new(|| {
    let vw_version = crate::VERSION.unwrap_or("1.32.5");
    // Use a single regex capture to extract version components
    let re = regex::Regex::new(r"(\d{1})\.(\d{1,2})\.(\d{1,2})").unwrap();
    re.captures(vw_version)
        .and_then(|c| {
            (c.len() == 4).then(|| {
                format!("{}.{}.{}", c.get(1).unwrap().as_str(), c.get(2).unwrap().as_str(), c.get(3).unwrap().as_str())
            })
        })
        .and_then(|v| semver::Version::parse(&v).ok())
        .unwrap_or_else(|| semver::Version::parse("1.32.5").unwrap())
});

handlebars::handlebars_helper!(webver: | web_vault_version: String |
    semver::VersionReq::parse(&web_vault_version).expect("Invalid web-vault version compare string").matches(&WEB_VAULT_VERSION)
);
handlebars::handlebars_helper!(vwver: | vw_version: String |
    semver::VersionReq::parse(&vw_version).expect("Invalid Vaultwarden version compare string").matches(&VW_VERSION)
);<|MERGE_RESOLUTION|>--- conflicted
+++ resolved
@@ -461,15 +461,9 @@
         /// Duo Auth context cleanup schedule |> Cron schedule of the job that cleans expired Duo contexts from the database. Does nothing if Duo MFA is disabled or set to use the legacy iframe prompt.
         /// Defaults to once every minute. Set blank to disable this job.
         duo_context_purge_schedule:   String, false,  def,    "30 * * * * *".to_string();
-<<<<<<< HEAD
         /// Purge incomplete SSO auth. |> Cron schedule of the job that cleans leftover auth in db due to incomplete SSO login.
         /// Defaults to daily. Set blank to disable this job.
         purge_incomplete_sso_auth: String, false,  def,   "0 20 0 * * *".to_string();
-=======
-        /// Purge incomplete SSO nonce. |> Cron schedule of the job that cleans leftover nonce in db due to incomplete SSO login.
-        /// Defaults to daily. Set blank to disable this job.
-        purge_incomplete_sso_nonce: String, false,  def,   "0 20 0 * * *".to_string();
->>>>>>> a2ad1dc7
     },
 
     /// General settings
@@ -706,11 +700,7 @@
         /// Allow email association |> Associate existing non-SSO user based on email
         sso_signups_match_email:        bool,   true,   def,    true;
         /// Allow unknown email verification status |> Allowing this with `SSO_SIGNUPS_MATCH_EMAIL=true` open potential account takeover.
-<<<<<<< HEAD
-        sso_allow_unknown_email_verification: bool, false, def, false;
-=======
         sso_allow_unknown_email_verification: bool, true, def, false;
->>>>>>> a2ad1dc7
         /// Client ID
         sso_client_id:                  String, true,   def,    String::new();
         /// Client Key
@@ -731,21 +721,20 @@
         sso_master_password_policy:     String, true,  option;
         /// Use SSO only for auth not the session lifecycle |> Use default Vaultwarden session lifecycle (Idle refresh token valid for 30days)
         sso_auth_only_not_session:      bool,   true,   def,    false;
-<<<<<<< HEAD
         /// Refresh role, orgs and groups on refresh_token |> Will call `user_info`, can be expensive since the client cam spam the refresh_token endpoint
         sso_sync_on_refresh:            bool,   true,   def,    false;
         /// Roles mapping |> Enable the mapping of roles (user/admin) from the access_token
-        sso_roles_enabled:              bool,   false,   def,    false;
+        sso_roles_enabled:              bool,   true,   def,    false;
         /// Missing/Invalid roles default to user
-        sso_roles_default_to_user:      bool,   false,   def,    true;
+        sso_roles_default_to_user:      bool,   true,   def,    true;
         /// Id token path to read roles
-        sso_roles_token_path:           String, false,  auto,   |c| format!("/resource_access/{}/roles", c.sso_client_id);
+        sso_roles_token_path:           String, true,  auto,   |c| format!("/resource_access/{}/roles", c.sso_client_id);
         /// Organizations mapping |> Enable the mapping of organization, membership role and groups.
-        sso_organizations_enabled:      bool,   false,   def,    false;
+        sso_organizations_enabled:      bool,   true,   def,    false;
         /// Process revocation
-        sso_organizations_revocation:   bool,   false,   def,    false;
+        sso_organizations_revocation:   bool,   true,   def,    false;
         /// Id token path to read Organization/Groups
-        sso_organizations_token_path:   String, false,   def,    "/groups".to_string();
+        sso_organizations_token_path:   String, true,   def,    "/groups".to_string();
         /// On invitation, grant acceess to all existing collections |> Does not grant access to collections created afterwards.
         sso_organizations_all_collections: bool, true,  def,   true;
         /// Client cache for discovery endpoint. |> Duration in seconds (0 or less to disable). More details: https://github.com/timshel/OIDCWarden/blob/main/SSO.md#client-cache
@@ -761,12 +750,6 @@
         sso_organizations_id_mapping:   String, false,   def,    String::new();
         /// Emable organization group mapping |> Deprecated, More details [README.md](https://github.com/timshel/OIDCWarden/blob/v2025.5.0-1/README.md#deprecation)
         sso_organizations_groups_enabled: bool, false, def, true;
-=======
-        /// Client cache for discovery endpoint. |> Duration in seconds (0 or less to disable). More details: https://github.com/dani-garcia/vaultwarden/wiki/Enabling-SSO-support-using-OpenId-Connect#client-cache
-        sso_client_cache_expiration:    u64,    true,   def,    0;
-        /// Log all tokens |> `LOG_LEVEL=debug` or `LOG_LEVEL=info,vaultwarden::sso=debug` is required
-        sso_debug_tokens:               bool,   true,   def,    false;
->>>>>>> a2ad1dc7
     },
 
     /// Yubikey settings
@@ -1019,8 +1002,7 @@
 
         validate_internal_sso_issuer_url(&cfg.sso_authority)?;
         validate_internal_sso_redirect_url(&cfg.sso_callback_path)?;
-<<<<<<< HEAD
-        check_master_password_policy(&cfg.sso_master_password_policy)?;
+        validate_sso_master_password_policy(&cfg.sso_master_password_policy)?;
 
         assert!(
             !cfg.sso_organizations_invite || cfg.sso_organizations_enabled,
@@ -1031,9 +1013,6 @@
             !cfg.org_groups_enabled || cfg.sso_organizations_groups_enabled,
             "SSO_ORGANIZATIONS_GROUPS_ENABLED is now REMOVED, and considered always on."
         );
-=======
-        validate_sso_master_password_policy(&cfg.sso_master_password_policy)?;
->>>>>>> a2ad1dc7
     }
 
     if cfg._enable_yubico {
@@ -1215,11 +1194,7 @@
 
 fn validate_internal_sso_issuer_url(sso_authority: &String) -> Result<openidconnect::IssuerUrl, Error> {
     match openidconnect::IssuerUrl::new(sso_authority.clone()) {
-<<<<<<< HEAD
-        Err(err) => err!(format!("Invalid sso_authority UR ({sso_authority}): {err}")),
-=======
         Err(err) => err!(format!("Invalid sso_authority URL ({sso_authority}): {err}")),
->>>>>>> a2ad1dc7
         Ok(issuer_url) => Ok(issuer_url),
     }
 }
@@ -1231,14 +1206,6 @@
     }
 }
 
-<<<<<<< HEAD
-fn check_master_password_policy(sso_master_password_policy: &Option<String>) -> Result<(), Error> {
-    let policy = sso_master_password_policy.as_ref().map(|mpp| serde_json::from_str::<serde_json::Value>(mpp));
-    if let Some(Err(error)) = policy {
-        err!(format!("Invalid sso_master_password_policy ({error}), Ensure that it's correctly escaped with ''"))
-    }
-    Ok(())
-=======
 fn validate_sso_master_password_policy(
     sso_master_password_policy: &Option<String>,
 ) -> Result<Option<serde_json::Value>, Error> {
@@ -1252,7 +1219,6 @@
             err!(format!("Invalid sso_master_password_policy ({error}), Ensure that it's correctly escaped with ''"))
         }
     }
->>>>>>> a2ad1dc7
 }
 
 /// Extracts an RFC 6454 web origin from a URL.
@@ -1666,13 +1632,10 @@
         validate_internal_sso_redirect_url(&self.sso_callback_path())
     }
 
-<<<<<<< HEAD
-=======
     pub fn sso_master_password_policy_value(&self) -> Option<serde_json::Value> {
         validate_sso_master_password_policy(&self.sso_master_password_policy()).ok().flatten()
     }
 
->>>>>>> a2ad1dc7
     pub fn sso_scopes_vec(&self) -> Vec<String> {
         self.sso_scopes().split_whitespace().map(str::to_string).collect()
     }
