--- conflicted
+++ resolved
@@ -110,13 +110,8 @@
                 enforce_on_login: acc.enforce_on_login || policy.enforce_on_login,
             }
         }))
-<<<<<<< HEAD
-    } else if let Some(policy_str) = CONFIG.sso_master_password_policy().filter(|_| CONFIG.sso_enabled()) {
-        serde_json::from_str(&policy_str).unwrap_or(json!({}))
-=======
     } else if CONFIG.sso_enabled() {
         CONFIG.sso_master_password_policy_value().unwrap_or(json!({}))
->>>>>>> a2ad1dc7
     } else {
         json!({})
     };
