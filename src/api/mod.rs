mod admin;
pub mod core;
mod icons;
mod identity;
mod notifications;
mod push;
mod web;

use rocket::serde::json::Json;
use serde_json::Value;

pub use crate::api::{
    admin::catchers as admin_catchers,
    admin::routes as admin_routes,
    core::catchers as core_catchers,
    core::purge_auth_requests,
    core::purge_sends,
    core::purge_trashed_ciphers,
    core::routes as core_routes,
    core::two_factor::send_incomplete_2fa_notifications,
    core::{emergency_notification_reminder_job, emergency_request_timeout_job},
    core::{event_cleanup_job, events_routes as core_events_routes},
    icons::routes as icons_routes,
    identity::routes as identity_routes,
    notifications::routes as notifications_routes,
    notifications::{AnonymousNotify, Notify, UpdateType, WS_ANONYMOUS_SUBSCRIPTIONS, WS_USERS},
    push::{
        push_cipher_update, push_folder_update, push_logout, push_send_update, push_user_update, register_push_device,
        unregister_push_device,
    },
    web::catchers as web_catchers,
    web::routes as web_routes,
    web::static_files,
};
use crate::db::{
    models::{OrgPolicy, OrgPolicyType, User},
    DbConn,
};
<<<<<<< HEAD
use crate::CONFIG;
=======
>>>>>>> 0d3f283c

// Type aliases for API methods results
pub type ApiResult<T> = Result<T, crate::error::Error>;
pub type JsonResult = ApiResult<Json<Value>>;
pub type EmptyResult = ApiResult<()>;

// Common structs representing JSON data received
#[derive(Deserialize)]
#[serde(rename_all = "camelCase")]
struct PasswordOrOtpData {
    master_password_hash: Option<String>,
    otp: Option<String>,
}

impl PasswordOrOtpData {
    /// Tokens used via this struct can be used multiple times during the process
    /// First for the validation to continue, after that to enable or validate the following actions
    /// This is different per caller, so it can be adjusted to delete the token or not
    pub async fn validate(&self, user: &User, delete_if_valid: bool, conn: &mut DbConn) -> EmptyResult {
        use crate::api::core::two_factor::protected_actions::validate_protected_action_otp;

        match (self.master_password_hash.as_deref(), self.otp.as_deref()) {
            (Some(pw_hash), None) => {
                if !user.check_valid_password(pw_hash) {
                    err!("Invalid password");
                }
            }
            (None, Some(otp)) => {
                validate_protected_action_otp(otp, &user.uuid, delete_if_valid, conn).await?;
            }
            _ => err!("No validation provided"),
        }
        Ok(())
    }
}

#[derive(Debug, Default, Deserialize, Serialize)]
#[serde(rename_all = "camelCase")]
pub struct MasterPasswordPolicy {
    min_complexity: Option<u8>,
    min_length: Option<u32>,
    require_lower: bool,
    require_upper: bool,
    require_numbers: bool,
    require_special: bool,
    enforce_on_login: bool,
}

// Fetch all valid Master Password Policies and merge them into one with all trues and largest numbers as one policy
async fn master_password_policy(user: &User, conn: &DbConn) -> Value {
    let master_password_policies: Vec<MasterPasswordPolicy> =
        OrgPolicy::find_accepted_and_confirmed_by_user_and_active_policy(
            &user.uuid,
            OrgPolicyType::MasterPassword,
            conn,
        )
        .await
        .into_iter()
        .filter_map(|p| serde_json::from_str(&p.data).ok())
        .collect();

    let mut mpp_json = if !master_password_policies.is_empty() {
        json!(master_password_policies.into_iter().reduce(|acc, policy| {
            MasterPasswordPolicy {
                min_complexity: acc.min_complexity.max(policy.min_complexity),
                min_length: acc.min_length.max(policy.min_length),
                require_lower: acc.require_lower || policy.require_lower,
                require_upper: acc.require_upper || policy.require_upper,
                require_numbers: acc.require_numbers || policy.require_numbers,
                require_special: acc.require_special || policy.require_special,
                enforce_on_login: acc.enforce_on_login || policy.enforce_on_login,
            }
        }))
<<<<<<< HEAD
    } else if let Some(policy_str) = CONFIG.sso_master_password_policy().filter(|_| CONFIG.sso_enabled()) {
        serde_json::from_str(&policy_str).unwrap_or(json!({}))
=======
>>>>>>> 0d3f283c
    } else {
        json!({})
    };

<<<<<<< HEAD
=======
    // NOTE: Upstream still uses PascalCase here for `Object`!
>>>>>>> 0d3f283c
    mpp_json["Object"] = json!("masterPasswordPolicy");
    mpp_json
}<|MERGE_RESOLUTION|>--- conflicted
+++ resolved
@@ -36,10 +36,7 @@
     models::{OrgPolicy, OrgPolicyType, User},
     DbConn,
 };
-<<<<<<< HEAD
 use crate::CONFIG;
-=======
->>>>>>> 0d3f283c
 
 // Type aliases for API methods results
 pub type ApiResult<T> = Result<T, crate::error::Error>;
@@ -113,19 +110,13 @@
                 enforce_on_login: acc.enforce_on_login || policy.enforce_on_login,
             }
         }))
-<<<<<<< HEAD
     } else if let Some(policy_str) = CONFIG.sso_master_password_policy().filter(|_| CONFIG.sso_enabled()) {
         serde_json::from_str(&policy_str).unwrap_or(json!({}))
-=======
->>>>>>> 0d3f283c
     } else {
         json!({})
     };
 
-<<<<<<< HEAD
-=======
     // NOTE: Upstream still uses PascalCase here for `Object`!
->>>>>>> 0d3f283c
     mpp_json["Object"] = json!("masterPasswordPolicy");
     mpp_json
 }