use once_cell::sync::Lazy;
use reqwest::Method;
use serde::de::DeserializeOwned;
use serde_json::Value;
use std::env;

use rocket::serde::json::Json;
use rocket::{
    form::Form,
    http::{Cookie, CookieJar, MediaType, SameSite, Status},
    request::{FromRequest, Outcome, Request},
    response::{content::RawHtml as Html, Redirect},
    Catcher, Route,
};

use crate::{
    api::{
        core::{log_event, two_factor},
        unregister_push_device, ApiResult, EmptyResult, JsonResult, Notify,
    },
    auth::{decode_admin, encode_jwt, generate_admin_claims, ClientIp},
    config::ConfigBuilder,
    db::{backup_database, get_sql_server_version, models::*, DbConn, DbConnType},
    error::{Error, MapResult},
    http_client::make_http_request,
    mail,
    util::{
        container_base_image, format_naive_datetime_local, get_display_size, get_web_vault_version,
        is_running_in_container, NumberOrString,
    },
    CONFIG, VERSION,
};

#[allow(clippy::nonminimal_bool)]
pub fn routes() -> Vec<Route> {
    if !CONFIG.disable_admin_token()
        && !CONFIG.is_admin_token_set()
        && !(CONFIG.sso_enabled() && CONFIG.sso_roles_enabled())
    {
        return routes![admin_disabled];
    }

    routes![
        get_users_json,
        get_user_json,
        get_user_by_mail_json,
        post_admin_login,
        admin_page,
        admin_page_login,
        invite_user,
        logout,
        delete_user,
        deauth_user,
        disable_user,
        enable_user,
        remove_2fa,
        update_user_org_type,
        update_revision_users,
        post_config,
        delete_config,
        backup_db,
        test_smtp,
        users_overview,
        organizations_overview,
        delete_organization,
        diagnostics,
        get_diagnostics_config,
        resend_user_invite,
    ]
}

pub fn catchers() -> Vec<Catcher> {
    if !CONFIG.disable_admin_token() && !CONFIG.is_admin_token_set() {
        catchers![]
    } else {
        catchers![admin_login]
    }
}

static DB_TYPE: Lazy<&str> = Lazy::new(|| {
    DbConnType::from_url(&CONFIG.database_url())
        .map(|t| match t {
            DbConnType::sqlite => "SQLite",
            DbConnType::mysql => "MySQL",
            DbConnType::postgresql => "PostgreSQL",
        })
        .unwrap_or("Unknown")
});

static CAN_BACKUP: Lazy<bool> =
    Lazy::new(|| DbConnType::from_url(&CONFIG.database_url()).map(|t| t == DbConnType::sqlite).unwrap_or(false));

#[get("/")]
fn admin_disabled() -> &'static str {
    "The admin panel is disabled, please configure the 'ADMIN_TOKEN' variable to enable it"
}

pub const COOKIE_NAME: &str = "VW_ADMIN";
const ADMIN_PATH: &str = "/admin";
const DT_FMT: &str = "%Y-%m-%d %H:%M:%S %Z";

const BASE_TEMPLATE: &str = "admin/base";

const ACTING_ADMIN_USER: &str = "vaultwarden-admin-00000-000000000000";

pub fn admin_path() -> String {
    format!("{}{}", CONFIG.domain_path(), ADMIN_PATH)
}

#[derive(Debug)]
struct IpHeader(Option<String>);

#[rocket::async_trait]
impl<'r> FromRequest<'r> for IpHeader {
    type Error = ();

    async fn from_request(req: &'r Request<'_>) -> Outcome<Self, Self::Error> {
        if req.headers().get_one(&CONFIG.ip_header()).is_some() {
            Outcome::Success(IpHeader(Some(CONFIG.ip_header())))
        } else if req.headers().get_one("X-Client-IP").is_some() {
            Outcome::Success(IpHeader(Some(String::from("X-Client-IP"))))
        } else if req.headers().get_one("X-Real-IP").is_some() {
            Outcome::Success(IpHeader(Some(String::from("X-Real-IP"))))
        } else if req.headers().get_one("X-Forwarded-For").is_some() {
            Outcome::Success(IpHeader(Some(String::from("X-Forwarded-For"))))
        } else {
            Outcome::Success(IpHeader(None))
        }
    }
}

fn admin_url() -> String {
    format!("{}{}", CONFIG.domain_origin(), admin_path())
}

#[derive(Responder)]
enum AdminResponse {
    #[response(status = 200)]
    Ok(ApiResult<Html<String>>),
    #[response(status = 401)]
    Unauthorized(ApiResult<Html<String>>),
    #[response(status = 429)]
    TooManyRequests(ApiResult<Html<String>>),
}

#[catch(401)]
fn admin_login(request: &Request<'_>) -> ApiResult<Html<String>> {
    if request.format() == Some(&MediaType::JSON) {
        err_code!("Authorization failed.", Status::Unauthorized.code);
    }
    let redirect = request.segments::<std::path::PathBuf>(0..).unwrap_or_default().display().to_string();
    render_admin_login(None, Some(redirect))
}

fn render_admin_login(msg: Option<&str>, redirect: Option<String>) -> ApiResult<Html<String>> {
    // If there is an error, show it
    let msg = msg.map(|msg| format!("Error: {msg}"));
    let json = json!({
        "page_content": "admin/login",
        "error": msg,
        "sso_only": CONFIG.sso_enabled() && CONFIG.sso_roles_enabled(),
        "redirect": redirect,
        "urlpath": CONFIG.domain_path()
    });

    // Return the page
    let text = CONFIG.render_template(BASE_TEMPLATE, &json)?;
    Ok(Html(text))
}

#[derive(FromForm)]
struct LoginForm {
    token: String,
    redirect: Option<String>,
}

pub fn create_admin_cookie<'a>() -> Cookie<'a> {
    let claims = generate_admin_claims();
    let jwt = encode_jwt(&claims);

    Cookie::build((COOKIE_NAME, jwt))
        .path(admin_path())
        .max_age(rocket::time::Duration::minutes(CONFIG.admin_session_lifetime()))
        .same_site(SameSite::Strict)
        .http_only(true)
        .secure(CONFIG.is_https())
        .into()
}

#[post("/", data = "<data>")]
fn post_admin_login(data: Form<LoginForm>, cookies: &CookieJar<'_>, ip: ClientIp) -> Result<Redirect, AdminResponse> {
    let data = data.into_inner();
    let redirect = data.redirect;

    if crate::ratelimit::check_limit_admin(&ip.ip).is_err() {
        return Err(AdminResponse::TooManyRequests(render_admin_login(
            Some("Too many requests, try again later."),
            redirect,
        )));
    }

    // If the token is invalid, redirect to login page
    if !_validate_token(&data.token) {
        error!("Invalid admin token. IP: {}", ip.ip);
        Err(AdminResponse::Unauthorized(render_admin_login(Some("Invalid admin token, please try again."), redirect)))
    } else {
        // If the token received is valid, generate JWT and save it as a cookie
<<<<<<< HEAD
        cookies.add(create_admin_cookie());
=======
        let claims = generate_admin_claims();
        let jwt = encode_jwt(&claims);

        let cookie = Cookie::build((COOKIE_NAME, jwt))
            .path(admin_path())
            .max_age(time::Duration::minutes(CONFIG.admin_session_lifetime()))
            .same_site(SameSite::Strict)
            .http_only(true)
            .secure(secure.https);

        cookies.add(cookie);
>>>>>>> 040e2a7b
        if let Some(redirect) = redirect {
            Ok(Redirect::to(format!("{}{}", admin_path(), redirect)))
        } else {
            Err(AdminResponse::Ok(render_admin_page()))
        }
    }
}

fn _validate_token(token: &str) -> bool {
    match CONFIG.admin_token().as_ref() {
        None => false,
        Some(t) if t.starts_with("$argon2") => {
            use argon2::password_hash::PasswordVerifier;
            match argon2::password_hash::PasswordHash::new(t) {
                Ok(h) => {
                    // NOTE: hash params from `ADMIN_TOKEN` are used instead of what is configured in the `Argon2` instance.
                    argon2::Argon2::default().verify_password(token.trim().as_ref(), &h).is_ok()
                }
                Err(e) => {
                    error!("The configured Argon2 PHC in `ADMIN_TOKEN` is invalid: {e}");
                    false
                }
            }
        }
        Some(t) => crate::crypto::ct_eq(t.trim(), token.trim()),
    }
}

#[derive(Serialize)]
struct AdminTemplateData {
    page_content: String,
    page_data: Option<Value>,
    logged_in: bool,
    urlpath: String,
}

impl AdminTemplateData {
    fn new(page_content: &str, page_data: Value) -> Self {
        Self {
            page_content: String::from(page_content),
            page_data: Some(page_data),
            logged_in: true,
            urlpath: CONFIG.domain_path(),
        }
    }

    fn render(self) -> Result<String, Error> {
        CONFIG.render_template(BASE_TEMPLATE, &self)
    }
}

fn render_admin_page() -> ApiResult<Html<String>> {
    let settings_json = json!({
        "config": CONFIG.prepare_json(),
        "can_backup": *CAN_BACKUP,
        "sso_only": CONFIG.sso_enabled() && CONFIG.sso_roles_enabled(),
    });
    let text = AdminTemplateData::new("admin/settings", settings_json).render()?;
    Ok(Html(text))
}

#[get("/")]
fn admin_page(_token: AdminToken) -> ApiResult<Html<String>> {
    render_admin_page()
}

#[get("/", rank = 2)]
fn admin_page_login() -> ApiResult<Html<String>> {
    render_admin_login(None, None)
}

#[derive(Debug, Deserialize)]
#[serde(rename_all = "camelCase")]
struct InviteData {
    email: String,
}

async fn get_user_or_404(uuid: &str, conn: &mut DbConn) -> ApiResult<User> {
    if let Some(user) = User::find_by_uuid(uuid, conn).await {
        Ok(user)
    } else {
        err_code!("User doesn't exist", Status::NotFound.code);
    }
}

#[post("/invite", data = "<data>")]
async fn invite_user(data: Json<InviteData>, _token: AdminToken, mut conn: DbConn) -> JsonResult {
    let data: InviteData = data.into_inner();
    if User::find_by_mail(&data.email, &mut conn).await.is_some() {
        err_code!("User already exists", Status::Conflict.code)
    }

    let mut user = User::new(data.email, None);

    async fn _generate_invite(user: &User, conn: &mut DbConn) -> EmptyResult {
        if CONFIG.mail_enabled() {
            mail::send_invite(user, None, None, &CONFIG.invitation_org_name(), None).await
        } else {
            let invitation = Invitation::new(&user.email);
            invitation.save(conn).await
        }
    }

    _generate_invite(&user, &mut conn).await.map_err(|e| e.with_code(Status::InternalServerError.code))?;
    user.save(&mut conn).await.map_err(|e| e.with_code(Status::InternalServerError.code))?;

    Ok(Json(user.to_json(&mut conn).await))
}

#[post("/test/smtp", data = "<data>")]
async fn test_smtp(data: Json<InviteData>, _token: AdminToken) -> EmptyResult {
    let data: InviteData = data.into_inner();

    if CONFIG.mail_enabled() {
        mail::send_test(&data.email).await
    } else {
        err!("Mail is not enabled")
    }
}

#[get("/logout")]
fn logout(cookies: &CookieJar<'_>) -> Redirect {
    cookies.remove(Cookie::build(COOKIE_NAME).path(admin_path()));
    Redirect::to(admin_path())
}

#[get("/users")]
async fn get_users_json(_token: AdminToken, mut conn: DbConn) -> Json<Value> {
    let users = User::get_all(&mut conn).await;
    let mut users_json = Vec::with_capacity(users.len());
    for u in users {
        let mut usr = u.to_json(&mut conn).await;
        usr["userEnabled"] = json!(u.enabled);
        usr["createdAt"] = json!(format_naive_datetime_local(&u.created_at, DT_FMT));
        usr["lastActive"] = match u.last_active(&mut conn).await {
            Some(dt) => json!(format_naive_datetime_local(&dt, DT_FMT)),
            None => json!(None::<String>),
        };
        users_json.push(usr);
    }

    Json(Value::Array(users_json))
}

#[get("/users/overview")]
async fn users_overview(_token: AdminToken, mut conn: DbConn) -> ApiResult<Html<String>> {
    let users = User::get_all(&mut conn).await;
    let mut users_json = Vec::with_capacity(users.len());
    for u in users {
        let mut usr = u.to_json(&mut conn).await;
        usr["cipher_count"] = json!(Cipher::count_owned_by_user(&u.uuid, &mut conn).await);
        usr["attachment_count"] = json!(Attachment::count_by_user(&u.uuid, &mut conn).await);
        usr["attachment_size"] = json!(get_display_size(Attachment::size_by_user(&u.uuid, &mut conn).await));
        usr["user_enabled"] = json!(u.enabled);
        usr["created_at"] = json!(format_naive_datetime_local(&u.created_at, DT_FMT));
        usr["last_active"] = match u.last_active(&mut conn).await {
            Some(dt) => json!(format_naive_datetime_local(&dt, DT_FMT)),
            None => json!("Never"),
        };
        users_json.push(usr);
    }

    let text = AdminTemplateData::new("admin/users", json!(users_json)).render()?;
    Ok(Html(text))
}

#[get("/users/by-mail/<mail>")]
async fn get_user_by_mail_json(mail: &str, _token: AdminToken, mut conn: DbConn) -> JsonResult {
    if let Some(u) = User::find_by_mail(mail, &mut conn).await {
        let mut usr = u.to_json(&mut conn).await;
        usr["userEnabled"] = json!(u.enabled);
        usr["createdAt"] = json!(format_naive_datetime_local(&u.created_at, DT_FMT));
        Ok(Json(usr))
    } else {
        err_code!("User doesn't exist", Status::NotFound.code);
    }
}

#[get("/users/<uuid>")]
async fn get_user_json(uuid: &str, _token: AdminToken, mut conn: DbConn) -> JsonResult {
    let u = get_user_or_404(uuid, &mut conn).await?;
    let mut usr = u.to_json(&mut conn).await;
    usr["userEnabled"] = json!(u.enabled);
    usr["createdAt"] = json!(format_naive_datetime_local(&u.created_at, DT_FMT));
    Ok(Json(usr))
}

#[post("/users/<uuid>/delete")]
async fn delete_user(uuid: &str, token: AdminToken, mut conn: DbConn) -> EmptyResult {
    let user = get_user_or_404(uuid, &mut conn).await?;

    // Get the user_org records before deleting the actual user
    let user_orgs = UserOrganization::find_any_state_by_user(uuid, &mut conn).await;
    let res = user.delete(&mut conn).await;

    for user_org in user_orgs {
        log_event(
            EventType::OrganizationUserRemoved as i32,
            &user_org.uuid,
            &user_org.org_uuid,
            ACTING_ADMIN_USER,
            14, // Use UnknownBrowser type
            &token.ip.ip,
            &mut conn,
        )
        .await;
    }

    res
}

#[post("/users/<uuid>/deauth")]
async fn deauth_user(uuid: &str, _token: AdminToken, mut conn: DbConn, nt: Notify<'_>) -> EmptyResult {
    let mut user = get_user_or_404(uuid, &mut conn).await?;

    nt.send_logout(&user, None).await;

    if CONFIG.push_enabled() {
        for device in Device::find_push_devices_by_user(&user.uuid, &mut conn).await {
            match unregister_push_device(device.push_uuid).await {
                Ok(r) => r,
                Err(e) => error!("Unable to unregister devices from Bitwarden server: {}", e),
            };
        }
    }

    Device::delete_all_by_user(&user.uuid, &mut conn).await?;
    user.reset_security_stamp();

    user.save(&mut conn).await
}

#[post("/users/<uuid>/disable")]
async fn disable_user(uuid: &str, _token: AdminToken, mut conn: DbConn, nt: Notify<'_>) -> EmptyResult {
    let mut user = get_user_or_404(uuid, &mut conn).await?;
    Device::delete_all_by_user(&user.uuid, &mut conn).await?;
    user.reset_security_stamp();
    user.enabled = false;

    let save_result = user.save(&mut conn).await;

    nt.send_logout(&user, None).await;

    save_result
}

#[post("/users/<uuid>/enable")]
async fn enable_user(uuid: &str, _token: AdminToken, mut conn: DbConn) -> EmptyResult {
    let mut user = get_user_or_404(uuid, &mut conn).await?;
    user.enabled = true;

    user.save(&mut conn).await
}

#[post("/users/<uuid>/remove-2fa")]
async fn remove_2fa(uuid: &str, token: AdminToken, mut conn: DbConn) -> EmptyResult {
    let mut user = get_user_or_404(uuid, &mut conn).await?;
    TwoFactor::delete_all_by_user(&user.uuid, &mut conn).await?;
    two_factor::enforce_2fa_policy(&user, ACTING_ADMIN_USER, 14, &token.ip.ip, &mut conn).await?;
    user.totp_recover = None;
    user.save(&mut conn).await
}

#[post("/users/<uuid>/invite/resend")]
async fn resend_user_invite(uuid: &str, _token: AdminToken, mut conn: DbConn) -> EmptyResult {
    if let Some(user) = User::find_by_uuid(uuid, &mut conn).await {
        //TODO: replace this with user.status check when it will be available (PR#3397)
        if !user.password_hash.is_empty() {
            err_code!("User already accepted invitation", Status::BadRequest.code);
        }

        if CONFIG.mail_enabled() {
            mail::send_invite(&user, None, None, &CONFIG.invitation_org_name(), None).await
        } else {
            Ok(())
        }
    } else {
        err_code!("User doesn't exist", Status::NotFound.code);
    }
}

#[derive(Debug, Deserialize)]
struct UserOrgTypeData {
    user_type: NumberOrString,
    user_uuid: String,
    org_uuid: String,
}

#[post("/users/org_type", data = "<data>")]
async fn update_user_org_type(data: Json<UserOrgTypeData>, token: AdminToken, mut conn: DbConn) -> EmptyResult {
    let data: UserOrgTypeData = data.into_inner();

    let mut user_to_edit =
        match UserOrganization::find_by_user_and_org(&data.user_uuid, &data.org_uuid, &mut conn).await {
            Some(user) => user,
            None => err!("The specified user isn't member of the organization"),
        };

    let new_type = match UserOrgType::from_str(&data.user_type.into_string()) {
        Some(new_type) => new_type as i32,
        None => err!("Invalid type"),
    };

    if user_to_edit.atype == UserOrgType::Owner && new_type != UserOrgType::Owner {
        // Removing owner permission, check that there is at least one other confirmed owner
        if UserOrganization::count_confirmed_by_org_and_type(&data.org_uuid, UserOrgType::Owner, &mut conn).await <= 1 {
            err!("Can't change the type of the last owner")
        }
    }

    // This check is also done at api::organizations::{accept_invite(), _confirm_invite, _activate_user(), edit_user()}, update_user_org_type
    // It returns different error messages per function.
    if new_type < UserOrgType::Admin {
        match OrgPolicy::is_user_allowed(&user_to_edit.user_uuid, &user_to_edit.org_uuid, true, &mut conn).await {
            Ok(_) => {}
            Err(OrgPolicyErr::TwoFactorMissing) => {
                if CONFIG.email_2fa_auto_fallback() {
                    two_factor::email::find_and_activate_email_2fa(&user_to_edit.user_uuid, &mut conn).await?;
                } else {
                    err!("You cannot modify this user to this type because they have not setup 2FA");
                }
            }
            Err(OrgPolicyErr::SingleOrgEnforced) => {
                err!("You cannot modify this user to this type because it is a member of an organization which forbids it");
            }
        }
    }

    log_event(
        EventType::OrganizationUserUpdated as i32,
        &user_to_edit.uuid,
        &data.org_uuid,
        ACTING_ADMIN_USER,
        14, // Use UnknownBrowser type
        &token.ip.ip,
        &mut conn,
    )
    .await;

    user_to_edit.atype = new_type;
    user_to_edit.save(&mut conn).await
}

#[post("/users/update_revision")]
async fn update_revision_users(_token: AdminToken, mut conn: DbConn) -> EmptyResult {
    User::update_all_revisions(&mut conn).await
}

#[get("/organizations/overview")]
async fn organizations_overview(_token: AdminToken, mut conn: DbConn) -> ApiResult<Html<String>> {
    let organizations = Organization::get_all(&mut conn).await;
    let mut organizations_json = Vec::with_capacity(organizations.len());
    for o in organizations {
        let mut org = o.to_json();
        org["user_count"] = json!(UserOrganization::count_by_org(&o.uuid, &mut conn).await);
        org["cipher_count"] = json!(Cipher::count_by_org(&o.uuid, &mut conn).await);
        org["collection_count"] = json!(Collection::count_by_org(&o.uuid, &mut conn).await);
        org["group_count"] = json!(Group::count_by_org(&o.uuid, &mut conn).await);
        org["event_count"] = json!(Event::count_by_org(&o.uuid, &mut conn).await);
        org["attachment_count"] = json!(Attachment::count_by_org(&o.uuid, &mut conn).await);
        org["attachment_size"] = json!(get_display_size(Attachment::size_by_org(&o.uuid, &mut conn).await));
        organizations_json.push(org);
    }

    let text = AdminTemplateData::new("admin/organizations", json!(organizations_json)).render()?;
    Ok(Html(text))
}

#[post("/organizations/<uuid>/delete")]
async fn delete_organization(uuid: &str, _token: AdminToken, mut conn: DbConn) -> EmptyResult {
    let org = Organization::find_by_uuid(uuid, &mut conn).await.map_res("Organization doesn't exist")?;
    org.delete(&mut conn).await
}

#[derive(Deserialize)]
struct GitRelease {
    tag_name: String,
}

#[derive(Deserialize)]
struct GitCommit {
    sha: String,
}

#[derive(Deserialize)]
struct TimeApi {
    year: u16,
    month: u8,
    day: u8,
    hour: u8,
    minute: u8,
    seconds: u8,
}

async fn get_json_api<T: DeserializeOwned>(url: &str) -> Result<T, Error> {
    Ok(make_http_request(Method::GET, url)?.send().await?.error_for_status()?.json::<T>().await?)
}

async fn has_http_access() -> bool {
    let req = match make_http_request(Method::HEAD, "https://github.com/dani-garcia/vaultwarden") {
        Ok(r) => r,
        Err(_) => return false,
    };
    match req.send().await {
        Ok(r) => r.status().is_success(),
        _ => false,
    }
}

use cached::proc_macro::cached;
/// Cache this function to prevent API call rate limit. Github only allows 60 requests per hour, and we use 3 here already.
/// It will cache this function for 300 seconds (5 minutes) which should prevent the exhaustion of the rate limit.
#[cached(time = 300, sync_writes = true)]
async fn get_release_info(has_http_access: bool, running_within_container: bool) -> (String, String, String) {
    // If the HTTP Check failed, do not even attempt to check for new versions since we were not able to connect with github.com anyway.
    if has_http_access {
        (
            match get_json_api::<GitRelease>("https://api.github.com/repos/dani-garcia/vaultwarden/releases/latest")
                .await
            {
                Ok(r) => r.tag_name,
                _ => "-".to_string(),
            },
            match get_json_api::<GitCommit>("https://api.github.com/repos/dani-garcia/vaultwarden/commits/main").await {
                Ok(mut c) => {
                    c.sha.truncate(8);
                    c.sha
                }
                _ => "-".to_string(),
            },
            // Do not fetch the web-vault version when running within a container.
            // The web-vault version is embedded within the container it self, and should not be updated manually
            if running_within_container {
                "-".to_string()
            } else {
                match get_json_api::<GitRelease>(
                    "https://api.github.com/repos/dani-garcia/bw_web_builds/releases/latest",
                )
                .await
                {
                    Ok(r) => r.tag_name.trim_start_matches('v').to_string(),
                    _ => "-".to_string(),
                }
            },
        )
    } else {
        ("-".to_string(), "-".to_string(), "-".to_string())
    }
}

async fn get_ntp_time(has_http_access: bool) -> String {
    if has_http_access {
        if let Ok(ntp_time) = get_json_api::<TimeApi>("https://www.timeapi.io/api/Time/current/zone?timeZone=UTC").await
        {
            return format!(
                "{year}-{month:02}-{day:02} {hour:02}:{minute:02}:{seconds:02} UTC",
                year = ntp_time.year,
                month = ntp_time.month,
                day = ntp_time.day,
                hour = ntp_time.hour,
                minute = ntp_time.minute,
                seconds = ntp_time.seconds
            );
        }
    }
    String::from("Unable to fetch NTP time.")
}

#[get("/diagnostics")]
async fn diagnostics(_token: AdminToken, ip_header: IpHeader, mut conn: DbConn) -> ApiResult<Html<String>> {
    use chrono::prelude::*;
    use std::net::ToSocketAddrs;

    // Execute some environment checks
    let running_within_container = is_running_in_container();
    let has_http_access = has_http_access().await;
    let uses_proxy = env::var_os("HTTP_PROXY").is_some()
        || env::var_os("http_proxy").is_some()
        || env::var_os("HTTPS_PROXY").is_some()
        || env::var_os("https_proxy").is_some();

    // Check if we are able to resolve DNS entries
    let dns_resolved = match ("github.com", 0).to_socket_addrs().map(|mut i| i.next()) {
        Ok(Some(a)) => a.ip().to_string(),
        _ => "Unable to resolve domain name.".to_string(),
    };

    let (latest_release, latest_commit, latest_web_build) =
        get_release_info(has_http_access, running_within_container).await;

    let ip_header_name = &ip_header.0.unwrap_or_default();

    // Get current running versions
    let web_vault_version = get_web_vault_version();

    let diagnostics_json = json!({
        "dns_resolved": dns_resolved,
        "current_release": VERSION,
        "latest_release": latest_release,
        "latest_commit": latest_commit,
        "web_vault_enabled": &CONFIG.web_vault_enabled(),
        "web_vault_version": web_vault_version,
        "latest_web_build": latest_web_build,
        "running_within_container": running_within_container,
        "container_base_image": if running_within_container { container_base_image() } else { "Not applicable" },
        "has_http_access": has_http_access,
        "ip_header_exists": !ip_header_name.is_empty(),
        "ip_header_match": ip_header_name.eq(&CONFIG.ip_header()),
        "ip_header_name": ip_header_name,
        "ip_header_config": &CONFIG.ip_header(),
        "uses_proxy": uses_proxy,
        "db_type": *DB_TYPE,
        "db_version": get_sql_server_version(&mut conn).await,
        "admin_url": format!("{}/diagnostics", admin_url()),
        "overrides": &CONFIG.get_overrides().join(", "),
        "host_arch": env::consts::ARCH,
        "host_os":  env::consts::OS,
        "server_time_local": Local::now().format("%Y-%m-%d %H:%M:%S %Z").to_string(),
        "server_time": Utc::now().format("%Y-%m-%d %H:%M:%S UTC").to_string(), // Run the server date/time check as late as possible to minimize the time difference
        "ntp_time": get_ntp_time(has_http_access).await, // Run the ntp check as late as possible to minimize the time difference
    });

    let text = AdminTemplateData::new("admin/diagnostics", diagnostics_json).render()?;
    Ok(Html(text))
}

#[get("/diagnostics/config")]
fn get_diagnostics_config(_token: AdminToken) -> Json<Value> {
    let support_json = CONFIG.get_support_json();
    Json(support_json)
}

#[post("/config", data = "<data>")]
fn post_config(data: Json<ConfigBuilder>, _token: AdminToken) -> EmptyResult {
    let data: ConfigBuilder = data.into_inner();
    if let Err(e) = CONFIG.update_config(data) {
        err!(format!("Unable to save config: {e:?}"))
    }
    Ok(())
}

#[post("/config/delete")]
fn delete_config(_token: AdminToken) -> EmptyResult {
    if let Err(e) = CONFIG.delete_user_config() {
        err!(format!("Unable to delete config: {e:?}"))
    }
    Ok(())
}

#[post("/config/backup_db")]
async fn backup_db(_token: AdminToken, mut conn: DbConn) -> ApiResult<String> {
    if *CAN_BACKUP {
        match backup_database(&mut conn).await {
            Ok(f) => Ok(format!("Backup to '{f}' was successful")),
            Err(e) => err!(format!("Backup was unsuccessful {e}")),
        }
    } else {
        err!("Can't back up current DB (Only SQLite supports this feature)");
    }
}

pub struct AdminToken {
    ip: ClientIp,
}

#[rocket::async_trait]
impl<'r> FromRequest<'r> for AdminToken {
    type Error = &'static str;

    async fn from_request(request: &'r Request<'_>) -> Outcome<Self, Self::Error> {
        let ip = match ClientIp::from_request(request).await {
            Outcome::Success(ip) => ip,
            _ => err_handler!("Error getting Client IP"),
        };

        if CONFIG.disable_admin_token() {
            Outcome::Success(Self {
                ip,
            })
        } else {
            let cookies = request.cookies();

            let access_token = match cookies.get(COOKIE_NAME) {
                Some(cookie) => cookie.value(),
                None => {
                    let requested_page =
                        request.segments::<std::path::PathBuf>(0..).unwrap_or_default().display().to_string();
                    // When the requested page is empty, it is `/admin`, in that case, Forward, so it will render the login page
                    // Else, return a 401 failure, which will be caught
                    if requested_page.is_empty() {
                        return Outcome::Forward(Status::Unauthorized);
                    } else {
                        return Outcome::Error((Status::Unauthorized, "Unauthorized"));
                    }
                }
            };

            if decode_admin(access_token).is_err() {
                // Remove admin cookie
                cookies.remove(Cookie::build(COOKIE_NAME).path(admin_path()));
                error!("Invalid or expired admin JWT. IP: {}.", &ip.ip);
                return Outcome::Error((Status::Unauthorized, "Session expired"));
            }

            Outcome::Success(Self {
                ip,
            })
        }
    }
}<|MERGE_RESOLUTION|>--- conflicted
+++ resolved
@@ -180,7 +180,7 @@
 
     Cookie::build((COOKIE_NAME, jwt))
         .path(admin_path())
-        .max_age(rocket::time::Duration::minutes(CONFIG.admin_session_lifetime()))
+        .max_age(time::Duration::minutes(CONFIG.admin_session_lifetime()))
         .same_site(SameSite::Strict)
         .http_only(true)
         .secure(CONFIG.is_https())
@@ -205,21 +205,7 @@
         Err(AdminResponse::Unauthorized(render_admin_login(Some("Invalid admin token, please try again."), redirect)))
     } else {
         // If the token received is valid, generate JWT and save it as a cookie
-<<<<<<< HEAD
         cookies.add(create_admin_cookie());
-=======
-        let claims = generate_admin_claims();
-        let jwt = encode_jwt(&claims);
-
-        let cookie = Cookie::build((COOKIE_NAME, jwt))
-            .path(admin_path())
-            .max_age(time::Duration::minutes(CONFIG.admin_session_lifetime()))
-            .same_site(SameSite::Strict)
-            .http_only(true)
-            .secure(secure.https);
-
-        cookies.add(cookie);
->>>>>>> 040e2a7b
         if let Some(redirect) = redirect {
             Ok(Redirect::to(format!("{}{}", admin_path(), redirect)))
         } else {
