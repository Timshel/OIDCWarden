--- conflicted
+++ resolved
@@ -79,7 +79,7 @@
             _check_is_some(&data.device_name, "device_name cannot be blank")?;
             _check_is_some(&data.device_type, "device_type cannot be blank")?;
 
-            _sso_login(data, &mut user_uuid, &mut conn, cookies, &client_header.ip).await
+            _sso_login(data, &mut user_id, &mut conn, cookies, &client_header.ip).await
         }
         "authorization_code" => err!("SSO sign-in is not available"),
         t => err!("Invalid type", t),
@@ -128,8 +128,7 @@
     // Because this might get used in the future, and is add by the Bitwarden Server, lets keep it, but then commented out
     // See: https://github.com/dani-garcia/vaultwarden/issues/4156
     // ---
-<<<<<<< HEAD
-    // let orgs = UserOrganization::find_confirmed_by_user(&user.uuid, conn).await;
+    // let members = Membership::find_confirmed_by_user(&user.uuid, conn).await;
     match auth::refresh_tokens(&refresh_token, conn).await {
         Err(err) => {
             err_code!(format!("Unable to refresh login credentials: {}", err.message()), Status::Unauthorized.code)
@@ -150,16 +149,11 @@
         }
     }
 }
-=======
-    // let members = Membership::find_confirmed_by_user(&user.uuid, conn).await;
-    let (access_token, expires_in) = device.refresh_tokens(&user, scope_vec);
-    device.save(conn).await?;
->>>>>>> 29f2b433
 
 // After exchanging the code we need to check first if 2FA is needed before continuing
 async fn _sso_login(
     data: ConnectData,
-    user_uuid: &mut Option<String>,
+    user_uuid: &mut Option<UserId>,
     conn: &mut DbConn,
     cookies: &CookieJar<'_>,
     ip: &ClientIp,
@@ -271,7 +265,7 @@
                 }
 
                 if !CONFIG.mail_enabled() {
-                    UserOrganization::confirm_user_invitations(&user.uuid, conn).await?;
+                    Membership::confirm_user_invitations(&user.uuid, conn).await?;
                 }
 
                 user.save(conn).await?;
@@ -484,18 +478,7 @@
         register_push_device(device, conn).await?;
     }
 
-<<<<<<< HEAD
     // Save to update `device.updated_at` to track usage
-=======
-    // Common
-    // ---
-    // Disabled this variable, it was used to generate the JWT
-    // Because this might get used in the future, and is add by the Bitwarden Server, lets keep it, but then commented out
-    // See: https://github.com/dani-garcia/vaultwarden/issues/4156
-    // ---
-    // let members = Membership::find_confirmed_by_user(&user.uuid, conn).await;
-    let (access_token, expires_in) = device.refresh_tokens(&user, scope_vec);
->>>>>>> 29f2b433
     device.save(conn).await?;
 
     // Fetch all valid Master Password Policies and merge them into one with all true's and larges numbers as one policy
@@ -570,15 +553,9 @@
     crate::ratelimit::check_limit_login(&ip.ip)?;
 
     // Validate scope
-<<<<<<< HEAD
     match data.scope.as_ref() {
-        Some(scope) if scope == &AuthMethod::UserApiKey.scope() => _user_api_key_login(data, user_uuid, conn, ip).await,
+        Some(scope) if scope == &AuthMethod::UserApiKey.scope() => _user_api_key_login(data, user_id, conn, ip).await,
         Some(scope) if scope == &AuthMethod::OrgApiKey.scope() => _organization_api_key_login(data, conn, ip).await,
-=======
-    match data.scope.as_ref().unwrap().as_ref() {
-        "api" => _user_api_key_login(data, user_id, conn, ip).await,
-        "api.organization" => _organization_api_key_login(data, conn, ip).await,
->>>>>>> 29f2b433
         _ => err!("Scope not supported"),
     }
 }
@@ -648,15 +625,10 @@
     // Because this might get used in the future, and is add by the Bitwarden Server, lets keep it, but then commented out
     // See: https://github.com/dani-garcia/vaultwarden/issues/4156
     // ---
-<<<<<<< HEAD
-    // let orgs = UserOrganization::find_confirmed_by_user(&user.uuid, conn).await;
+    // let orgs = Membership::find_confirmed_by_user(&user.uuid, conn).await;
     let access_claims = auth::LoginJwtClaims::default(&device, &user, &AuthMethod::UserApiKey);
 
     // Save to update `device.updated_at` to track usage
-=======
-    // let members = Membership::find_confirmed_by_user(&user.uuid, conn).await;
-    let (access_token, expires_in) = device.refresh_tokens(&user, scope_vec);
->>>>>>> 29f2b433
     device.save(conn).await?;
 
     info!("User {} logged in successfully via API key. IP: {}", user.email, ip.ip);
@@ -984,14 +956,10 @@
     #[field(name = uncased("twofactorremember"))]
     two_factor_remember: Option<i32>,
     #[field(name = uncased("authrequest"))]
-<<<<<<< HEAD
-    auth_request: Option<String>,
+    auth_request: Option<AuthRequestId>,
     // Needed for authorization code
     #[form(field = uncased("code"))]
     code: Option<String>,
-=======
-    auth_request: Option<AuthRequestId>,
->>>>>>> 29f2b433
 }
 fn _check_is_some<T>(value: &Option<T>, msg: &str) -> EmptyResult {
     if value.is_none() {
