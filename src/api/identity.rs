use chrono::{NaiveDateTime, Utc};
use num_traits::FromPrimitive;
use rocket::{
    form::{Form, FromForm},
    http::{CookieJar, Status},
    response::Redirect,
    serde::json::Json,
    Route,
};
use serde_json::Value;

use crate::{
    api::{
        admin,
        core::{
            accounts::{PreloginData, RegisterData, _prelogin, _register, kdf_upgrade},
            log_user_event,
            two_factor::{authenticator, duo, duo_oidc, email, enforce_2fa_policy, webauthn, yubikey},
        },
        push::register_push_device,
        ApiResult, EmptyResult, JsonResult,
    },
    auth,
    auth::{AuthMethod, AuthMethodScope, ClientHeaders, ClientIp},
    db::{models::*, DbConn},
    error::MapResult,
    mail, sso,
    sso::{OIDCCode, OIDCState},
    util, CONFIG,
};

pub fn routes() -> Vec<Route> {
    routes![
        login,
        prelogin,
        identity_register,
        _prevalidate,
        prevalidate,
        register_finish,
        register_verification_email,
        authorize,
        oidcsignin,
        oidcsignin_error
    ]
}

#[post("/connect/token", data = "<data>")]
async fn login(
    data: Form<ConnectData>,
    client_header: ClientHeaders,
    cookies: &CookieJar<'_>,
    mut conn: DbConn,
) -> JsonResult {
    let data: ConnectData = data.into_inner();

    let mut user_id: Option<UserId> = None;

    let login_result = match data.grant_type.as_ref() {
        "refresh_token" => {
            _check_is_some(&data.refresh_token, "refresh_token cannot be blank")?;
            _refresh_login(data, &mut conn).await
        }
        "password" if CONFIG.sso_enabled() && CONFIG.sso_only() => err!("SSO sign-in is required"),
        "password" => {
            _check_is_some(&data.client_id, "client_id cannot be blank")?;
            _check_is_some(&data.password, "password cannot be blank")?;
            _check_is_some(&data.scope, "scope cannot be blank")?;
            _check_is_some(&data.username, "username cannot be blank")?;

            _check_is_some(&data.device_identifier, "device_identifier cannot be blank")?;
            _check_is_some(&data.device_name, "device_name cannot be blank")?;
            _check_is_some(&data.device_type, "device_type cannot be blank")?;

            _password_login(data, &mut user_id, &mut conn, &client_header.ip).await
        }
        "client_credentials" => {
            _check_is_some(&data.client_id, "client_id cannot be blank")?;
            _check_is_some(&data.client_secret, "client_secret cannot be blank")?;
            _check_is_some(&data.scope, "scope cannot be blank")?;

            _check_is_some(&data.device_identifier, "device_identifier cannot be blank")?;
            _check_is_some(&data.device_name, "device_name cannot be blank")?;
            _check_is_some(&data.device_type, "device_type cannot be blank")?;

            _api_key_login(data, &mut user_id, &mut conn, &client_header.ip).await
        }
        "authorization_code" if CONFIG.sso_enabled() => {
            _check_is_some(&data.client_id, "client_id cannot be blank")?;
            _check_is_some(&data.code, "code cannot be blank")?;

            _check_is_some(&data.device_identifier, "device_identifier cannot be blank")?;
            _check_is_some(&data.device_name, "device_name cannot be blank")?;
            _check_is_some(&data.device_type, "device_type cannot be blank")?;

            _sso_login(data, &mut user_id, &mut conn, cookies, &client_header.ip).await
        }
        "authorization_code" => err!("SSO sign-in is not available"),
        t => err!("Invalid type", t),
    };

    if let Some(user_id) = user_id {
        match &login_result {
            Ok(_) => {
                log_user_event(
                    EventType::UserLoggedIn as i32,
                    &user_id,
                    client_header.device_type,
                    &client_header.ip.ip,
                    &mut conn,
                )
                .await;
            }
            Err(e) => {
                if let Some(ev) = e.get_event() {
                    log_user_event(
                        ev.event as i32,
                        &user_id,
                        client_header.device_type,
                        &client_header.ip.ip,
                        &mut conn,
                    )
                    .await
                }
            }
        }
    }

    login_result
}

// Return Status::Unauthorized to trigger logout
async fn _refresh_login(data: ConnectData, conn: &mut DbConn) -> JsonResult {
    // Extract token
    let refresh_token = match data.refresh_token {
        Some(token) => token,
        None => err_code!("Missing refresh_token", Status::Unauthorized.code),
    };

    // ---
    // Disabled this variable, it was used to generate the JWT
    // Because this might get used in the future, and is add by the Bitwarden Server, lets keep it, but then commented out
    // See: https://github.com/dani-garcia/vaultwarden/issues/4156
    // ---
    // let members = Membership::find_confirmed_by_user(&user.uuid, conn).await;
    match auth::refresh_tokens(&refresh_token, conn).await {
        Err(err) => {
            err_code!(format!("Unable to refresh login credentials: {}", err.message()), Status::Unauthorized.code)
        }
        Ok((mut device, auth_tokens)) => {
            // Save to update `device.updated_at` to track usage
            device.save(conn).await?;

            let result = json!({
                "refresh_token": auth_tokens.refresh_token(),
                "access_token": auth_tokens.access_token(),
                "expires_in": auth_tokens.expires_in(),
                "token_type": "Bearer",
                "scope": auth_tokens.scope(),
            });

            Ok(Json(result))
        }
    }
}

// After exchanging the code we need to check first if 2FA is needed before continuing
async fn _sso_login(
    data: ConnectData,
    user_uuid: &mut Option<UserId>,
    conn: &mut DbConn,
    cookies: &CookieJar<'_>,
    ip: &ClientIp,
) -> JsonResult {
    AuthMethod::Sso.check_scope(data.scope.as_ref())?;

    // Ratelimit the login
    crate::ratelimit::check_limit_login(&ip.ip)?;

    let code = match data.code.as_ref() {
        None => err!(
            "Got no code in OIDC data",
            ErrorEvent {
                event: EventType::UserFailedLogIn
            }
        ),
        Some(code) => code,
    };

    let user_infos = sso::exchange_code(code, conn).await?;
    let user_with_sso = match SsoUser::find_by_identifier(&user_infos.identifier, conn).await {
        None => match SsoUser::find_by_mail(&user_infos.email, conn).await {
            None => None,
            Some((user, Some(_))) => {
                error!(
                    "Login failure ({}), existing SSO user ({}) with same email ({})",
                    user_infos.identifier, user.uuid, user.email
                );
                err_silent!(
                    "Existing SSO user with same email",
                    ErrorEvent {
                        event: EventType::UserFailedLogIn
                    }
                )
            }
            Some((user, None)) if user.private_key.is_some() && !CONFIG.sso_signups_match_email() => {
                error!(
                    "Login failure ({}), existing non SSO user ({}) with same email ({}) and association is disabled",
                    user_infos.identifier, user.uuid, user.email
                );
                err_silent!(
                    "Existing non SSO user with same email",
                    ErrorEvent {
                        event: EventType::UserFailedLogIn
                    }
                )
            }
            Some((user, None)) => Some((user, None)),
        },
        Some((user, sso_user)) => Some((user, Some(sso_user))),
    };

    let now = Utc::now().naive_utc();
    // Will trigger 2FA flow if needed
    let (user, mut device, new_device, twofactor_token, sso_user) = match user_with_sso {
        None => {
            if !CONFIG.is_email_domain_allowed(&user_infos.email) {
                err!(
                    "Email domain not allowed",
                    ErrorEvent {
                        event: EventType::UserFailedLogIn
                    }
                );
            }

            match user_infos.email_verified {
                None if !CONFIG.sso_allow_unknown_email_verification() => err!(
                    "Your provider does not send email verification status.\n\
                    You will need to change the server configuration (check `SSO_ALLOW_UNKNOWN_EMAIL_VERIFICATION`) to log in.",
                    ErrorEvent {
                        event: EventType::UserFailedLogIn
                    }
                ),
                Some(false) => err!(
                    "You need to verify your email with your provider before you can log in",
                    ErrorEvent {
                        event: EventType::UserFailedLogIn
                    }
                ),
                _ => (),
            }

            let mut user = User::new(user_infos.email, user_infos.user_name);
            user.verified_at = Some(now);
            user.save(conn).await?;

            let (device, new_device) = get_device(&data, conn, &user).await?;

            (user, device, new_device, None, None)
        }
        Some((user, _)) if !user.enabled => {
            err!(
                "This user has been disabled",
                format!("IP: {}. Username: {}.", ip.ip, user.name),
                ErrorEvent {
                    event: EventType::UserFailedLogIn
                }
            )
        }
        Some((mut user, sso_user)) => {
            let (mut device, new_device) = get_device(&data, conn, &user).await?;
            let twofactor_token = twofactor_auth(&user, &data, &mut device, ip, conn).await?;

            if user.private_key.is_none() {
                // User was invited a stub was created
                user.verified_at = Some(now);
                if let Some(user_name) = user_infos.user_name {
                    user.name = user_name;
                }

                user.save(conn).await?;
            }

            if user.email != user_infos.email {
                if CONFIG.mail_enabled() {
                    mail::send_sso_change_email(&user_infos.email).await?;
                }
                info!("User {} email changed in SSO provider from {} to {}", user.uuid, user.email, user_infos.email);
            }

            (user, device, new_device, twofactor_token, sso_user)
        }
    };

    // We passed 2FA get full user informations
    let auth_user = sso::redeem(&user_infos.state, conn).await?;

    if sso_user.is_none() {
        let user_sso = SsoUser {
            user_uuid: user.uuid.clone(),
            identifier: user_infos.identifier,
        };
        user_sso.save(conn).await?;
    }

    // Set the user_uuid here to be passed back used for event logging.
    *user_uuid = Some(user.uuid.clone());

    sso::sync_groups(&user, &device, ip, &auth_user.groups, conn).await?;

    if auth_user.is_admin() {
        info!("User {} logged with admin cookie", user.email);
        cookies.add(admin::create_admin_cookie());
    }

    let auth_tokens = sso::create_auth_tokens(
        &device,
        &user,
        auth_user.refresh_token,
        &auth_user.access_token,
        auth_user.expires_in,
    )?;

    authenticated_response(&user, &mut device, new_device, auth_tokens, twofactor_token, &now, conn, ip).await
}

#[derive(Default, Deserialize, Serialize)]
#[serde(rename_all = "camelCase")]
struct MasterPasswordPolicy {
    min_complexity: u8,
    min_length: u32,
    require_lower: bool,
    require_upper: bool,
    require_numbers: bool,
    require_special: bool,
    enforce_on_login: bool,
}

async fn _password_login(
    data: ConnectData,
    user_id: &mut Option<UserId>,
    conn: &mut DbConn,
    ip: &ClientIp,
) -> JsonResult {
    // Validate scope
    AuthMethod::Password.check_scope(data.scope.as_ref())?;

    // Ratelimit the login
    crate::ratelimit::check_limit_login(&ip.ip)?;

    // Get the user
    let username = data.username.as_ref().unwrap().trim();
    let Some(mut user) = User::find_by_mail(username, conn).await else {
        err!("Username or password is incorrect. Try again", format!("IP: {}. Username: {}.", ip.ip, username))
    };

    // Set the user_id here to be passed back used for event logging.
    *user_id = Some(user.uuid.clone());

    // Check if the user is disabled
    if !user.enabled {
        err!(
            "This user has been disabled",
            format!("IP: {}. Username: {}.", ip.ip, username),
            ErrorEvent {
                event: EventType::UserFailedLogIn
            }
        )
    }

    let password = data.password.as_ref().unwrap();

    // If we get an auth request, we don't check the user's password, but the access code of the auth request
    if let Some(ref auth_request_id) = data.auth_request {
        let Some(auth_request) = AuthRequest::find_by_uuid_and_user(auth_request_id, &user.uuid, conn).await else {
            err!(
                "Auth request not found. Try again.",
                format!("IP: {}. Username: {}.", ip.ip, username),
                ErrorEvent {
                    event: EventType::UserFailedLogIn,
                }
            )
        };

        let expiration_time = auth_request.creation_date + chrono::Duration::minutes(5);
        let request_expired = Utc::now().naive_utc() >= expiration_time;

        if auth_request.user_uuid != user.uuid
            || !auth_request.approved.unwrap_or(false)
            || request_expired
            || ip.ip.to_string() != auth_request.request_ip
            || !auth_request.check_access_code(password)
        {
            err!(
                "Username or access code is incorrect. Try again",
                format!("IP: {}. Username: {}.", ip.ip, username),
                ErrorEvent {
                    event: EventType::UserFailedLogIn,
                }
            )
        }
    } else if !user.check_valid_password(password) {
        err!(
            "Username or password is incorrect. Try again",
            format!("IP: {}. Username: {}.", ip.ip, username),
            ErrorEvent {
                event: EventType::UserFailedLogIn,
            }
        )
    }

    // Change the KDF Iterations (only when not logging in with an auth request)
    if data.auth_request.is_none() {
        kdf_upgrade(&mut user, password, conn).await?;
    }

    let now = Utc::now().naive_utc();

    if user.verified_at.is_none() && CONFIG.mail_enabled() && CONFIG.signups_verify() {
        if user.last_verifying_at.is_none()
            || now.signed_duration_since(user.last_verifying_at.unwrap()).num_seconds()
                > CONFIG.signups_verify_resend_time() as i64
        {
            let resend_limit = CONFIG.signups_verify_resend_limit() as i32;
            if resend_limit == 0 || user.login_verify_count < resend_limit {
                // We want to send another email verification if we require signups to verify
                // their email address, and we haven't sent them a reminder in a while...
                user.last_verifying_at = Some(now);
                user.login_verify_count += 1;

                if let Err(e) = user.save(conn).await {
                    error!("Error updating user: {:#?}", e);
                }

                if let Err(e) = mail::send_verify_email(&user.email, &user.uuid).await {
                    error!("Error auto-sending email verification email: {:#?}", e);
                }
            }
        }

        // We still want the login to fail until they actually verified the email address
        err!(
            "Please verify your email before trying again.",
            format!("IP: {}. Username: {}.", ip.ip, username),
            ErrorEvent {
                event: EventType::UserFailedLogIn
            }
        )
    }

    let (mut device, new_device) = get_device(&data, conn, &user).await?;

    let twofactor_token = twofactor_auth(&user, &data, &mut device, ip, conn).await?;

    let auth_tokens = auth::AuthTokens::new(&device, &user, AuthMethod::Password);

    authenticated_response(&user, &mut device, new_device, auth_tokens, twofactor_token, &now, conn, ip).await
}

#[allow(clippy::too_many_arguments)]
async fn authenticated_response(
    user: &User,
    device: &mut Device,
    new_device: bool,
    auth_tokens: auth::AuthTokens,
    twofactor_token: Option<String>,
    now: &NaiveDateTime,
    conn: &mut DbConn,
    ip: &ClientIp,
) -> JsonResult {
    if CONFIG.mail_enabled() && new_device {
        if let Err(e) = mail::send_new_device_logged_in(&user.email, &ip.ip.to_string(), now, device).await {
            error!("Error sending new device email: {:#?}", e);

            if CONFIG.require_device_email() {
                err!(
                    "Could not send login notification email. Please contact your administrator.",
                    ErrorEvent {
                        event: EventType::UserFailedLogIn
                    }
                )
            }
        }
    }

    // register push device
    if !new_device {
        register_push_device(device, conn).await?;
    }

    // Save to update `device.updated_at` to track usage
    device.save(conn).await?;

    // Fetch all valid Master Password Policies and merge them into one with all true's and larges numbers as one policy
    let master_password_policies: Vec<MasterPasswordPolicy> =
        OrgPolicy::find_accepted_and_confirmed_by_user_and_active_policy(
            &user.uuid,
            OrgPolicyType::MasterPassword,
            conn,
        )
        .await
        .into_iter()
        .filter_map(|p| serde_json::from_str(&p.data).ok())
        .collect();

    let master_password_policy = if !master_password_policies.is_empty() {
        let mut mpp_json = json!(master_password_policies.into_iter().reduce(|acc, policy| {
            MasterPasswordPolicy {
                min_complexity: acc.min_complexity.max(policy.min_complexity),
                min_length: acc.min_length.max(policy.min_length),
                require_lower: acc.require_lower || policy.require_lower,
                require_upper: acc.require_upper || policy.require_upper,
                require_numbers: acc.require_numbers || policy.require_numbers,
                require_special: acc.require_special || policy.require_special,
                enforce_on_login: acc.enforce_on_login || policy.enforce_on_login,
            }
        }));
        mpp_json["object"] = json!("masterPasswordPolicy");
        mpp_json
    } else {
        json!({"object": "masterPasswordPolicy"})
    };

    let mut result = json!({
        "access_token": auth_tokens.access_token(),
        "expires_in": auth_tokens.expires_in(),
        "token_type": "Bearer",
        "refresh_token": auth_tokens.refresh_token(),
        "PrivateKey": user.private_key,
        "Kdf": user.client_kdf_type,
        "KdfIterations": user.client_kdf_iter,
        "KdfMemory": user.client_kdf_memory,
        "KdfParallelism": user.client_kdf_parallelism,
        "ResetMasterPassword": false, // TODO: Same as above
        "ForcePasswordReset": false,
        "MasterPasswordPolicy": master_password_policy,
        "scope": auth_tokens.scope(),
        "UserDecryptionOptions": {
            "HasMasterPassword": !user.password_hash.is_empty(),
            "Object": "userDecryptionOptions"
        },
    });

    if !user.akey.is_empty() {
        result["Key"] = Value::String(user.akey.clone());
    }

    if let Some(token) = twofactor_token {
        result["TwoFactorToken"] = Value::String(token);
    }

    info!("User {} logged in successfully. IP: {}", user.email, ip.ip);
    Ok(Json(result))
}

async fn _api_key_login(
    data: ConnectData,
    user_id: &mut Option<UserId>,
    conn: &mut DbConn,
    ip: &ClientIp,
) -> JsonResult {
    // Ratelimit the login
    crate::ratelimit::check_limit_login(&ip.ip)?;

    // Validate scope
    match data.scope.as_ref() {
        Some(scope) if scope == &AuthMethod::UserApiKey.scope() => _user_api_key_login(data, user_id, conn, ip).await,
        Some(scope) if scope == &AuthMethod::OrgApiKey.scope() => _organization_api_key_login(data, conn, ip).await,
        _ => err!("Scope not supported"),
    }
}

async fn _user_api_key_login(
    data: ConnectData,
    user_id: &mut Option<UserId>,
    conn: &mut DbConn,
    ip: &ClientIp,
) -> JsonResult {
    // Get the user via the client_id
    let client_id = data.client_id.as_ref().unwrap();
    let Some(client_user_id) = client_id.strip_prefix("user.") else {
        err!("Malformed client_id", format!("IP: {}.", ip.ip))
    };
    let client_user_id: UserId = client_user_id.into();
    let Some(user) = User::find_by_uuid(&client_user_id, conn).await else {
        err!("Invalid client_id", format!("IP: {}.", ip.ip))
    };

    // Set the user_id here to be passed back used for event logging.
    *user_id = Some(user.uuid.clone());

    // Check if the user is disabled
    if !user.enabled {
        err!(
            "This user has been disabled (API key login)",
            format!("IP: {}. Username: {}.", ip.ip, user.email),
            ErrorEvent {
                event: EventType::UserFailedLogIn
            }
        )
    }

    // Check API key. Note that API key logins bypass 2FA.
    let client_secret = data.client_secret.as_ref().unwrap();
    if !user.check_valid_api_key(client_secret) {
        err!(
            "Incorrect client_secret",
            format!("IP: {}. Username: {}.", ip.ip, user.email),
            ErrorEvent {
                event: EventType::UserFailedLogIn
            }
        )
    }

    let (mut device, new_device) = get_device(&data, conn, &user).await?;

    if CONFIG.mail_enabled() && new_device {
        let now = Utc::now().naive_utc();
        if let Err(e) = mail::send_new_device_logged_in(&user.email, &ip.ip.to_string(), &now, &device).await {
            error!("Error sending new device email: {:#?}", e);

            if CONFIG.require_device_email() {
                err!(
                    "Could not send login notification email. Please contact your administrator.",
                    ErrorEvent {
                        event: EventType::UserFailedLogIn
                    }
                )
            }
        }
    }

    // ---
    // Disabled this variable, it was used to generate the JWT
    // Because this might get used in the future, and is add by the Bitwarden Server, lets keep it, but then commented out
    // See: https://github.com/dani-garcia/vaultwarden/issues/4156
    // ---
    // let orgs = Membership::find_confirmed_by_user(&user.uuid, conn).await;
    let access_claims = auth::LoginJwtClaims::default(&device, &user, &AuthMethod::UserApiKey);

    // Save to update `device.updated_at` to track usage
    device.save(conn).await?;

    info!("User {} logged in successfully via API key. IP: {}", user.email, ip.ip);

    // Note: No refresh_token is returned. The CLI just repeats the
    // client_credentials login flow when the existing token expires.
    let result = json!({
        "access_token": access_claims.token(),
        "expires_in": access_claims.expires_in(),
        "token_type": "Bearer",
        "Key": user.akey,
        "PrivateKey": user.private_key,

        "Kdf": user.client_kdf_type,
        "KdfIterations": user.client_kdf_iter,
        "KdfMemory": user.client_kdf_memory,
        "KdfParallelism": user.client_kdf_parallelism,
        "ResetMasterPassword": false, // TODO: according to official server seems something like: user.password_hash.is_empty(), but would need testing
        "scope": AuthMethod::UserApiKey.scope(),
    });

    Ok(Json(result))
}

async fn _organization_api_key_login(data: ConnectData, conn: &mut DbConn, ip: &ClientIp) -> JsonResult {
    // Get the org via the client_id
    let client_id = data.client_id.as_ref().unwrap();
    let Some(org_id) = client_id.strip_prefix("organization.") else {
        err!("Malformed client_id", format!("IP: {}.", ip.ip))
    };
    let org_id: OrganizationId = org_id.to_string().into();
    let Some(org_api_key) = OrganizationApiKey::find_by_org_uuid(&org_id, conn).await else {
        err!("Invalid client_id", format!("IP: {}.", ip.ip))
    };

    // Check API key.
    let client_secret = data.client_secret.as_ref().unwrap();
    if !org_api_key.check_valid_api_key(client_secret) {
        err!("Incorrect client_secret", format!("IP: {}. Organization: {}.", ip.ip, org_api_key.org_uuid))
    }

    let claim = auth::generate_organization_api_key_login_claims(org_api_key.uuid, org_api_key.org_uuid);
    let access_token = auth::encode_jwt(&claim);

    Ok(Json(json!({
        "access_token": access_token,
        "expires_in": 3600,
        "token_type": "Bearer",
        "scope": AuthMethod::OrgApiKey.scope(),
    })))
}

/// Retrieves an existing device or creates a new device from ConnectData and the User
async fn get_device(data: &ConnectData, conn: &mut DbConn, user: &User) -> ApiResult<(Device, bool)> {
    // On iOS, device_type sends "iOS", on others it sends a number
    // When unknown or unable to parse, return 14, which is 'Unknown Browser'
    let device_type = util::try_parse_string(data.device_type.as_ref()).unwrap_or(14);
    let device_id = data.device_identifier.clone().expect("No device id provided");
    let device_name = data.device_name.clone().expect("No device name provided");

    let mut new_device = false;
    // Find device or create new
    let device = match Device::find_by_uuid_and_user(&device_id, &user.uuid, conn).await {
        Some(device) => device,
        None => {
            let device = Device::new(device_id, user.uuid.clone(), device_name, device_type);
            new_device = true;
            device
        }
    };

    Ok((device, new_device))
}

async fn twofactor_auth(
    user: &User,
    data: &ConnectData,
    device: &mut Device,
    ip: &ClientIp,
    conn: &mut DbConn,
) -> ApiResult<Option<String>> {
    let twofactors = TwoFactor::find_by_user(&user.uuid, conn).await;

    // No twofactor token if twofactor is disabled
    if twofactors.is_empty() {
        enforce_2fa_policy(user, &user.uuid, device.atype, &ip.ip, conn).await?;
        return Ok(None);
    }

    TwoFactorIncomplete::mark_incomplete(&user.uuid, &device.uuid, &device.name, device.atype, ip, conn).await?;

    let twofactor_ids: Vec<_> = twofactors.iter().map(|tf| tf.atype).collect();
    let selected_id = data.two_factor_provider.unwrap_or(twofactor_ids[0]); // If we aren't given a two factor provider, assume the first one

    let twofactor_code = match data.two_factor_token {
        Some(ref code) => code,
        None => err_json!(_json_err_twofactor(&twofactor_ids, &user.uuid, data, conn).await?, "2FA token not provided"),
    };

    let selected_twofactor = twofactors.into_iter().find(|tf| tf.atype == selected_id && tf.enabled);

    use crate::crypto::ct_eq;

    let selected_data = _selected_data(selected_twofactor);
    let mut remember = data.two_factor_remember.unwrap_or(0);

    match TwoFactorType::from_i32(selected_id) {
        Some(TwoFactorType::Authenticator) => {
            authenticator::validate_totp_code_str(&user.uuid, twofactor_code, &selected_data?, ip, conn).await?
        }
        Some(TwoFactorType::Webauthn) => webauthn::validate_webauthn_login(&user.uuid, twofactor_code, conn).await?,
        Some(TwoFactorType::YubiKey) => yubikey::validate_yubikey_login(twofactor_code, &selected_data?).await?,
        Some(TwoFactorType::Duo) => {
            match CONFIG.duo_use_iframe() {
                true => {
                    // Legacy iframe prompt flow
                    duo::validate_duo_login(&user.email, twofactor_code, conn).await?
                }
                false => {
                    // OIDC based flow
                    duo_oidc::validate_duo_login(
                        &user.email,
                        twofactor_code,
                        data.client_id.as_ref().unwrap(),
                        data.device_identifier.as_ref().unwrap(),
                        conn,
                    )
                    .await?
                }
            }
        }
        Some(TwoFactorType::Email) => {
            email::validate_email_code_str(&user.uuid, twofactor_code, &selected_data?, conn).await?
        }

        Some(TwoFactorType::Remember) => {
            match device.twofactor_remember {
                Some(ref code) if !CONFIG.disable_2fa_remember() && ct_eq(code, twofactor_code) => {
                    remember = 1; // Make sure we also return the token here, otherwise it will only remember the first time
                }
                _ => {
                    err_json!(
                        _json_err_twofactor(&twofactor_ids, &user.uuid, data, conn).await?,
                        "2FA Remember token not provided"
                    )
                }
            }
        }
        _ => err!(
            "Invalid two factor provider",
            ErrorEvent {
                event: EventType::UserFailedLogIn2fa
            }
        ),
    }

    TwoFactorIncomplete::mark_complete(&user.uuid, &device.uuid, conn).await?;

    let two_factor = if !CONFIG.disable_2fa_remember() && remember == 1 {
        Some(device.refresh_twofactor_remember())
    } else {
        device.delete_twofactor_remember();
        None
    };
    Ok(two_factor)
}

fn _selected_data(tf: Option<TwoFactor>) -> ApiResult<String> {
    tf.map(|t| t.data).map_res("Two factor doesn't exist")
}

async fn _json_err_twofactor(
    providers: &[i32],
    user_id: &UserId,
    data: &ConnectData,
    conn: &mut DbConn,
) -> ApiResult<Value> {
    let mut result = json!({
        "error" : "invalid_grant",
        "error_description" : "Two factor required.",
        "TwoFactorProviders" : providers.iter().map(ToString::to_string).collect::<Vec<String>>(),
        "TwoFactorProviders2" : {}, // { "0" : null }
        "MasterPasswordPolicy": {
            "Object": "masterPasswordPolicy"
        }
    });

    for provider in providers {
        result["TwoFactorProviders2"][provider.to_string()] = Value::Null;

        match TwoFactorType::from_i32(*provider) {
            Some(TwoFactorType::Authenticator) => { /* Nothing to do for TOTP */ }

            Some(TwoFactorType::Webauthn) if CONFIG.domain_set() => {
                let request = webauthn::generate_webauthn_login(user_id, conn).await?;
                result["TwoFactorProviders2"][provider.to_string()] = request.0;
            }

            Some(TwoFactorType::Duo) => {
                let email = match User::find_by_uuid(user_id, conn).await {
                    Some(u) => u.email,
                    None => err!("User does not exist"),
                };

                match CONFIG.duo_use_iframe() {
                    true => {
                        // Legacy iframe prompt flow
                        let (signature, host) = duo::generate_duo_signature(&email, conn).await?;
                        result["TwoFactorProviders2"][provider.to_string()] = json!({
                            "Host": host,
                            "Signature": signature,
                        })
                    }
                    false => {
                        // OIDC based flow
                        let auth_url = duo_oidc::get_duo_auth_url(
                            &email,
                            data.client_id.as_ref().unwrap(),
                            data.device_identifier.as_ref().unwrap(),
                            conn,
                        )
                        .await?;

                        result["TwoFactorProviders2"][provider.to_string()] = json!({
                            "AuthUrl": auth_url,
                        })
                    }
                }
            }

            Some(tf_type @ TwoFactorType::YubiKey) => {
                let Some(twofactor) = TwoFactor::find_by_user_and_type(user_id, tf_type as i32, conn).await else {
                    err!("No YubiKey devices registered")
                };

                let yubikey_metadata: yubikey::YubikeyMetadata = serde_json::from_str(&twofactor.data)?;

                result["TwoFactorProviders2"][provider.to_string()] = json!({
                    "Nfc": yubikey_metadata.nfc,
                })
            }

            Some(tf_type @ TwoFactorType::Email) => {
                let Some(twofactor) = TwoFactor::find_by_user_and_type(user_id, tf_type as i32, conn).await else {
                    err!("No twofactor email registered")
                };

                // Send email immediately if email is the only 2FA option
                if providers.len() == 1 {
                    email::send_token(user_id, conn).await?
                }

                let email_data = email::EmailTokenData::from_json(&twofactor.data)?;
                result["TwoFactorProviders2"][provider.to_string()] = json!({
                    "Email": email::obscure_email(&email_data.email),
                })
            }

            _ => {}
        }
    }

    Ok(result)
}

#[post("/accounts/prelogin", data = "<data>")]
async fn prelogin(data: Json<PreloginData>, conn: DbConn) -> Json<Value> {
    _prelogin(data, conn).await
}

#[post("/accounts/register", data = "<data>")]
async fn identity_register(data: Json<RegisterData>, conn: DbConn) -> JsonResult {
    _register(data, false, conn).await
}

#[derive(Debug, Deserialize)]
#[serde(rename_all = "camelCase")]
struct RegisterVerificationData {
    email: String,
    name: Option<String>,
    // receiveMarketingEmails: bool,
}

#[derive(rocket::Responder)]
enum RegisterVerificationResponse {
    NoContent(()),
    Token(Json<String>),
}

#[post("/accounts/register/send-verification-email", data = "<data>")]
async fn register_verification_email(
    data: Json<RegisterVerificationData>,
    mut conn: DbConn,
) -> ApiResult<RegisterVerificationResponse> {
    let data = data.into_inner();

    if !CONFIG.is_signup_allowed(&data.email) {
        err!("Registration not allowed or user already exists")
    }

    let should_send_mail = CONFIG.mail_enabled() && CONFIG.signups_verify();

<<<<<<< HEAD
    let token_claims = auth::generate_register_verify_claims(data.email.clone(), data.name.clone(), should_send_mail);
    let token = auth::encode_jwt(&token_claims);
=======
    let token_claims =
        crate::auth::generate_register_verify_claims(data.email.clone(), data.name.clone(), should_send_mail);
    let token = crate::auth::encode_jwt(&token_claims);
>>>>>>> e7c796a6

    if should_send_mail {
        let user = User::find_by_mail(&data.email, &mut conn).await;
        if user.filter(|u| u.private_key.is_some()).is_some() {
            // There is still a timing side channel here in that the code
            // paths that send mail take noticeably longer than ones that
            // don't. Add a randomized sleep to mitigate this somewhat.
            use rand::{rngs::SmallRng, Rng, SeedableRng};
            let mut rng = SmallRng::from_os_rng();
            let delta: i32 = 100;
            let sleep_ms = (1_000 + rng.random_range(-delta..=delta)) as u64;
            tokio::time::sleep(tokio::time::Duration::from_millis(sleep_ms)).await;
        } else {
            mail::send_register_verify_email(&data.email, &token).await?;
        }
<<<<<<< HEAD
=======

>>>>>>> e7c796a6
        Ok(RegisterVerificationResponse::NoContent(()))
    } else {
        // If email verification is not required, return the token directly
        // the clients will use this token to finish the registration
        Ok(RegisterVerificationResponse::Token(Json(token)))
    }
}

#[post("/accounts/register/finish", data = "<data>")]
async fn register_finish(data: Json<RegisterData>, conn: DbConn) -> JsonResult {
    _register(data, true, conn).await
}

// https://github.com/bitwarden/jslib/blob/master/common/src/models/request/tokenRequest.ts
// https://github.com/bitwarden/mobile/blob/master/src/Core/Models/Request/TokenRequest.cs
#[derive(Debug, Clone, Default, FromForm)]
struct ConnectData {
    #[field(name = uncased("grant_type"))]
    #[field(name = uncased("granttype"))]
    grant_type: String, // refresh_token, password, client_credentials (API key)

    // Needed for grant_type="refresh_token"
    #[field(name = uncased("refresh_token"))]
    #[field(name = uncased("refreshtoken"))]
    refresh_token: Option<String>,

    // Needed for grant_type = "password" | "client_credentials"
    #[field(name = uncased("client_id"))]
    #[field(name = uncased("clientid"))]
    client_id: Option<String>, // web, cli, desktop, browser, mobile
    #[field(name = uncased("client_secret"))]
    #[field(name = uncased("clientsecret"))]
    client_secret: Option<String>,
    #[field(name = uncased("password"))]
    password: Option<String>,
    #[field(name = uncased("scope"))]
    scope: Option<String>,
    #[field(name = uncased("username"))]
    username: Option<String>,

    #[field(name = uncased("device_identifier"))]
    #[field(name = uncased("deviceidentifier"))]
    device_identifier: Option<DeviceId>,
    #[field(name = uncased("device_name"))]
    #[field(name = uncased("devicename"))]
    device_name: Option<String>,
    #[field(name = uncased("device_type"))]
    #[field(name = uncased("devicetype"))]
    device_type: Option<String>,
    #[allow(unused)]
    #[field(name = uncased("device_push_token"))]
    #[field(name = uncased("devicepushtoken"))]
    _device_push_token: Option<String>, // Unused; mobile device push not yet supported.

    // Needed for two-factor auth
    #[field(name = uncased("two_factor_provider"))]
    #[field(name = uncased("twofactorprovider"))]
    two_factor_provider: Option<i32>,
    #[field(name = uncased("two_factor_token"))]
    #[field(name = uncased("twofactortoken"))]
    two_factor_token: Option<String>,
    #[field(name = uncased("two_factor_remember"))]
    #[field(name = uncased("twofactorremember"))]
    two_factor_remember: Option<i32>,
    #[field(name = uncased("authrequest"))]
    auth_request: Option<AuthRequestId>,
    // Needed for authorization code
    #[form(field = uncased("code"))]
    code: Option<String>,
}
fn _check_is_some<T>(value: &Option<T>, msg: &str) -> EmptyResult {
    if value.is_none() {
        err!(msg)
    }
    Ok(())
}

// Deprecated but still needed for Mobile apps
#[get("/account/prevalidate")]
fn _prevalidate() -> JsonResult {
    prevalidate()
}

#[get("/sso/prevalidate")]
fn prevalidate() -> JsonResult {
    if CONFIG.sso_enabled() {
        let sso_token = sso::encode_ssotoken_claims();
        Ok(Json(json!({
            "token": sso_token,
        })))
    } else {
        err!("SSO sign-in is not available")
    }
}

#[get("/connect/oidc-signin?<code>&<state>", rank = 1)]
async fn oidcsignin(code: OIDCCode, state: String, conn: DbConn) -> ApiResult<Redirect> {
    oidcsignin_redirect(
        state,
        |decoded_state| sso::OIDCCodeWrapper::Ok {
            state: decoded_state,
            code,
        },
        &conn,
    )
    .await
}

// Bitwarden client appear to only care for code and state so we pipe it through
// cf: https://github.com/bitwarden/clients/blob/8e46ef1ae5be8b62b0d3d0b9d1b1c62088a04638/libs/angular/src/auth/components/sso.component.ts#L68C11-L68C23)
#[get("/connect/oidc-signin?<state>&<error>&<error_description>", rank = 2)]
async fn oidcsignin_error(
    state: String,
    error: String,
    error_description: Option<String>,
    conn: DbConn,
) -> ApiResult<Redirect> {
    oidcsignin_redirect(
        state,
        |decoded_state| sso::OIDCCodeWrapper::Error {
            state: decoded_state,
            error,
            error_description,
        },
        &conn,
    )
    .await
}

// The state was encoded using Base64 to ensure no issue with providers.
// iss and scope parameters are needed for redirection to work on IOS.
async fn oidcsignin_redirect(
    base64_state: String,
    wrapper: impl FnOnce(OIDCState) -> sso::OIDCCodeWrapper,
    conn: &DbConn,
) -> ApiResult<Redirect> {
    let state = sso::deocde_state(base64_state)?;
    let code = sso::encode_code_claims(wrapper(state.clone()));

    let nonce = match SsoNonce::find(&state, conn).await {
        Some(n) => n,
        None => err!(format!("Failed to retrive redirect_uri with {state}")),
    };

    let mut url = match url::Url::parse(&nonce.redirect_uri) {
        Ok(url) => url,
        Err(err) => err!(format!("Failed to parse redirect uri ({}): {err}", nonce.redirect_uri)),
    };

    url.query_pairs_mut()
        .append_pair("code", &code)
        .append_pair("state", &state)
        .append_pair("scope", &AuthMethod::Sso.scope())
        .append_pair("iss", &CONFIG.domain());

    debug!("Redirection to {url}");

    Ok(Redirect::temporary(String::from(url)))
}

#[derive(Debug, Clone, Default, FromForm)]
struct AuthorizeData {
    #[field(name = uncased("client_id"))]
    #[field(name = uncased("clientid"))]
    client_id: String,
    #[field(name = uncased("redirect_uri"))]
    #[field(name = uncased("redirecturi"))]
    redirect_uri: String,
    #[allow(unused)]
    response_type: Option<String>,
    #[allow(unused)]
    scope: Option<String>,
    state: OIDCState,
    #[allow(unused)]
    code_challenge: Option<String>,
    #[allow(unused)]
    code_challenge_method: Option<String>,
    #[allow(unused)]
    response_mode: Option<String>,
    #[allow(unused)]
    domain_hint: Option<String>,
    #[allow(unused)]
    #[field(name = uncased("ssoToken"))]
    sso_token: Option<String>,
}

// The `redirect_uri` will change depending of the client (web, android, ios ..)
#[get("/connect/authorize?<data..>")]
async fn authorize(data: AuthorizeData, conn: DbConn) -> ApiResult<Redirect> {
    let AuthorizeData {
        client_id,
        redirect_uri,
        state,
        ..
    } = data;

    let auth_url = sso::authorize_url(state, &client_id, &redirect_uri, conn).await?;

    Ok(Redirect::temporary(String::from(auth_url)))
}<|MERGE_RESOLUTION|>--- conflicted
+++ resolved
@@ -940,14 +940,8 @@
 
     let should_send_mail = CONFIG.mail_enabled() && CONFIG.signups_verify();
 
-<<<<<<< HEAD
     let token_claims = auth::generate_register_verify_claims(data.email.clone(), data.name.clone(), should_send_mail);
     let token = auth::encode_jwt(&token_claims);
-=======
-    let token_claims =
-        crate::auth::generate_register_verify_claims(data.email.clone(), data.name.clone(), should_send_mail);
-    let token = crate::auth::encode_jwt(&token_claims);
->>>>>>> e7c796a6
 
     if should_send_mail {
         let user = User::find_by_mail(&data.email, &mut conn).await;
@@ -963,10 +957,7 @@
         } else {
             mail::send_register_verify_email(&data.email, &token).await?;
         }
-<<<<<<< HEAD
-=======
-
->>>>>>> e7c796a6
+
         Ok(RegisterVerificationResponse::NoContent(()))
     } else {
         // If email verification is not required, return the token directly
