--- conflicted
+++ resolved
@@ -20,12 +20,8 @@
         push::register_push_device,
         ApiResult, EmptyResult, JsonResult,
     },
-<<<<<<< HEAD
     auth,
-    auth::{AuthMethod, ClientHeaders, ClientIp},
-=======
-    auth::{generate_organization_api_key_login_claims, ClientHeaders, ClientIp, ClientVersion},
->>>>>>> 53f58b14
+    auth::{generate_organization_api_key_login_claims, AuthMethod, ClientHeaders, ClientIp, ClientVersion},
     db::{models::*, DbConn},
     error::MapResult,
     mail, sso,
@@ -96,7 +92,7 @@
             _check_is_some(&data.device_name, "device_name cannot be blank")?;
             _check_is_some(&data.device_type, "device_type cannot be blank")?;
 
-            _sso_login(data, &mut user_id, &mut conn, &client_header.ip).await
+            _sso_login(data, &mut user_id, &mut conn, &client_header.ip, &client_version).await
         }
         "authorization_code" => err!("SSO sign-in is not available"),
         t => err!("Invalid type", t),
@@ -146,8 +142,7 @@
     // See: https://github.com/dani-garcia/vaultwarden/issues/4156
     // ---
     // let members = Membership::find_confirmed_by_user(&user.uuid, conn).await;
-<<<<<<< HEAD
-    match auth::refresh_tokens(ip, &refresh_token, conn).await {
+    match auth::refresh_tokens(ip, &refresh_token, data.client_id, conn).await {
         Err(err) => {
             err_code!(format!("Unable to refresh login credentials: {}", err.message()), Status::Unauthorized.code)
         }
@@ -167,13 +162,15 @@
         }
     }
 }
-=======
-    let (access_token, expires_in) = device.refresh_tokens(&user, scope_vec, data.client_id);
-    device.save(conn).await?;
->>>>>>> 53f58b14
 
 // After exchanging the code we need to check first if 2FA is needed before continuing
-async fn _sso_login(data: ConnectData, user_id: &mut Option<UserId>, conn: &mut DbConn, ip: &ClientIp) -> JsonResult {
+async fn _sso_login(
+    data: ConnectData,
+    user_id: &mut Option<UserId>,
+    conn: &mut DbConn,
+    ip: &ClientIp,
+    client_version: &Option<ClientVersion>,
+) -> JsonResult {
     AuthMethod::Sso.check_scope(data.scope.as_ref())?;
 
     // Ratelimit the login
@@ -271,7 +268,7 @@
         }
         Some((mut user, sso_user)) => {
             let (mut device, new_device) = get_device(&data, conn, &user).await?;
-            let twofactor_token = twofactor_auth(&user, &data, &mut device, ip, conn).await?;
+            let twofactor_token = twofactor_auth(&user, &data, &mut device, ip, client_version, conn).await?;
 
             if user.private_key.is_none() {
                 // User was invited a stub was created
@@ -311,8 +308,9 @@
     let auth_tokens = sso::create_auth_tokens(
         &device,
         &user,
+        data.client_id,
         auth_user.refresh_token,
-        &auth_user.access_token,
+        auth_user.access_token,
         auth_user.expires_in,
     )?;
 
@@ -394,18 +392,8 @@
     }
 
     // Change the KDF Iterations (only when not logging in with an auth request)
-<<<<<<< HEAD
     if data.auth_request.is_none() {
         kdf_upgrade(&mut user, password, conn).await?;
-=======
-    if data.auth_request.is_none() && user.password_iterations != CONFIG.password_iterations() {
-        user.password_iterations = CONFIG.password_iterations();
-        user.set_password(password, None, false, None);
-
-        if let Err(e) = user.save(conn).await {
-            error!("Error updating user: {e:#?}");
-        }
->>>>>>> 53f58b14
     }
 
     let now = Utc::now().naive_utc();
@@ -446,7 +434,7 @@
 
     let twofactor_token = twofactor_auth(&user, &data, &mut device, ip, client_version, conn).await?;
 
-    let auth_tokens = auth::AuthTokens::new(&device, &user, AuthMethod::Password);
+    let auth_tokens = auth::AuthTokens::new(&device, &user, AuthMethod::Password, data.client_id);
 
     authenticated_response(&user, &mut device, new_device, auth_tokens, twofactor_token, &now, conn, ip).await
 }
@@ -463,13 +451,8 @@
     ip: &ClientIp,
 ) -> JsonResult {
     if CONFIG.mail_enabled() && new_device {
-<<<<<<< HEAD
         if let Err(e) = mail::send_new_device_logged_in(&user.email, &ip.ip.to_string(), now, device).await {
-            error!("Error sending new device email: {:#?}", e);
-=======
-        if let Err(e) = mail::send_new_device_logged_in(&user.email, &ip.ip.to_string(), &now, &device).await {
             error!("Error sending new device email: {e:#?}");
->>>>>>> 53f58b14
 
             if CONFIG.require_device_email() {
                 err!(
@@ -487,53 +470,10 @@
         register_push_device(device, conn).await?;
     }
 
-<<<<<<< HEAD
     // Save to update `device.updated_at` to track usage
     device.save(conn).await?;
 
     let mp_policy = master_password_policy(user, conn).await;
-=======
-    // Common
-    // ---
-    // Disabled this variable, it was used to generate the JWT
-    // Because this might get used in the future, and is add by the Bitwarden Server, lets keep it, but then commented out
-    // See: https://github.com/dani-garcia/vaultwarden/issues/4156
-    // ---
-    // let members = Membership::find_confirmed_by_user(&user.uuid, conn).await;
-    let (access_token, expires_in) = device.refresh_tokens(&user, scope_vec, data.client_id);
-    device.save(conn).await?;
-
-    // Fetch all valid Master Password Policies and merge them into one with all trues and largest numbers as one policy
-    let master_password_policies: Vec<MasterPasswordPolicy> =
-        OrgPolicy::find_accepted_and_confirmed_by_user_and_active_policy(
-            &user.uuid,
-            OrgPolicyType::MasterPassword,
-            conn,
-        )
-        .await
-        .into_iter()
-        .filter_map(|p| serde_json::from_str(&p.data).ok())
-        .collect();
-
-    // NOTE: Upstream still uses PascalCase here for `Object`!
-    let master_password_policy = if !master_password_policies.is_empty() {
-        let mut mpp_json = json!(master_password_policies.into_iter().reduce(|acc, policy| {
-            MasterPasswordPolicy {
-                min_complexity: acc.min_complexity.max(policy.min_complexity),
-                min_length: acc.min_length.max(policy.min_length),
-                require_lower: acc.require_lower || policy.require_lower,
-                require_upper: acc.require_upper || policy.require_upper,
-                require_numbers: acc.require_numbers || policy.require_numbers,
-                require_special: acc.require_special || policy.require_special,
-                enforce_on_login: acc.enforce_on_login || policy.enforce_on_login,
-            }
-        }));
-        mpp_json["Object"] = json!("masterPasswordPolicy");
-        mpp_json
-    } else {
-        json!({"Object": "masterPasswordPolicy"})
-    };
->>>>>>> 53f58b14
 
     let mut result = json!({
         "access_token": auth_tokens.access_token(),
@@ -563,11 +503,7 @@
         result["TwoFactorToken"] = Value::String(token);
     }
 
-<<<<<<< HEAD
-    info!("User {} logged in successfully. IP: {}", user.email, ip.ip);
-=======
-    info!("User {username} logged in successfully. IP: {}", ip.ip);
->>>>>>> 53f58b14
+    info!("User {} logged in successfully. IP: {}", &user.name, ip.ip);
     Ok(Json(result))
 }
 
@@ -653,15 +589,10 @@
     // Because this might get used in the future, and is add by the Bitwarden Server, lets keep it, but then commented out
     // See: https://github.com/dani-garcia/vaultwarden/issues/4156
     // ---
-<<<<<<< HEAD
     // let orgs = Membership::find_confirmed_by_user(&user.uuid, conn).await;
-    let access_claims = auth::LoginJwtClaims::default(&device, &user, &AuthMethod::UserApiKey);
+    let access_claims = auth::LoginJwtClaims::default(&device, &user, &AuthMethod::UserApiKey, data.client_id);
 
     // Save to update `device.updated_at` to track usage
-=======
-    // let members = Membership::find_confirmed_by_user(&user.uuid, conn).await;
-    let (access_token, expires_in) = device.refresh_tokens(&user, scope_vec, data.client_id);
->>>>>>> 53f58b14
     device.save(conn).await?;
 
     info!("User {} logged in successfully via API key. IP: {}", user.email, ip.ip);
@@ -703,7 +634,7 @@
         err!("Incorrect client_secret", format!("IP: {}. Organization: {}.", ip.ip, org_api_key.org_uuid))
     }
 
-    let claim = auth::generate_organization_api_key_login_claims(org_api_key.uuid, org_api_key.org_uuid);
+    let claim = generate_organization_api_key_login_claims(org_api_key.uuid, org_api_key.org_uuid);
     let access_token = auth::encode_jwt(&claim);
 
     Ok(Json(json!({
@@ -759,16 +690,12 @@
 
     let twofactor_code = match data.two_factor_token {
         Some(ref code) => code,
-<<<<<<< HEAD
-        None => err_json!(_json_err_twofactor(&twofactor_ids, &user.uuid, data, conn).await?, "2FA token not provided"),
-=======
         None => {
             err_json!(
                 _json_err_twofactor(&twofactor_ids, &user.uuid, data, client_version, conn).await?,
                 "2FA token not provided"
             )
         }
->>>>>>> 53f58b14
     };
 
     let selected_twofactor = twofactors.into_iter().find(|tf| tf.atype == selected_id && tf.enabled);
