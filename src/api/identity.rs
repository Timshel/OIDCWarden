use chrono::{NaiveDateTime, Utc};
use num_traits::FromPrimitive;
use rocket::{
    form::{Form, FromForm},
    http::{CookieJar, Status},
    response::Redirect,
    serde::json::Json,
    Route,
};
use serde_json::Value;

use crate::{
    api::{
        admin,
        core::{
            accounts::{PreloginData, RegisterData, _prelogin, _register, kdf_upgrade},
            log_user_event,
            two_factor::{authenticator, duo, duo_oidc, email, enforce_2fa_policy, webauthn, yubikey},
        },
        push::register_push_device,
        ApiResult, EmptyResult, JsonResult,
    },
    auth,
    auth::{AuthMethod, AuthMethodScope, ClientHeaders, ClientIp},
    db::{models::*, DbConn},
    error::MapResult,
    mail, sso, util, CONFIG,
};

pub fn routes() -> Vec<Route> {
    routes![login, prelogin, identity_register, _prevalidate, prevalidate, authorize, oidcsignin, oidcsignin_error]
}

#[post("/connect/token", data = "<data>")]
async fn login(
    data: Form<ConnectData>,
    client_header: ClientHeaders,
    cookies: &CookieJar<'_>,
    mut conn: DbConn,
) -> JsonResult {
    let data: ConnectData = data.into_inner();

    let mut user_uuid: Option<String> = None;

    let login_result = match data.grant_type.as_ref() {
        "refresh_token" => {
            _check_is_some(&data.refresh_token, "refresh_token cannot be blank")?;
            _refresh_login(data, &mut conn).await
        }
        "password" if CONFIG.sso_enabled() && CONFIG.sso_only() => err!("SSO sign-in is required"),
        "password" => {
            _check_is_some(&data.client_id, "client_id cannot be blank")?;
            _check_is_some(&data.password, "password cannot be blank")?;
            _check_is_some(&data.scope, "scope cannot be blank")?;
            _check_is_some(&data.username, "username cannot be blank")?;

            _check_is_some(&data.device_identifier, "device_identifier cannot be blank")?;
            _check_is_some(&data.device_name, "device_name cannot be blank")?;
            _check_is_some(&data.device_type, "device_type cannot be blank")?;

            _password_login(data, &mut user_uuid, &mut conn, &client_header.ip).await
        }
        "client_credentials" => {
            _check_is_some(&data.client_id, "client_id cannot be blank")?;
            _check_is_some(&data.client_secret, "client_secret cannot be blank")?;
            _check_is_some(&data.scope, "scope cannot be blank")?;

            _check_is_some(&data.device_identifier, "device_identifier cannot be blank")?;
            _check_is_some(&data.device_name, "device_name cannot be blank")?;
            _check_is_some(&data.device_type, "device_type cannot be blank")?;

            _api_key_login(data, &mut user_uuid, &mut conn, &client_header.ip).await
        }
        "authorization_code" if CONFIG.sso_enabled() => {
            _check_is_some(&data.client_id, "client_id cannot be blank")?;
            _check_is_some(&data.code, "code cannot be blank")?;

            _check_is_some(&data.device_identifier, "device_identifier cannot be blank")?;
            _check_is_some(&data.device_name, "device_name cannot be blank")?;
            _check_is_some(&data.device_type, "device_type cannot be blank")?;

            _sso_login(data, &mut user_uuid, &mut conn, cookies, &client_header.ip).await
        }
        "authorization_code" => err!("SSO sign-in is not available"),
        t => err!("Invalid type", t),
    };

    if let Some(user_uuid) = user_uuid {
        match &login_result {
            Ok(_) => {
                log_user_event(
                    EventType::UserLoggedIn as i32,
                    &user_uuid,
                    client_header.device_type,
                    &client_header.ip.ip,
                    &mut conn,
                )
                .await;
            }
            Err(e) => {
                if let Some(ev) = e.get_event() {
                    log_user_event(
                        ev.event as i32,
                        &user_uuid,
                        client_header.device_type,
                        &client_header.ip.ip,
                        &mut conn,
                    )
                    .await
                }
            }
        }
    }

    login_result
}

// Return Status::Unauthorized to trigger logout
async fn _refresh_login(data: ConnectData, conn: &mut DbConn) -> JsonResult {
    // Extract token
    let refresh_token = match data.refresh_token {
        Some(token) => token,
        None => err_code!("Missing refresh_token", Status::Unauthorized.code),
    };

    // ---
    // Disabled this variable, it was used to generate the JWT
    // Because this might get used in the future, and is add by the Bitwarden Server, lets keep it, but then commented out
    // See: https://github.com/dani-garcia/vaultwarden/issues/4156
    // ---
    // let orgs = UserOrganization::find_confirmed_by_user(&user.uuid, conn).await;
    match auth::refresh_tokens(&refresh_token, conn).await {
        Err(err) => {
            err_code!(format!("Unable to refresh login credentials: {}", err.message()), Status::Unauthorized.code)
        }
        Ok((mut device, user, auth_tokens)) => {
            // Save to update `device.updated_at` to track usage
            device.save(conn).await?;

            let result = json!({
                "refresh_token": auth_tokens.refresh_token(),
                "access_token": auth_tokens.access_token(),
                "expires_in": auth_tokens.expires_in(),
                "token_type": "Bearer",
                "Key": user.akey,
                "PrivateKey": user.private_key,

                "Kdf": user.client_kdf_type,
                "KdfIterations": user.client_kdf_iter,
                "KdfMemory": user.client_kdf_memory,
                "KdfParallelism": user.client_kdf_parallelism,
                "ResetMasterPassword": false, // TODO: according to official server seems something like: user.password_hash.is_empty(), but would need testing
                "scope": auth_tokens.scope(),
                "unofficialServer": true,
            });

            Ok(Json(result))
        }
    }
}

<<<<<<< HEAD
// After exchanging the code we need to check first if 2FA is needed before continuing
async fn _sso_login(
    data: ConnectData,
    user_uuid: &mut Option<String>,
    conn: &mut DbConn,
    cookies: &CookieJar<'_>,
    ip: &ClientIp,
) -> JsonResult {
    AuthMethod::Sso.check_scope(data.scope.as_ref())?;

    // Ratelimit the login
    crate::ratelimit::check_limit_login(&ip.ip)?;
=======
    let result = json!({
        "access_token": access_token,
        "expires_in": expires_in,
        "token_type": "Bearer",
        "refresh_token": device.refresh_token,

        "scope": scope,
    });
>>>>>>> f60502a1

    let code = match data.code.as_ref() {
        None => err!("Got no code in OIDC data"),
        Some(code) => code,
    };

    let user_infos = sso::exchange_code(code, conn).await?;

    // Will trigger 2FA flow if needed
    let user_data = match SsoUser::find_by_identifier_or_email(&user_infos.identifier, &user_infos.email, conn).await {
        None => None,
        Some((user, None)) if user.private_key.is_some() && !CONFIG.sso_signups_match_email() => {
            error!(
                "Login failure ({}), existing non SSO user ({}) with same email ({}) and association is disabled",
                user_infos.identifier, user.uuid, user.email
            );
            err_silent!("Existing non SSO user with same email")
        }
        Some((user, Some(sso_user))) if sso_user.identifier != user_infos.identifier => {
            error!(
                "Login failure ({}), existing SSO user ({}) with same email ({})",
                user_infos.identifier, user.uuid, user.email
            );
            err_silent!("Existing SSO user with same email")
        }
        Some((user, sso_user)) => {
            let (mut device, new_device) = get_device(&data, conn, &user).await?;
            let twofactor_token = twofactor_auth(&user, &data, &mut device, ip, conn).await?;

            Some((user, device, new_device, twofactor_token, sso_user))
        }
    };

    // We passed 2FA get full user informations
    let auth_user = sso::redeem(&user_infos.state, conn).await?;

    let now = Utc::now().naive_utc();
    let (user, mut device, new_device, twofactor_token, sso_user) = match user_data {
        None => {
            if !CONFIG.is_email_domain_allowed(&user_infos.email) {
                err!("Email domain not allowed");
            }

            match user_infos.email_verified {
                None if !CONFIG.sso_allow_unknown_email_verification() => err!(
                    "Your provider does not send email verification status.\n\
                    You will need to change the server configuration (check `SSO_ALLOW_UNKNOWN_EMAIL_VERIFICATION`) to log in."
                ),
                Some(false) => err!("You need to verify your email with your provider before you can log in"),
                _ => (),
            }

            let mut user = User::new(user_infos.email, user_infos.user_name);
            user.verified_at = Some(now);
            user.save(conn).await?;

            let (device, new_device) = get_device(&data, conn, &user).await?;

            (user, device, new_device, None, None)
        }
        Some((mut user, device, new_device, twofactor_token, sso_user)) if user.private_key.is_none() => {
            // User was invited a stub was created
            user.verified_at = Some(now);
            if let Some(user_name) = user_infos.user_name {
                user.name = user_name;
            }

            if !CONFIG.mail_enabled() {
                UserOrganization::confirm_user_invitations(&user.uuid, conn).await?;
            }

            user.save(conn).await?;
            (user, device, new_device, twofactor_token, sso_user)
        }
        Some((user, device, new_device, twofactor_token, sso_user)) => {
            if user.email != user_infos.email {
                if CONFIG.mail_enabled() {
                    mail::send_sso_change_email(&user_infos.email).await?;
                }
                info!("User {} email changed in SSO provider from {} to {}", user.uuid, user.email, user_infos.email);
            }
            (user, device, new_device, twofactor_token, sso_user)
        }
    };

    if sso_user.is_none() {
        let user_sso = SsoUser {
            user_uuid: user.uuid.clone(),
            identifier: user_infos.identifier,
        };
        user_sso.save(conn).await?;
    }

    // Set the user_uuid here to be passed back used for event logging.
    *user_uuid = Some(user.uuid.clone());

    sso::sync_groups(&user, &device, ip, &auth_user.groups, conn).await?;

    if auth_user.is_admin() {
        info!("User {} logged with admin cookie", user.email);
        cookies.add(admin::create_admin_cookie());
    }

    let auth_tokens = sso::create_auth_tokens(
        &device,
        &user,
        auth_user.refresh_token,
        &auth_user.access_token,
        auth_user.expires_in,
    )?;

    authenticated_response(&user, &mut device, new_device, auth_tokens, twofactor_token, &now, conn, ip).await
}

#[derive(Default, Deserialize, Serialize)]
#[serde(rename_all = "camelCase")]
struct MasterPasswordPolicy {
    min_complexity: u8,
    min_length: u32,
    require_lower: bool,
    require_upper: bool,
    require_numbers: bool,
    require_special: bool,
    enforce_on_login: bool,
}

async fn _password_login(
    data: ConnectData,
    user_uuid: &mut Option<String>,
    conn: &mut DbConn,
    ip: &ClientIp,
) -> JsonResult {
    // Validate scope
    AuthMethod::Password.check_scope(data.scope.as_ref())?;

    // Ratelimit the login
    crate::ratelimit::check_limit_login(&ip.ip)?;

    // Get the user
    let username = data.username.as_ref().unwrap().trim();
    let mut user = match User::find_by_mail(username, conn).await {
        Some(user) => user,
        None => err!("Username or password is incorrect. Try again", format!("IP: {}. Username: {}.", ip.ip, username)),
    };

    // Set the user_uuid here to be passed back used for event logging.
    *user_uuid = Some(user.uuid.clone());

    // Check password
    let password = data.password.as_ref().unwrap();
    if let Some(auth_request_uuid) = data.auth_request.clone() {
        if let Some(auth_request) = AuthRequest::find_by_uuid(auth_request_uuid.as_str(), conn).await {
            if !auth_request.check_access_code(password) {
                err!(
                    "Username or access code is incorrect. Try again",
                    format!("IP: {}. Username: {}.", ip.ip, username),
                    ErrorEvent {
                        event: EventType::UserFailedLogIn,
                    }
                )
            }
        } else {
            err!(
                "Auth request not found. Try again.",
                format!("IP: {}. Username: {}.", ip.ip, username),
                ErrorEvent {
                    event: EventType::UserFailedLogIn,
                }
            )
        }
    } else if !user.check_valid_password(password) {
        err!(
            "Username or password is incorrect. Try again",
            format!("IP: {}. Username: {}.", ip.ip, username),
            ErrorEvent {
                event: EventType::UserFailedLogIn,
            }
        )
    }

    kdf_upgrade(&mut user, password, conn).await?;

    // Check if the user is disabled
    if !user.enabled {
        err!(
            "This user has been disabled",
            format!("IP: {}. Username: {}.", ip.ip, username),
            ErrorEvent {
                event: EventType::UserFailedLogIn
            }
        )
    }

    let now = Utc::now().naive_utc();

    if user.verified_at.is_none() && CONFIG.mail_enabled() && CONFIG.signups_verify() {
        if user.last_verifying_at.is_none()
            || now.signed_duration_since(user.last_verifying_at.unwrap()).num_seconds()
                > CONFIG.signups_verify_resend_time() as i64
        {
            let resend_limit = CONFIG.signups_verify_resend_limit() as i32;
            if resend_limit == 0 || user.login_verify_count < resend_limit {
                // We want to send another email verification if we require signups to verify
                // their email address, and we haven't sent them a reminder in a while...
                user.last_verifying_at = Some(now);
                user.login_verify_count += 1;

                if let Err(e) = user.save(conn).await {
                    error!("Error updating user: {:#?}", e);
                }

                if let Err(e) = mail::send_verify_email(&user.email, &user.uuid).await {
                    error!("Error auto-sending email verification email: {:#?}", e);
                }
            }
        }

        // We still want the login to fail until they actually verified the email address
        err!(
            "Please verify your email before trying again.",
            format!("IP: {}. Username: {}.", ip.ip, username),
            ErrorEvent {
                event: EventType::UserFailedLogIn
            }
        )
    }

    let (mut device, new_device) = get_device(&data, conn, &user).await?;

    let twofactor_token = twofactor_auth(&user, &data, &mut device, ip, conn).await?;

    let auth_tokens = auth::AuthTokens::new(&device, &user, AuthMethod::Password);

    authenticated_response(&user, &mut device, new_device, auth_tokens, twofactor_token, &now, conn, ip).await
}

#[allow(clippy::too_many_arguments)]
async fn authenticated_response(
    user: &User,
    device: &mut Device,
    new_device: bool,
    auth_tokens: auth::AuthTokens,
    twofactor_token: Option<String>,
    now: &NaiveDateTime,
    conn: &mut DbConn,
    ip: &ClientIp,
) -> JsonResult {
    if CONFIG.mail_enabled() && new_device {
        if let Err(e) = mail::send_new_device_logged_in(&user.email, &ip.ip.to_string(), now, device).await {
            error!("Error sending new device email: {:#?}", e);

            if CONFIG.require_device_email() {
                err!(
                    "Could not send login notification email. Please contact your administrator.",
                    ErrorEvent {
                        event: EventType::UserFailedLogIn
                    }
                )
            }
        }
    }

    // register push device
    if !new_device {
        register_push_device(device, conn).await?;
    }

    // Save to update `device.updated_at` to track usage
    device.save(conn).await?;

    // Fetch all valid Master Password Policies and merge them into one with all true's and larges numbers as one policy
    let master_password_policies: Vec<MasterPasswordPolicy> =
        OrgPolicy::find_accepted_and_confirmed_by_user_and_active_policy(
            &user.uuid,
            OrgPolicyType::MasterPassword,
            conn,
        )
        .await
        .into_iter()
        .filter_map(|p| serde_json::from_str(&p.data).ok())
        .collect();

    let master_password_policy = if !master_password_policies.is_empty() {
        let mut mpp_json = json!(master_password_policies.into_iter().reduce(|acc, policy| {
            MasterPasswordPolicy {
                min_complexity: acc.min_complexity.max(policy.min_complexity),
                min_length: acc.min_length.max(policy.min_length),
                require_lower: acc.require_lower || policy.require_lower,
                require_upper: acc.require_upper || policy.require_upper,
                require_numbers: acc.require_numbers || policy.require_numbers,
                require_special: acc.require_special || policy.require_special,
                enforce_on_login: acc.enforce_on_login || policy.enforce_on_login,
            }
        }));
        mpp_json["object"] = json!("masterPasswordPolicy");
        mpp_json
    } else {
        json!({"object": "masterPasswordPolicy"})
    };

    let mut result = json!({
        "access_token": auth_tokens.access_token(),
        "expires_in": auth_tokens.expires_in(),
        "token_type": "Bearer",
        "refresh_token": auth_tokens.refresh_token(),
        "PrivateKey": user.private_key,
        "Kdf": user.client_kdf_type,
        "KdfIterations": user.client_kdf_iter,
        "KdfMemory": user.client_kdf_memory,
        "KdfParallelism": user.client_kdf_parallelism,
        "ResetMasterPassword": false, // TODO: Same as above
        "ForcePasswordReset": false,
        "MasterPasswordPolicy": master_password_policy,

<<<<<<< HEAD
        "scope": auth_tokens.scope(),
        "unofficialServer": true,
=======
        "scope": scope,
>>>>>>> f60502a1
        "UserDecryptionOptions": {
            "HasMasterPassword": !user.password_hash.is_empty(),
            "Object": "userDecryptionOptions"
        },
    });

    if !user.akey.is_empty() {
        result["Key"] = Value::String(user.akey.clone());
    }

    if let Some(token) = twofactor_token {
        result["TwoFactorToken"] = Value::String(token);
    }

    info!("User {} logged in successfully. IP: {}", user.email, ip.ip);
    Ok(Json(result))
}

async fn _api_key_login(
    data: ConnectData,
    user_uuid: &mut Option<String>,
    conn: &mut DbConn,
    ip: &ClientIp,
) -> JsonResult {
    // Ratelimit the login
    crate::ratelimit::check_limit_login(&ip.ip)?;

    // Validate scope
    match data.scope.as_ref() {
        Some(scope) if scope == &AuthMethod::UserApiKey.scope() => _user_api_key_login(data, user_uuid, conn, ip).await,
        Some(scope) if scope == &AuthMethod::OrgApiKey.scope() => _organization_api_key_login(data, conn, ip).await,
        _ => err!("Scope not supported"),
    }
}

async fn _user_api_key_login(
    data: ConnectData,
    user_uuid: &mut Option<String>,
    conn: &mut DbConn,
    ip: &ClientIp,
) -> JsonResult {
    // Get the user via the client_id
    let client_id = data.client_id.as_ref().unwrap();
    let client_user_uuid = match client_id.strip_prefix("user.") {
        Some(uuid) => uuid,
        None => err!("Malformed client_id", format!("IP: {}.", ip.ip)),
    };
    let user = match User::find_by_uuid(client_user_uuid, conn).await {
        Some(user) => user,
        None => err!("Invalid client_id", format!("IP: {}.", ip.ip)),
    };

    // Set the user_uuid here to be passed back used for event logging.
    *user_uuid = Some(user.uuid.clone());

    // Check if the user is disabled
    if !user.enabled {
        err!(
            "This user has been disabled (API key login)",
            format!("IP: {}. Username: {}.", ip.ip, user.email),
            ErrorEvent {
                event: EventType::UserFailedLogIn
            }
        )
    }

    // Check API key. Note that API key logins bypass 2FA.
    let client_secret = data.client_secret.as_ref().unwrap();
    if !user.check_valid_api_key(client_secret) {
        err!(
            "Incorrect client_secret",
            format!("IP: {}. Username: {}.", ip.ip, user.email),
            ErrorEvent {
                event: EventType::UserFailedLogIn
            }
        )
    }

    let (mut device, new_device) = get_device(&data, conn, &user).await?;

    if CONFIG.mail_enabled() && new_device {
        let now = Utc::now().naive_utc();
        if let Err(e) = mail::send_new_device_logged_in(&user.email, &ip.ip.to_string(), &now, &device).await {
            error!("Error sending new device email: {:#?}", e);

            if CONFIG.require_device_email() {
                err!(
                    "Could not send login notification email. Please contact your administrator.",
                    ErrorEvent {
                        event: EventType::UserFailedLogIn
                    }
                )
            }
        }
    }

    // ---
    // Disabled this variable, it was used to generate the JWT
    // Because this might get used in the future, and is add by the Bitwarden Server, lets keep it, but then commented out
    // See: https://github.com/dani-garcia/vaultwarden/issues/4156
    // ---
    // let orgs = UserOrganization::find_confirmed_by_user(&user.uuid, conn).await;
    let access_claims = auth::LoginJwtClaims::default(&device, &user, &AuthMethod::UserApiKey);

    // Save to update `device.updated_at` to track usage
    device.save(conn).await?;

    info!("User {} logged in successfully via API key. IP: {}", user.email, ip.ip);

    // Note: No refresh_token is returned. The CLI just repeats the
    // client_credentials login flow when the existing token expires.
    let result = json!({
        "access_token": access_claims.token(),
        "expires_in": access_claims.expires_in(),
        "token_type": "Bearer",
        "Key": user.akey,
        "PrivateKey": user.private_key,

        "Kdf": user.client_kdf_type,
        "KdfIterations": user.client_kdf_iter,
        "KdfMemory": user.client_kdf_memory,
        "KdfParallelism": user.client_kdf_parallelism,
<<<<<<< HEAD
        "ResetMasterPassword": false, // TODO: Same as above
        "scope": AuthMethod::UserApiKey.scope(),
        "unofficialServer": true,
=======
        "ResetMasterPassword": false, // TODO: according to official server seems something like: user.password_hash.is_empty(), but would need testing
        "scope": "api",
>>>>>>> f60502a1
    });

    Ok(Json(result))
}

async fn _organization_api_key_login(data: ConnectData, conn: &mut DbConn, ip: &ClientIp) -> JsonResult {
    // Get the org via the client_id
    let client_id = data.client_id.as_ref().unwrap();
    let org_uuid = match client_id.strip_prefix("organization.") {
        Some(uuid) => uuid,
        None => err!("Malformed client_id", format!("IP: {}.", ip.ip)),
    };
    let org_api_key = match OrganizationApiKey::find_by_org_uuid(org_uuid, conn).await {
        Some(org_api_key) => org_api_key,
        None => err!("Invalid client_id", format!("IP: {}.", ip.ip)),
    };

    // Check API key.
    let client_secret = data.client_secret.as_ref().unwrap();
    if !org_api_key.check_valid_api_key(client_secret) {
        err!("Incorrect client_secret", format!("IP: {}. Organization: {}.", ip.ip, org_api_key.org_uuid))
    }

    let claim = auth::generate_organization_api_key_login_claims(org_api_key.uuid, org_api_key.org_uuid);
    let access_token = auth::encode_jwt(&claim);

    Ok(Json(json!({
        "access_token": access_token,
        "expires_in": 3600,
        "token_type": "Bearer",
<<<<<<< HEAD
        "scope": AuthMethod::OrgApiKey.scope(),
        "unofficialServer": true,
=======
        "scope": "api.organization",
>>>>>>> f60502a1
    })))
}

/// Retrieves an existing device or creates a new device from ConnectData and the User
async fn get_device(data: &ConnectData, conn: &mut DbConn, user: &User) -> ApiResult<(Device, bool)> {
    // On iOS, device_type sends "iOS", on others it sends a number
    // When unknown or unable to parse, return 14, which is 'Unknown Browser'
    let device_type = util::try_parse_string(data.device_type.as_ref()).unwrap_or(14);
    let device_id = data.device_identifier.clone().expect("No device id provided");
    let device_name = data.device_name.clone().expect("No device name provided");

    let mut new_device = false;
    // Find device or create new
    let device = match Device::find_by_uuid_and_user(&device_id, &user.uuid, conn).await {
        Some(device) => device,
        None => {
            let device = Device::new(device_id, user.uuid.clone(), device_name, device_type);
            new_device = true;
            device
        }
    };

    Ok((device, new_device))
}

async fn twofactor_auth(
    user: &User,
    data: &ConnectData,
    device: &mut Device,
    ip: &ClientIp,
    conn: &mut DbConn,
) -> ApiResult<Option<String>> {
    let twofactors = TwoFactor::find_by_user(&user.uuid, conn).await;

    // No twofactor token if twofactor is disabled
    if twofactors.is_empty() {
        enforce_2fa_policy(user, &user.uuid, device.atype, &ip.ip, conn).await?;
        return Ok(None);
    }

    TwoFactorIncomplete::mark_incomplete(&user.uuid, &device.uuid, &device.name, device.atype, ip, conn).await?;

    let twofactor_ids: Vec<_> = twofactors.iter().map(|tf| tf.atype).collect();
    let selected_id = data.two_factor_provider.unwrap_or(twofactor_ids[0]); // If we aren't given a two factor provider, assume the first one

    let twofactor_code = match data.two_factor_token {
        Some(ref code) => code,
        None => err_json!(_json_err_twofactor(&twofactor_ids, &user.uuid, data, conn).await?, "2FA token not provided"),
    };

    let selected_twofactor = twofactors.into_iter().find(|tf| tf.atype == selected_id && tf.enabled);

    use crate::crypto::ct_eq;

    let selected_data = _selected_data(selected_twofactor);
    let mut remember = data.two_factor_remember.unwrap_or(0);

    match TwoFactorType::from_i32(selected_id) {
        Some(TwoFactorType::Authenticator) => {
            authenticator::validate_totp_code_str(&user.uuid, twofactor_code, &selected_data?, ip, conn).await?
        }
        Some(TwoFactorType::Webauthn) => webauthn::validate_webauthn_login(&user.uuid, twofactor_code, conn).await?,
        Some(TwoFactorType::YubiKey) => yubikey::validate_yubikey_login(twofactor_code, &selected_data?).await?,
        Some(TwoFactorType::Duo) => {
            match CONFIG.duo_use_iframe() {
                true => {
                    // Legacy iframe prompt flow
                    duo::validate_duo_login(&user.email, twofactor_code, conn).await?
                }
                false => {
                    // OIDC based flow
                    duo_oidc::validate_duo_login(
                        &user.email,
                        twofactor_code,
                        data.client_id.as_ref().unwrap(),
                        data.device_identifier.as_ref().unwrap(),
                        conn,
                    )
                    .await?
                }
            }
        }
        Some(TwoFactorType::Email) => {
            email::validate_email_code_str(&user.uuid, twofactor_code, &selected_data?, conn).await?
        }

        Some(TwoFactorType::Remember) => {
            match device.twofactor_remember {
                Some(ref code) if !CONFIG.disable_2fa_remember() && ct_eq(code, twofactor_code) => {
                    remember = 1; // Make sure we also return the token here, otherwise it will only remember the first time
                }
                _ => {
                    err_json!(
                        _json_err_twofactor(&twofactor_ids, &user.uuid, data, conn).await?,
                        "2FA Remember token not provided"
                    )
                }
            }
        }
        _ => err!(
            "Invalid two factor provider",
            ErrorEvent {
                event: EventType::UserFailedLogIn2fa
            }
        ),
    }

    TwoFactorIncomplete::mark_complete(&user.uuid, &device.uuid, conn).await?;

    let two_factor = if !CONFIG.disable_2fa_remember() && remember == 1 {
        Some(device.refresh_twofactor_remember())
    } else {
        device.delete_twofactor_remember();
        None
    };
    Ok(two_factor)
}

fn _selected_data(tf: Option<TwoFactor>) -> ApiResult<String> {
    tf.map(|t| t.data).map_res("Two factor doesn't exist")
}

async fn _json_err_twofactor(
    providers: &[i32],
    user_uuid: &str,
    data: &ConnectData,
    conn: &mut DbConn,
) -> ApiResult<Value> {
    let mut result = json!({
        "error" : "invalid_grant",
        "error_description" : "Two factor required.",
        "TwoFactorProviders" : providers.iter().map(ToString::to_string).collect::<Vec<String>>(),
        "TwoFactorProviders2" : {}, // { "0" : null }
        "MasterPasswordPolicy": {
            "Object": "masterPasswordPolicy"
        }
    });

    for provider in providers {
        result["TwoFactorProviders2"][provider.to_string()] = Value::Null;

        match TwoFactorType::from_i32(*provider) {
            Some(TwoFactorType::Authenticator) => { /* Nothing to do for TOTP */ }

            Some(TwoFactorType::Webauthn) if CONFIG.domain_set() => {
                let request = webauthn::generate_webauthn_login(user_uuid, conn).await?;
                result["TwoFactorProviders2"][provider.to_string()] = request.0;
            }

            Some(TwoFactorType::Duo) => {
                let email = match User::find_by_uuid(user_uuid, conn).await {
                    Some(u) => u.email,
                    None => err!("User does not exist"),
                };

                match CONFIG.duo_use_iframe() {
                    true => {
                        // Legacy iframe prompt flow
                        let (signature, host) = duo::generate_duo_signature(&email, conn).await?;
                        result["TwoFactorProviders2"][provider.to_string()] = json!({
                            "Host": host,
                            "Signature": signature,
                        })
                    }
                    false => {
                        // OIDC based flow
                        let auth_url = duo_oidc::get_duo_auth_url(
                            &email,
                            data.client_id.as_ref().unwrap(),
                            data.device_identifier.as_ref().unwrap(),
                            conn,
                        )
                        .await?;

                        result["TwoFactorProviders2"][provider.to_string()] = json!({
                            "AuthUrl": auth_url,
                        })
                    }
                }
            }

            Some(tf_type @ TwoFactorType::YubiKey) => {
                let twofactor = match TwoFactor::find_by_user_and_type(user_uuid, tf_type as i32, conn).await {
                    Some(tf) => tf,
                    None => err!("No YubiKey devices registered"),
                };

                let yubikey_metadata: yubikey::YubikeyMetadata = serde_json::from_str(&twofactor.data)?;

                result["TwoFactorProviders2"][provider.to_string()] = json!({
                    "Nfc": yubikey_metadata.nfc,
                })
            }

            Some(tf_type @ TwoFactorType::Email) => {
                let twofactor = match TwoFactor::find_by_user_and_type(user_uuid, tf_type as i32, conn).await {
                    Some(tf) => tf,
                    None => err!("No twofactor email registered"),
                };

                // Send email immediately if email is the only 2FA option
                if providers.len() == 1 {
                    email::send_token(user_uuid, conn).await?
                }

                let email_data = email::EmailTokenData::from_json(&twofactor.data)?;
                result["TwoFactorProviders2"][provider.to_string()] = json!({
                    "Email": email::obscure_email(&email_data.email),
                })
            }

            _ => {}
        }
    }

    Ok(result)
}

#[post("/accounts/prelogin", data = "<data>")]
async fn prelogin(data: Json<PreloginData>, conn: DbConn) -> Json<Value> {
    _prelogin(data, conn).await
}

#[post("/accounts/register", data = "<data>")]
async fn identity_register(data: Json<RegisterData>, conn: DbConn) -> JsonResult {
    _register(data, conn).await
}

// https://github.com/bitwarden/jslib/blob/master/common/src/models/request/tokenRequest.ts
// https://github.com/bitwarden/mobile/blob/master/src/Core/Models/Request/TokenRequest.cs
#[derive(Debug, Clone, Default, FromForm)]
struct ConnectData {
    #[field(name = uncased("grant_type"))]
    #[field(name = uncased("granttype"))]
    grant_type: String, // refresh_token, password, client_credentials (API key)

    // Needed for grant_type="refresh_token"
    #[field(name = uncased("refresh_token"))]
    #[field(name = uncased("refreshtoken"))]
    refresh_token: Option<String>,

    // Needed for grant_type = "password" | "client_credentials"
    #[field(name = uncased("client_id"))]
    #[field(name = uncased("clientid"))]
    client_id: Option<String>, // web, cli, desktop, browser, mobile
    #[field(name = uncased("client_secret"))]
    #[field(name = uncased("clientsecret"))]
    client_secret: Option<String>,
    #[field(name = uncased("password"))]
    password: Option<String>,
    #[field(name = uncased("scope"))]
    scope: Option<String>,
    #[field(name = uncased("username"))]
    username: Option<String>,

    #[field(name = uncased("device_identifier"))]
    #[field(name = uncased("deviceidentifier"))]
    device_identifier: Option<String>,
    #[field(name = uncased("device_name"))]
    #[field(name = uncased("devicename"))]
    device_name: Option<String>,
    #[field(name = uncased("device_type"))]
    #[field(name = uncased("devicetype"))]
    device_type: Option<String>,
    #[allow(unused)]
    #[field(name = uncased("device_push_token"))]
    #[field(name = uncased("devicepushtoken"))]
    _device_push_token: Option<String>, // Unused; mobile device push not yet supported.

    // Needed for two-factor auth
    #[field(name = uncased("two_factor_provider"))]
    #[field(name = uncased("twofactorprovider"))]
    two_factor_provider: Option<i32>,
    #[field(name = uncased("two_factor_token"))]
    #[field(name = uncased("twofactortoken"))]
    two_factor_token: Option<String>,
    #[field(name = uncased("two_factor_remember"))]
    #[field(name = uncased("twofactorremember"))]
    two_factor_remember: Option<i32>,
    #[field(name = uncased("authrequest"))]
    auth_request: Option<String>,
    // Needed for authorization code
    #[form(field = uncased("code"))]
    code: Option<String>,
}
fn _check_is_some<T>(value: &Option<T>, msg: &str) -> EmptyResult {
    if value.is_none() {
        err!(msg)
    }
    Ok(())
}

// Deprecated but still needed for Mobile apps
#[get("/account/prevalidate")]
fn _prevalidate() -> JsonResult {
    prevalidate()
}

#[get("/sso/prevalidate")]
fn prevalidate() -> JsonResult {
    if CONFIG.sso_enabled() {
        let sso_token = sso::encode_ssotoken_claims();
        Ok(Json(json!({
            "token": sso_token,
        })))
    } else {
        err!("SSO sign-in is not available")
    }
}

#[get("/connect/oidc-signin?<code>&<state>", rank = 1)]
async fn oidcsignin(code: String, state: String, conn: DbConn) -> ApiResult<Redirect> {
    oidcsignin_redirect(
        state.clone(),
        sso::OIDCCodeWrapper::Ok {
            code,
            state,
        },
        &conn,
    )
    .await
}

// Bitwarden client appear to only care for code and state so we pipe it through
// cf: https://github.com/bitwarden/clients/blob/8e46ef1ae5be8b62b0d3d0b9d1b1c62088a04638/libs/angular/src/auth/components/sso.component.ts#L68C11-L68C23)
#[get("/connect/oidc-signin?<state>&<error>&<error_description>", rank = 2)]
async fn oidcsignin_error(
    state: String,
    error: String,
    error_description: Option<String>,
    conn: DbConn,
) -> ApiResult<Redirect> {
    oidcsignin_redirect(
        state.clone(),
        sso::OIDCCodeWrapper::Error {
            state,
            error,
            error_description,
        },
        &conn,
    )
    .await
}

// iss and scope parameters are needed for redirection to work on IOS.
async fn oidcsignin_redirect(state: String, wrapper: sso::OIDCCodeWrapper, conn: &DbConn) -> ApiResult<Redirect> {
    let code = sso::encode_code_claims(wrapper);

    let nonce = match SsoNonce::find(&state, conn).await {
        Some(n) => n,
        None => err!(format!("Failed to retrive redirect_uri with {state}")),
    };

    let mut url = match url::Url::parse(&nonce.redirect_uri) {
        Ok(url) => url,
        Err(err) => err!(format!("Failed to parse redirect uri ({}): {err}", nonce.redirect_uri)),
    };

    url.query_pairs_mut()
        .append_pair("code", &code)
        .append_pair("state", &state)
        .append_pair("scope", &AuthMethod::Sso.scope())
        .append_pair("iss", &CONFIG.domain());

    debug!("Redirection to {url}");

    Ok(Redirect::temporary(String::from(url)))
}

#[derive(Debug, Clone, Default, FromForm)]
struct AuthorizeData {
    #[field(name = uncased("client_id"))]
    #[field(name = uncased("clientid"))]
    client_id: String,
    #[field(name = uncased("redirect_uri"))]
    #[field(name = uncased("redirecturi"))]
    redirect_uri: String,
    #[allow(unused)]
    response_type: Option<String>,
    #[allow(unused)]
    scope: Option<String>,
    state: String,
    #[allow(unused)]
    code_challenge: Option<String>,
    #[allow(unused)]
    code_challenge_method: Option<String>,
    #[allow(unused)]
    response_mode: Option<String>,
    #[allow(unused)]
    domain_hint: Option<String>,
    #[allow(unused)]
    #[field(name = uncased("ssoToken"))]
    sso_token: Option<String>,
}

// The `redirect_uri` will change depending of the client (web, android, ios ..)
#[get("/connect/authorize?<data..>")]
async fn authorize(data: AuthorizeData, conn: DbConn) -> ApiResult<Redirect> {
    let AuthorizeData {
        client_id,
        redirect_uri,
        state,
        ..
    } = data;

    let auth_url = sso::authorize_url(state, &client_id, &redirect_uri, conn).await?;

    Ok(Redirect::temporary(String::from(auth_url)))
}<|MERGE_RESOLUTION|>--- conflicted
+++ resolved
@@ -133,7 +133,7 @@
         Err(err) => {
             err_code!(format!("Unable to refresh login credentials: {}", err.message()), Status::Unauthorized.code)
         }
-        Ok((mut device, user, auth_tokens)) => {
+        Ok((mut device, auth_tokens)) => {
             // Save to update `device.updated_at` to track usage
             device.save(conn).await?;
 
@@ -142,16 +142,7 @@
                 "access_token": auth_tokens.access_token(),
                 "expires_in": auth_tokens.expires_in(),
                 "token_type": "Bearer",
-                "Key": user.akey,
-                "PrivateKey": user.private_key,
-
-                "Kdf": user.client_kdf_type,
-                "KdfIterations": user.client_kdf_iter,
-                "KdfMemory": user.client_kdf_memory,
-                "KdfParallelism": user.client_kdf_parallelism,
-                "ResetMasterPassword": false, // TODO: according to official server seems something like: user.password_hash.is_empty(), but would need testing
                 "scope": auth_tokens.scope(),
-                "unofficialServer": true,
             });
 
             Ok(Json(result))
@@ -159,7 +150,6 @@
     }
 }
 
-<<<<<<< HEAD
 // After exchanging the code we need to check first if 2FA is needed before continuing
 async fn _sso_login(
     data: ConnectData,
@@ -172,16 +162,6 @@
 
     // Ratelimit the login
     crate::ratelimit::check_limit_login(&ip.ip)?;
-=======
-    let result = json!({
-        "access_token": access_token,
-        "expires_in": expires_in,
-        "token_type": "Bearer",
-        "refresh_token": device.refresh_token,
-
-        "scope": scope,
-    });
->>>>>>> f60502a1
 
     let code = match data.code.as_ref() {
         None => err!("Got no code in OIDC data"),
@@ -495,13 +475,7 @@
         "ResetMasterPassword": false, // TODO: Same as above
         "ForcePasswordReset": false,
         "MasterPasswordPolicy": master_password_policy,
-
-<<<<<<< HEAD
         "scope": auth_tokens.scope(),
-        "unofficialServer": true,
-=======
-        "scope": scope,
->>>>>>> f60502a1
         "UserDecryptionOptions": {
             "HasMasterPassword": !user.password_hash.is_empty(),
             "Object": "userDecryptionOptions"
@@ -624,14 +598,8 @@
         "KdfIterations": user.client_kdf_iter,
         "KdfMemory": user.client_kdf_memory,
         "KdfParallelism": user.client_kdf_parallelism,
-<<<<<<< HEAD
-        "ResetMasterPassword": false, // TODO: Same as above
+        "ResetMasterPassword": false, // TODO: according to official server seems something like: user.password_hash.is_empty(), but would need testing
         "scope": AuthMethod::UserApiKey.scope(),
-        "unofficialServer": true,
-=======
-        "ResetMasterPassword": false, // TODO: according to official server seems something like: user.password_hash.is_empty(), but would need testing
-        "scope": "api",
->>>>>>> f60502a1
     });
 
     Ok(Json(result))
@@ -662,12 +630,7 @@
         "access_token": access_token,
         "expires_in": 3600,
         "token_type": "Bearer",
-<<<<<<< HEAD
         "scope": AuthMethod::OrgApiKey.scope(),
-        "unofficialServer": true,
-=======
-        "scope": "api.organization",
->>>>>>> f60502a1
     })))
 }
 
