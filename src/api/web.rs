--- conflicted
+++ resolved
@@ -54,12 +54,6 @@
 #[get("/css/vaultwarden.css")]
 fn vaultwarden_css() -> Cached<Css<String>> {
     let css_options = json!({
-<<<<<<< HEAD
-=======
-        "signup_disabled": !CONFIG.signups_allowed() && CONFIG.signups_domains_whitelist().is_empty(),
-        "mail_enabled": CONFIG.mail_enabled(),
-        "yubico_enabled": CONFIG._enable_yubico() && (CONFIG.yubico_client_id().is_some() == CONFIG.yubico_secret_key().is_some()),
->>>>>>> dec3a960
         "emergency_access_allowed": CONFIG.emergency_access_allowed(),
         "load_user_scss": true,
         "mail_enabled": CONFIG.mail_enabled(),
@@ -67,8 +61,6 @@
         "signup_disabled": CONFIG.is_signup_disabled(),
         "sso_disabled": !CONFIG.sso_enabled(),
         "sso_only": CONFIG.sso_enabled() && CONFIG.sso_only(),
-        "vw_version": *VW_VERSION,
-        "web_vault_version": *WEB_VAULT_VERSION,
         "yubico_enabled": CONFIG._enable_yubico() && (CONFIG.yubico_client_id().is_some() == CONFIG.yubico_secret_key().is_some()),
     });
 
