--- conflicted
+++ resolved
@@ -926,24 +926,19 @@
     let collections = data.collections.into_iter().flatten().collect();
 
     for email in data.emails.iter() {
-<<<<<<< HEAD
         let email = email.to_lowercase();
         let user = match User::find_by_mail(&email, &mut conn).await {
-=======
-        let mut user_org_status = UserOrgStatus::Invited as i32;
-        let user = match User::find_by_mail(email, &mut conn).await {
->>>>>>> f60502a1
             None => {
                 if !CONFIG.invitations_allowed() {
                     err!(format!("User does not exist: {email}"))
                 }
 
-                if !CONFIG.is_email_domain_allowed(email) {
+                if !CONFIG.is_email_domain_allowed(&email) {
                     err!("Email domain not eligible for invitations")
                 }
 
                 if !CONFIG.mail_enabled() {
-                    let invitation = Invitation::new(email);
+                    let invitation = Invitation::new(&email);
                     invitation.save(&mut conn).await?;
                 }
 
