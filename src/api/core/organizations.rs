use num_traits::FromPrimitive;
use rocket::serde::json::Json;
use rocket::Route;
use serde_json::Value;
use std::collections::{HashMap, HashSet};

use crate::{
    api::{
        core::{log_event, two_factor, CipherSyncData, CipherSyncType},
        EmptyResult, JsonResult, Notify, PasswordOrOtpData, UpdateType,
    },
    auth::{decode_invite, AdminHeaders, ClientVersion, Headers, ManagerHeaders, ManagerHeadersLoose, OwnerHeaders},
    db::{models::*, DbConn},
    mail,
    util::{convert_json_key_lcase_first, NumberOrString},
    CONFIG,
};

pub fn routes() -> Vec<Route> {
    routes![
        get_organization,
        create_organization,
        delete_organization,
        post_delete_organization,
        leave_organization,
        get_user_collections,
        get_org_collections,
        get_org_collections_details,
        get_org_collection_detail,
        get_collection_users,
        put_collection_users,
        put_organization,
        post_organization,
        post_organization_collections,
        delete_organization_collection_member,
        post_organization_collection_delete_member,
        post_organization_collection_update,
        put_organization_collection_update,
        delete_organization_collection,
        post_organization_collection_delete,
        bulk_delete_organization_collections,
        post_bulk_collections,
        get_org_details,
<<<<<<< HEAD
        get_org_domain_sso_details,
        get_org_users,
=======
        get_members,
>>>>>>> 871a3f21
        send_invite,
        reinvite_member,
        bulk_reinvite_members,
        confirm_invite,
        bulk_confirm_invite,
        accept_invite,
        get_org_user_mini_details,
        get_user,
        edit_member,
        put_member,
        delete_member,
        bulk_delete_member,
        post_delete_member,
        post_org_import,
        list_policies,
        list_policies_token,
        get_master_password_policy,
        get_policy,
        put_policy,
        get_organization_tax,
        get_plans,
        get_plans_all,
        get_plans_tax_rates,
        import,
        post_org_keys,
        get_organization_keys,
        get_organization_public_key,
        bulk_public_keys,
        deactivate_member,
        bulk_deactivate_members,
        revoke_member,
        bulk_revoke_members,
        activate_member,
        bulk_activate_members,
        restore_member,
        bulk_restore_members,
        get_groups,
        get_groups_details,
        post_groups,
        get_group,
        put_group,
        post_group,
        get_group_details,
        delete_group,
        post_delete_group,
        bulk_delete_groups,
        get_group_members,
        put_group_members,
        get_user_groups,
        post_user_groups,
        put_user_groups,
        delete_group_member,
        post_delete_group_member,
        put_reset_password_enrollment,
        get_reset_password_details,
        put_reset_password,
        get_org_export,
        api_key,
        rotate_api_key,
        get_billing_metadata,
        get_auto_enroll_status,
    ]
}

#[derive(Deserialize)]
#[serde(rename_all = "camelCase")]
struct OrgData {
    billing_email: String,
    collection_name: String,
    key: String,
    name: String,
    keys: Option<OrgKeyData>,
    #[allow(dead_code)]
    plan_type: NumberOrString, // Ignored, always use the same plan
}

#[derive(Deserialize, Debug)]
#[serde(rename_all = "camelCase")]
struct OrganizationUpdateData {
    billing_email: String,
    name: String,
}

#[derive(Deserialize)]
#[serde(rename_all = "camelCase")]
struct NewCollectionData {
    name: String,
    groups: Vec<NewCollectionGroupData>,
    users: Vec<NewCollectionMemberData>,
    id: Option<CollectionId>,
    external_id: Option<String>,
}

#[derive(Deserialize)]
#[serde(rename_all = "camelCase")]
struct NewCollectionGroupData {
    hide_passwords: bool,
    id: GroupId,
    read_only: bool,
}

#[derive(Deserialize)]
#[serde(rename_all = "camelCase")]
struct NewCollectionMemberData {
    hide_passwords: bool,
    id: MembershipId,
    read_only: bool,
}

#[derive(Deserialize)]
#[serde(rename_all = "camelCase")]
struct OrgKeyData {
    encrypted_private_key: String,
    public_key: String,
}

#[derive(Deserialize, Debug)]
#[serde(rename_all = "camelCase")]
struct BulkGroupIds {
    ids: Vec<GroupId>,
}

#[derive(Deserialize, Debug)]
#[serde(rename_all = "camelCase")]
struct BulkMembershipIds {
    ids: Vec<MembershipId>,
}

#[post("/organizations", data = "<data>")]
async fn create_organization(headers: Headers, data: Json<OrgData>, mut conn: DbConn) -> JsonResult {
    if !CONFIG.is_org_creation_allowed(&headers.user.email) {
        err!("User not allowed to create organizations")
    }
    if OrgPolicy::is_applicable_to_user(&headers.user.uuid, OrgPolicyType::SingleOrg, None, &mut conn).await {
        err!(
            "You may not create an organization. You belong to an organization which has a policy that prohibits you from being a member of any other organization."
        )
    }

    let data: OrgData = data.into_inner();
    let (private_key, public_key) = if data.keys.is_some() {
        let keys: OrgKeyData = data.keys.unwrap();
        (Some(keys.encrypted_private_key), Some(keys.public_key))
    } else {
        (None, None)
    };

    let org = Organization::new(data.name, data.billing_email, private_key, public_key);
    let mut member = Membership::new(headers.user.uuid, org.uuid.clone());
    let collection = Collection::new(org.uuid.clone(), data.collection_name, None);

    member.akey = data.key;
    member.access_all = true;
    member.atype = MembershipType::Owner as i32;
    member.status = MembershipStatus::Confirmed as i32;

    org.save(&mut conn).await?;
    member.save(&mut conn).await?;
    collection.save(&mut conn).await?;

    Ok(Json(org.to_json()))
}

#[delete("/organizations/<org_id>", data = "<data>")]
async fn delete_organization(
    org_id: OrganizationId,
    data: Json<PasswordOrOtpData>,
    headers: OwnerHeaders,
    mut conn: DbConn,
) -> EmptyResult {
    let data: PasswordOrOtpData = data.into_inner();

    data.validate(&headers.user, true, &mut conn).await?;

    match Organization::find_by_uuid(&org_id, &mut conn).await {
        None => err!("Organization not found"),
        Some(org) => org.delete(&mut conn).await,
    }
}

#[post("/organizations/<org_id>/delete", data = "<data>")]
async fn post_delete_organization(
    org_id: OrganizationId,
    data: Json<PasswordOrOtpData>,
    headers: OwnerHeaders,
    conn: DbConn,
) -> EmptyResult {
    delete_organization(org_id, data, headers, conn).await
}

#[post("/organizations/<org_id>/leave")]
async fn leave_organization(org_id: OrganizationId, headers: Headers, mut conn: DbConn) -> EmptyResult {
    match Membership::find_by_user_and_org(&headers.user.uuid, &org_id, &mut conn).await {
        None => err!("User not part of organization"),
        Some(member) => {
            if member.atype == MembershipType::Owner
                && Membership::count_confirmed_by_org_and_type(&org_id, MembershipType::Owner, &mut conn).await <= 1
            {
                err!("The last owner can't leave")
            }

            log_event(
                EventType::OrganizationUserRemoved as i32,
                &member.uuid,
                &org_id,
                &headers.user.uuid,
                headers.device.atype,
                &headers.ip.ip,
                &mut conn,
            )
            .await;

            member.delete(&mut conn).await
        }
    }
}

#[get("/organizations/<org_id>")]
async fn get_organization(org_id: OrganizationId, _headers: OwnerHeaders, mut conn: DbConn) -> JsonResult {
    match Organization::find_by_uuid(&org_id, &mut conn).await {
        Some(organization) => Ok(Json(organization.to_json())),
        None => err!("Can't find organization details"),
    }
}

#[put("/organizations/<org_id>", data = "<data>")]
async fn put_organization(
    org_id: OrganizationId,
    headers: OwnerHeaders,
    data: Json<OrganizationUpdateData>,
    conn: DbConn,
) -> JsonResult {
    post_organization(org_id, headers, data, conn).await
}

#[post("/organizations/<org_id>", data = "<data>")]
async fn post_organization(
    org_id: OrganizationId,
    headers: OwnerHeaders,
    data: Json<OrganizationUpdateData>,
    mut conn: DbConn,
) -> JsonResult {
    let data: OrganizationUpdateData = data.into_inner();

    let Some(mut org) = Organization::find_by_uuid(&org_id, &mut conn).await else {
        err!("Can't find organization details")
    };

    org.name = data.name;
    org.billing_email = data.billing_email;

    org.save(&mut conn).await?;

    log_event(
        EventType::OrganizationUpdated as i32,
        org_id.as_ref(),
        &org_id,
        &headers.user.uuid,
        headers.device.atype,
        &headers.ip.ip,
        &mut conn,
    )
    .await;

    Ok(Json(org.to_json()))
}

// GET /api/collections?writeOnly=false
#[get("/collections")]
async fn get_user_collections(headers: Headers, mut conn: DbConn) -> Json<Value> {
    Json(json!({
        "data":
            Collection::find_by_user_uuid(headers.user.uuid, &mut conn).await
            .iter()
            .map(Collection::to_json)
            .collect::<Value>(),
        "object": "list",
        "continuationToken": null,
    }))
}

// Called during the SSO enrollment
// The `_identifier` should be the harcoded value returned by `get_org_domain_sso_details`
// The returned `Id` will then be passed to `get_master_password_policy` which will mainly ignore it
#[get("/organizations/<_identifier>/auto-enroll-status")]
fn get_auto_enroll_status(_identifier: &str) -> JsonResult {
    Ok(Json(json!({
        "Id": "_",
        "ResetPasswordEnabled": false, // Not implemented
    })))
}

#[get("/organizations/<org_id>/collections")]
async fn get_org_collections(org_id: OrganizationId, _headers: ManagerHeadersLoose, mut conn: DbConn) -> Json<Value> {
    Json(json!({
        "data": _get_org_collections(&org_id, &mut conn).await,
        "object": "list",
        "continuationToken": null,
    }))
}

#[get("/organizations/<org_id>/collections/details")]
async fn get_org_collections_details(
    org_id: OrganizationId,
    headers: ManagerHeadersLoose,
    mut conn: DbConn,
) -> JsonResult {
    let mut data = Vec::new();

    let Some(member) = Membership::find_by_user_and_org(&headers.user.uuid, &org_id, &mut conn).await else {
        err!("User is not part of organization")
    };

    // get all collection memberships for the current organization
    let col_users = CollectionUser::find_by_organization_swap_user_uuid_with_member_uuid(&org_id, &mut conn).await;
    // Generate a HashMap to get the correct MembershipType per user to determine the manage permission
    // We use the uuid instead of the user_uuid here, since that is what is used in CollectionUser
    let membership_type: HashMap<MembershipId, i32> =
        Membership::find_confirmed_by_org(&org_id, &mut conn).await.into_iter().map(|m| (m.uuid, m.atype)).collect();

    // check if current user has full access to the organization (either directly or via any group)
    let has_full_access_to_org = member.access_all
        || (CONFIG.org_groups_enabled()
            && GroupUser::has_full_access_by_member(&org_id, &member.uuid, &mut conn).await);

    for col in Collection::find_by_organization(&org_id, &mut conn).await {
        // check whether the current user has access to the given collection
        let assigned = has_full_access_to_org
            || CollectionUser::has_access_to_collection_by_user(&col.uuid, &member.user_uuid, &mut conn).await
            || (CONFIG.org_groups_enabled()
                && GroupUser::has_access_to_collection_by_member(&col.uuid, &member.uuid, &mut conn).await);

        // Not assigned collections should not be returned
        if !assigned {
            continue;
        }

        // get the users assigned directly to the given collection
        let users: Vec<Value> = col_users
            .iter()
            .filter(|collection_user| collection_user.collection_uuid == col.uuid)
            .map(|collection_user| {
                collection_user.to_json_details_for_user(
                    *membership_type.get(&collection_user.membership_uuid).unwrap_or(&(MembershipType::User as i32)),
                )
            })
            .collect();

        // get the group details for the given collection
        let groups: Vec<Value> = if CONFIG.org_groups_enabled() {
            CollectionGroup::find_by_collection(&col.uuid, &mut conn)
                .await
                .iter()
                .map(|collection_group| collection_group.to_json_details_for_group())
                .collect()
        } else {
            Vec::with_capacity(0)
        };

        let mut json_object = col.to_json_details(&headers.user.uuid, None, &mut conn).await;
        json_object["assigned"] = json!(assigned);
        json_object["users"] = json!(users);
        json_object["groups"] = json!(groups);
        json_object["object"] = json!("collectionAccessDetails");
        json_object["unmanaged"] = json!(false);
        data.push(json_object)
    }

    Ok(Json(json!({
        "data": data,
        "object": "list",
        "continuationToken": null,
    })))
}

async fn _get_org_collections(org_id: &OrganizationId, conn: &mut DbConn) -> Value {
    Collection::find_by_organization(org_id, conn).await.iter().map(Collection::to_json).collect::<Value>()
}

#[post("/organizations/<org_id>/collections", data = "<data>")]
async fn post_organization_collections(
    org_id: OrganizationId,
    headers: ManagerHeadersLoose,
    data: Json<NewCollectionData>,
    mut conn: DbConn,
) -> JsonResult {
    let data: NewCollectionData = data.into_inner();

    let Some(org) = Organization::find_by_uuid(&org_id, &mut conn).await else {
        err!("Can't find organization details")
    };

    let collection = Collection::new(org.uuid, data.name, data.external_id);
    collection.save(&mut conn).await?;

    log_event(
        EventType::CollectionCreated as i32,
        &collection.uuid,
        &org_id,
        &headers.user.uuid,
        headers.device.atype,
        &headers.ip.ip,
        &mut conn,
    )
    .await;

    for group in data.groups {
        CollectionGroup::new(collection.uuid.clone(), group.id, group.read_only, group.hide_passwords)
            .save(&mut conn)
            .await?;
    }

    for user in data.users {
        let Some(member) = Membership::find_by_uuid_and_org(&user.id, &org_id, &mut conn).await else {
            err!("User is not part of organization")
        };

        if member.access_all {
            continue;
        }

        CollectionUser::save(&member.user_uuid, &collection.uuid, user.read_only, user.hide_passwords, &mut conn)
            .await?;
    }

    if headers.membership.atype == MembershipType::Manager && !headers.membership.access_all {
        CollectionUser::save(&headers.membership.user_uuid, &collection.uuid, false, false, &mut conn).await?;
    }

    Ok(Json(collection.to_json()))
}

#[put("/organizations/<org_id>/collections/<col_id>", data = "<data>")]
async fn put_organization_collection_update(
    org_id: OrganizationId,
    col_id: CollectionId,
    headers: ManagerHeaders,
    data: Json<NewCollectionData>,
    conn: DbConn,
) -> JsonResult {
    post_organization_collection_update(org_id, col_id, headers, data, conn).await
}

#[post("/organizations/<org_id>/collections/<col_id>", data = "<data>")]
async fn post_organization_collection_update(
    org_id: OrganizationId,
    col_id: CollectionId,
    headers: ManagerHeaders,
    data: Json<NewCollectionData>,
    mut conn: DbConn,
) -> JsonResult {
    let data: NewCollectionData = data.into_inner();

    if Organization::find_by_uuid(&org_id, &mut conn).await.is_none() {
        err!("Can't find organization details")
    };

    let Some(mut collection) = Collection::find_by_uuid_and_org(&col_id, &org_id, &mut conn).await else {
        err!("Collection not found")
    };

    collection.name = data.name;
    collection.external_id = match data.external_id {
        Some(external_id) if !external_id.trim().is_empty() => Some(external_id),
        _ => None,
    };

    collection.save(&mut conn).await?;

    log_event(
        EventType::CollectionUpdated as i32,
        &collection.uuid,
        &org_id,
        &headers.user.uuid,
        headers.device.atype,
        &headers.ip.ip,
        &mut conn,
    )
    .await;

    CollectionGroup::delete_all_by_collection(&col_id, &mut conn).await?;

    for group in data.groups {
        CollectionGroup::new(col_id.clone(), group.id, group.read_only, group.hide_passwords).save(&mut conn).await?;
    }

    CollectionUser::delete_all_by_collection(&col_id, &mut conn).await?;

    for user in data.users {
        let Some(member) = Membership::find_by_uuid_and_org(&user.id, &org_id, &mut conn).await else {
            err!("User is not part of organization")
        };

        if member.access_all {
            continue;
        }

        CollectionUser::save(&member.user_uuid, &col_id, user.read_only, user.hide_passwords, &mut conn).await?;
    }

    Ok(Json(collection.to_json_details(&headers.user.uuid, None, &mut conn).await))
}

#[delete("/organizations/<org_id>/collections/<col_id>/user/<member_id>")]
async fn delete_organization_collection_member(
    org_id: OrganizationId,
    col_id: CollectionId,
    member_id: MembershipId,
    _headers: AdminHeaders,
    mut conn: DbConn,
) -> EmptyResult {
    let Some(collection) = Collection::find_by_uuid_and_org(&col_id, &org_id, &mut conn).await else {
        err!("Collection not found", "Collection does not exist or does not belong to this organization")
    };

    match Membership::find_by_uuid_and_org(&member_id, &org_id, &mut conn).await {
        None => err!("User not found in organization"),
        Some(member) => {
            match CollectionUser::find_by_collection_and_user(&collection.uuid, &member.user_uuid, &mut conn).await {
                None => err!("User not assigned to collection"),
                Some(col_user) => col_user.delete(&mut conn).await,
            }
        }
    }
}

#[post("/organizations/<org_id>/collections/<col_id>/delete-user/<member_id>")]
async fn post_organization_collection_delete_member(
    org_id: OrganizationId,
    col_id: CollectionId,
    member_id: MembershipId,
    headers: AdminHeaders,
    conn: DbConn,
) -> EmptyResult {
    delete_organization_collection_member(org_id, col_id, member_id, headers, conn).await
}

async fn _delete_organization_collection(
    org_id: &OrganizationId,
    col_id: &CollectionId,
    headers: &ManagerHeaders,
    conn: &mut DbConn,
) -> EmptyResult {
    let Some(collection) = Collection::find_by_uuid_and_org(col_id, org_id, conn).await else {
        err!("Collection not found", "Collection does not exist or does not belong to this organization")
    };
    log_event(
        EventType::CollectionDeleted as i32,
        &collection.uuid,
        org_id,
        &headers.user.uuid,
        headers.device.atype,
        &headers.ip.ip,
        conn,
    )
    .await;
    collection.delete(conn).await
}

#[delete("/organizations/<org_id>/collections/<col_id>")]
async fn delete_organization_collection(
    org_id: OrganizationId,
    col_id: CollectionId,
    headers: ManagerHeaders,
    mut conn: DbConn,
) -> EmptyResult {
    _delete_organization_collection(&org_id, &col_id, &headers, &mut conn).await
}

#[derive(Deserialize, Debug)]
#[serde(rename_all = "camelCase")]
struct DeleteCollectionData {
    #[allow(dead_code)]
    id: String,
    #[allow(dead_code)]
    org_id: OrganizationId,
}

#[post("/organizations/<org_id>/collections/<col_id>/delete")]
async fn post_organization_collection_delete(
    org_id: OrganizationId,
    col_id: CollectionId,
    headers: ManagerHeaders,
    mut conn: DbConn,
) -> EmptyResult {
    _delete_organization_collection(&org_id, &col_id, &headers, &mut conn).await
}

#[derive(Deserialize, Debug)]
#[serde(rename_all = "camelCase")]
struct BulkCollectionIds {
    ids: Vec<CollectionId>,
}

#[delete("/organizations/<org_id>/collections", data = "<data>")]
async fn bulk_delete_organization_collections(
    org_id: OrganizationId,
    headers: ManagerHeadersLoose,
    data: Json<BulkCollectionIds>,
    mut conn: DbConn,
) -> EmptyResult {
    let data: BulkCollectionIds = data.into_inner();

    let collections = data.ids;

    let headers = ManagerHeaders::from_loose(headers, &collections, &mut conn).await?;

    for col_id in collections {
        _delete_organization_collection(&org_id, &col_id, &headers, &mut conn).await?
    }
    Ok(())
}

#[get("/organizations/<org_id>/collections/<col_id>/details")]
async fn get_org_collection_detail(
    org_id: OrganizationId,
    col_id: CollectionId,
    headers: ManagerHeaders,
    mut conn: DbConn,
) -> JsonResult {
    match Collection::find_by_uuid_and_user(&col_id, headers.user.uuid.clone(), &mut conn).await {
        None => err!("Collection not found"),
        Some(collection) => {
            if collection.org_uuid != org_id {
                err!("Collection is not owned by organization")
            }

            let Some(member) = Membership::find_by_user_and_org(&headers.user.uuid, &org_id, &mut conn).await else {
                err!("User is not part of organization")
            };

            let groups: Vec<Value> = if CONFIG.org_groups_enabled() {
                CollectionGroup::find_by_collection(&collection.uuid, &mut conn)
                    .await
                    .iter()
                    .map(|collection_group| collection_group.to_json_details_for_group())
                    .collect()
            } else {
                // The Bitwarden clients seem to call this API regardless of whether groups are enabled,
                // so just act as if there are no groups.
                Vec::with_capacity(0)
            };

            // Generate a HashMap to get the correct MembershipType per user to determine the manage permission
            // We use the uuid instead of the user_uuid here, since that is what is used in CollectionUser
            let membership_type: HashMap<MembershipId, i32> = Membership::find_confirmed_by_org(&org_id, &mut conn)
                .await
                .into_iter()
                .map(|m| (m.uuid, m.atype))
                .collect();

            let users: Vec<Value> =
                CollectionUser::find_by_collection_swap_user_uuid_with_member_uuid(&collection.uuid, &mut conn)
                    .await
                    .iter()
                    .map(|collection_user| {
                        collection_user.to_json_details_for_user(
                            *membership_type
                                .get(&collection_user.membership_uuid)
                                .unwrap_or(&(MembershipType::User as i32)),
                        )
                    })
                    .collect();

            let assigned = Collection::can_access_collection(&member, &collection.uuid, &mut conn).await;

            let mut json_object = collection.to_json_details(&headers.user.uuid, None, &mut conn).await;
            json_object["assigned"] = json!(assigned);
            json_object["users"] = json!(users);
            json_object["groups"] = json!(groups);
            json_object["object"] = json!("collectionAccessDetails");

            Ok(Json(json_object))
        }
    }
}

#[get("/organizations/<org_id>/collections/<col_id>/users")]
async fn get_collection_users(
    org_id: OrganizationId,
    col_id: CollectionId,
    _headers: ManagerHeaders,
    mut conn: DbConn,
) -> JsonResult {
    // Get org and collection, check that collection is from org
    let Some(collection) = Collection::find_by_uuid_and_org(&col_id, &org_id, &mut conn).await else {
        err!("Collection not found in Organization")
    };

    let mut member_list = Vec::new();
    for col_user in CollectionUser::find_by_collection(&collection.uuid, &mut conn).await {
        member_list.push(
            Membership::find_by_user_and_org(&col_user.user_uuid, &org_id, &mut conn)
                .await
                .unwrap()
                .to_json_user_access_restrictions(&col_user),
        );
    }

    Ok(Json(json!(member_list)))
}

#[put("/organizations/<org_id>/collections/<col_id>/users", data = "<data>")]
async fn put_collection_users(
    org_id: OrganizationId,
    col_id: CollectionId,
    data: Json<Vec<MembershipData>>,
    _headers: ManagerHeaders,
    mut conn: DbConn,
) -> EmptyResult {
    // Get org and collection, check that collection is from org
    if Collection::find_by_uuid_and_org(&col_id, &org_id, &mut conn).await.is_none() {
        err!("Collection not found in Organization")
    }

    // Delete all the user-collections
    CollectionUser::delete_all_by_collection(&col_id, &mut conn).await?;

    // And then add all the received ones (except if the user has access_all)
    for d in data.iter() {
        let Some(user) = Membership::find_by_uuid_and_org(&d.id, &org_id, &mut conn).await else {
            err!("User is not part of organization")
        };

        if user.access_all {
            continue;
        }

        CollectionUser::save(&user.user_uuid, &col_id, d.read_only, d.hide_passwords, &mut conn).await?;
    }

    Ok(())
}

#[derive(FromForm)]
struct OrgIdData {
    #[field(name = "organizationId")]
    organization_id: OrganizationId,
}

#[get("/ciphers/organization-details?<data..>")]
async fn get_org_details(data: OrgIdData, headers: Headers, mut conn: DbConn) -> JsonResult {
    if Membership::find_confirmed_by_user_and_org(&headers.user.uuid, &data.organization_id, &mut conn).await.is_none()
    {
        err_code!("Resource not found.", rocket::http::Status::NotFound.code);
    }

    Ok(Json(json!({
        "data": _get_org_details(&data.organization_id, &headers.host, &headers.user.uuid, &mut conn).await,
        "object": "list",
        "continuationToken": null,
    })))
}

async fn _get_org_details(org_id: &OrganizationId, host: &str, user_id: &UserId, conn: &mut DbConn) -> Value {
    let ciphers = Cipher::find_by_org(org_id, conn).await;
    let cipher_sync_data = CipherSyncData::new(user_id, CipherSyncType::Organization, conn).await;

    let mut ciphers_json = Vec::with_capacity(ciphers.len());
    for c in ciphers {
        ciphers_json.push(c.to_json(host, user_id, Some(&cipher_sync_data), CipherSyncType::Organization, conn).await);
    }
    json!(ciphers_json)
}

// Endpoint called when the user select SSO login (body: `{ "email": "" }`).
// Returning a Domain/Organization here allow to prefill it and prevent prompting the user
// VaultWarden sso login is not linked to Org so we set a dummy value.
#[post("/organizations/domain/sso/details")]
fn get_org_domain_sso_details() -> JsonResult {
    Ok(Json(json!({
        "organizationIdentifier": "vaultwarden",
        "ssoAvailable": CONFIG.sso_enabled(),
        "verifiedDate": crate::util::format_date(&chrono::Utc::now().naive_utc()),
    })))
}

#[derive(FromForm)]
struct GetOrgUserData {
    #[field(name = "includeCollections")]
    include_collections: Option<bool>,
    #[field(name = "includeGroups")]
    include_groups: Option<bool>,
}

#[get("/organizations/<org_id>/users?<data..>")]
async fn get_members(
    data: GetOrgUserData,
    org_id: OrganizationId,
    _headers: ManagerHeadersLoose,
    mut conn: DbConn,
) -> Json<Value> {
    let mut users_json = Vec::new();
    for u in Membership::find_by_org(&org_id, &mut conn).await {
        users_json.push(
            u.to_json_user_details(
                data.include_collections.unwrap_or(false),
                data.include_groups.unwrap_or(false),
                &mut conn,
            )
            .await,
        );
    }

    Json(json!({
        "data": users_json,
        "object": "list",
        "continuationToken": null,
    }))
}

#[post("/organizations/<org_id>/keys", data = "<data>")]
async fn post_org_keys(
    org_id: OrganizationId,
    data: Json<OrgKeyData>,
    _headers: AdminHeaders,
    mut conn: DbConn,
) -> JsonResult {
    let data: OrgKeyData = data.into_inner();

    let mut org = match Organization::find_by_uuid(&org_id, &mut conn).await {
        Some(organization) => {
            if organization.private_key.is_some() && organization.public_key.is_some() {
                err!("Organization Keys already exist")
            }
            organization
        }
        None => err!("Can't find organization details"),
    };

    org.private_key = Some(data.encrypted_private_key);
    org.public_key = Some(data.public_key);

    org.save(&mut conn).await?;

    Ok(Json(json!({
        "object": "organizationKeys",
        "publicKey": org.public_key,
        "privateKey": org.private_key,
    })))
}

#[derive(Deserialize)]
#[serde(rename_all = "camelCase")]
struct CollectionData {
    id: CollectionId,
    read_only: bool,
    hide_passwords: bool,
}

#[derive(Deserialize)]
#[serde(rename_all = "camelCase")]
struct MembershipData {
    id: MembershipId,
    read_only: bool,
    hide_passwords: bool,
}

#[derive(Deserialize)]
#[serde(rename_all = "camelCase")]
struct InviteData {
    emails: Vec<String>,
    groups: Vec<GroupId>,
    r#type: NumberOrString,
    collections: Option<Vec<CollectionData>>,
    #[serde(default)]
    access_all: bool,
    #[serde(default)]
    permissions: HashMap<String, Value>,
}

#[post("/organizations/<org_id>/users/invite", data = "<data>")]
async fn send_invite(
    org_id: OrganizationId,
    data: Json<InviteData>,
    headers: AdminHeaders,
    mut conn: DbConn,
) -> EmptyResult {
    let mut data: InviteData = data.into_inner();

    // HACK: We need the raw user-type to be sure custom role is selected to determine the access_all permission
    // The from_str() will convert the custom role type into a manager role type
    let raw_type = &data.r#type.into_string();
    // Membership::from_str will convert custom (4) to manager (3)
    let new_type = match MembershipType::from_str(raw_type) {
        Some(new_type) => new_type as i32,
        None => err!("Invalid type"),
    };

    if new_type != MembershipType::User && headers.membership_type != MembershipType::Owner {
        err!("Only Owners can invite Managers, Admins or Owners")
    }

    // HACK: This converts the Custom role which has the `Manage all collections` box checked into an access_all flag
    // Since the parent checkbox is not sent to the server we need to check and verify the child checkboxes
    // If the box is not checked, the user will still be a manager, but not with the access_all permission
    if raw_type.eq("4")
        && data.permissions.get("editAnyCollection") == Some(&json!(true))
        && data.permissions.get("deleteAnyCollection") == Some(&json!(true))
        && data.permissions.get("createNewCollections") == Some(&json!(true))
    {
        data.access_all = true;
    }

    let mut user_created: bool = false;
    for email in data.emails.iter() {
        let mut member_status = MembershipStatus::Invited as i32;
        let user = match User::find_by_mail(email, &mut conn).await {
            None => {
                if !CONFIG.invitations_allowed() {
                    err!(format!("User does not exist: {email}"))
                }

                if !CONFIG.is_email_domain_allowed(email) {
                    err!("Email domain not eligible for invitations")
                }

                if !CONFIG.mail_enabled() {
                    Invitation::new(email).save(&mut conn).await?;
                }

                let mut new_user = User::new(email.clone(), None);
                new_user.save(&mut conn).await?;
                user_created = true;
                new_user
            }
            Some(user) => {
                if Membership::find_by_user_and_org(&user.uuid, &org_id, &mut conn).await.is_some() {
                    err!(format!("User already in organization: {email}"))
                } else {
                    // automatically accept existing users if mail is disabled
                    if !CONFIG.mail_enabled() && !user.password_hash.is_empty() {
                        member_status = MembershipStatus::Accepted as i32;
                    }
                    user
                }
            }
        };

        let mut new_member = Membership::new(user.uuid.clone(), org_id.clone());
        let access_all = data.access_all;
        new_member.access_all = access_all;
        new_member.atype = new_type;
        new_member.status = member_status;
        new_member.save(&mut conn).await?;

        if CONFIG.mail_enabled() {
            let org_name = match Organization::find_by_uuid(&org_id, &mut conn).await {
                Some(org) => org.name,
                None => err!("Error looking up organization"),
            };

            if let Err(e) = mail::send_invite(
                &user,
                Some(org_id.clone()),
                Some(new_member.uuid.clone()),
                &org_name,
                Some(headers.user.email.clone()),
            )
            .await
            {
                // Upon error delete the user, invite and org member records when needed
                if user_created {
                    user.delete(&mut conn).await?;
                } else {
                    new_member.delete(&mut conn).await?;
                }

                err!(format!("Error sending invite: {e:?} "));
            }
        }

        log_event(
            EventType::OrganizationUserInvited as i32,
            &new_member.uuid,
            &org_id,
            &headers.user.uuid,
            headers.device.atype,
            &headers.ip.ip,
            &mut conn,
        )
        .await;

        // If no accessAll, add the collections received
        if !access_all {
            for col in data.collections.iter().flatten() {
                match Collection::find_by_uuid_and_org(&col.id, &org_id, &mut conn).await {
                    None => err!("Collection not found in Organization"),
                    Some(collection) => {
                        CollectionUser::save(
                            &user.uuid,
                            &collection.uuid,
                            col.read_only,
                            col.hide_passwords,
                            &mut conn,
                        )
                        .await?;
                    }
                }
            }
        }

        for group_id in data.groups.iter() {
            let mut group_entry = GroupUser::new(group_id.clone(), new_member.uuid.clone());
            group_entry.save(&mut conn).await?;
        }
    }

    Ok(())
}

#[post("/organizations/<org_id>/users/reinvite", data = "<data>")]
async fn bulk_reinvite_members(
    org_id: OrganizationId,
    data: Json<BulkMembershipIds>,
    headers: AdminHeaders,
    mut conn: DbConn,
) -> Json<Value> {
    let data: BulkMembershipIds = data.into_inner();

    let mut bulk_response = Vec::new();
    for member_id in data.ids {
        let err_msg = match _reinvite_member(&org_id, &member_id, &headers.user.email, &mut conn).await {
            Ok(_) => String::new(),
            Err(e) => format!("{e:?}"),
        };

        bulk_response.push(json!(
            {
                "object": "OrganizationBulkConfirmResponseModel",
                "id": member_id,
                "error": err_msg
            }
        ))
    }

    Json(json!({
        "data": bulk_response,
        "object": "list",
        "continuationToken": null
    }))
}

#[post("/organizations/<org_id>/users/<member_id>/reinvite")]
async fn reinvite_member(
    org_id: OrganizationId,
    member_id: MembershipId,
    headers: AdminHeaders,
    mut conn: DbConn,
) -> EmptyResult {
    _reinvite_member(&org_id, &member_id, &headers.user.email, &mut conn).await
}

async fn _reinvite_member(
    org_id: &OrganizationId,
    member_id: &MembershipId,
    invited_by_email: &str,
    conn: &mut DbConn,
) -> EmptyResult {
    let Some(member) = Membership::find_by_uuid_and_org(member_id, org_id, conn).await else {
        err!("The user hasn't been invited to the organization.")
    };

    if member.status != MembershipStatus::Invited as i32 {
        err!("The user is already accepted or confirmed to the organization")
    }

    let Some(user) = User::find_by_uuid(&member.user_uuid, conn).await else {
        err!("User not found.")
    };

    if !CONFIG.invitations_allowed() && user.password_hash.is_empty() {
        err!("Invitations are not allowed.")
    }

    let org_name = match Organization::find_by_uuid(org_id, conn).await {
        Some(org) => org.name,
        None => err!("Error looking up organization."),
    };

    if CONFIG.mail_enabled() {
        mail::send_invite(
            &user,
            Some(org_id.clone()),
            Some(member.uuid),
            &org_name,
            Some(invited_by_email.to_string()),
        )
        .await?;
    } else if user.password_hash.is_empty() {
        let invitation = Invitation::new(&user.email);
        invitation.save(conn).await?;
    } else {
        Invitation::take(&user.email, conn).await;
        let mut member = member;
        member.status = MembershipStatus::Accepted as i32;
        member.save(conn).await?;
    }

    Ok(())
}

#[derive(Deserialize)]
#[serde(rename_all = "camelCase")]
struct AcceptData {
    token: String,
    reset_password_key: Option<String>,
}

#[post("/organizations/<org_id>/users/<member_id>/accept", data = "<data>")]
async fn accept_invite(
    org_id: OrganizationId,
    member_id: MembershipId,
    data: Json<AcceptData>,
    mut conn: DbConn,
) -> EmptyResult {
    // The web-vault passes org_id and member_id in the URL, but we are just reading them from the JWT instead
    let data: AcceptData = data.into_inner();
    let claims = decode_invite(&data.token)?;

    // If a claim does not have a member_id or it does not match the one in from the URI, something is wrong.
    match &claims.member_id {
        Some(ou_id) if ou_id.eq(&member_id) => {}
        _ => err!("Error accepting the invitation", "Claim does not match the member_id"),
    }

    match User::find_by_mail(&claims.email, &mut conn).await {
        Some(user) => {
            Invitation::take(&claims.email, &mut conn).await;

            if let (Some(member), Some(org)) = (&claims.member_id, &claims.org_id) {
                let Some(mut member) = Membership::find_by_uuid_and_org(member, org, &mut conn).await else {
                    err!("Error accepting the invitation")
                };

                if member.status != MembershipStatus::Invited as i32 {
                    err!("User already accepted the invitation")
                }

                let master_password_required = OrgPolicy::org_is_reset_password_auto_enroll(org, &mut conn).await;
                if data.reset_password_key.is_none() && master_password_required {
                    err!("Reset password key is required, but not provided.");
                }

                // This check is also done at accept_invite, _confirm_invite, _activate_member, edit_member, admin::update_membership_type
                // It returns different error messages per function.
                if member.atype < MembershipType::Admin {
                    match OrgPolicy::is_user_allowed(&member.user_uuid, &org_id, false, &mut conn).await {
                        Ok(_) => {}
                        Err(OrgPolicyErr::TwoFactorMissing) => {
                            if CONFIG.email_2fa_auto_fallback() {
                                two_factor::email::activate_email_2fa(&user, &mut conn).await?;
                            } else {
                                err!("You cannot join this organization until you enable two-step login on your user account");
                            }
                        }
                        Err(OrgPolicyErr::SingleOrgEnforced) => {
                            err!("You cannot join this organization because you are a member of an organization which forbids it");
                        }
                    }
                }

                member.status = MembershipStatus::Accepted as i32;

                if master_password_required {
                    member.reset_password_key = data.reset_password_key;
                }

                member.save(&mut conn).await?;
            }
        }
        None => err!("Invited user not found"),
    }

    if CONFIG.mail_enabled() {
        let mut org_name = CONFIG.invitation_org_name();
        if let Some(org_id) = &claims.org_id {
            org_name = match Organization::find_by_uuid(org_id, &mut conn).await {
                Some(org) => org.name,
                None => err!("Organization not found."),
            };
        };
        if let Some(invited_by_email) = &claims.invited_by_email {
            // User was invited to an organization, so they must be confirmed manually after acceptance
            mail::send_invite_accepted(&claims.email, invited_by_email, &org_name).await?;
        } else {
            // User was invited from /admin, so they are automatically confirmed
            mail::send_invite_confirmed(&claims.email, &org_name).await?;
        }
    }

    Ok(())
}

#[derive(Deserialize)]
#[serde(rename_all = "camelCase")]
struct ConfirmData {
    id: Option<MembershipId>,
    key: Option<String>,
}

#[derive(Deserialize)]
#[serde(rename_all = "camelCase")]
struct BulkConfirmData {
    keys: Option<Vec<ConfirmData>>,
}

#[post("/organizations/<org_id>/users/confirm", data = "<data>")]
async fn bulk_confirm_invite(
    org_id: OrganizationId,
    data: Json<BulkConfirmData>,
    headers: AdminHeaders,
    mut conn: DbConn,
    nt: Notify<'_>,
) -> Json<Value> {
    let data = data.into_inner();

    let mut bulk_response = Vec::new();
    match data.keys {
        Some(keys) => {
            for invite in keys {
                let member_id = invite.id.unwrap();
                let user_key = invite.key.unwrap_or_default();
                let err_msg = match _confirm_invite(&org_id, &member_id, &user_key, &headers, &mut conn, &nt).await {
                    Ok(_) => String::new(),
                    Err(e) => format!("{e:?}"),
                };

                bulk_response.push(json!(
                    {
                        "object": "OrganizationBulkConfirmResponseModel",
                        "id": member_id,
                        "error": err_msg
                    }
                ));
            }
        }
        None => error!("No keys to confirm"),
    }

    Json(json!({
        "data": bulk_response,
        "object": "list",
        "continuationToken": null
    }))
}

#[post("/organizations/<org_id>/users/<member_id>/confirm", data = "<data>")]
async fn confirm_invite(
    org_id: OrganizationId,
    member_id: MembershipId,
    data: Json<ConfirmData>,
    headers: AdminHeaders,
    mut conn: DbConn,
    nt: Notify<'_>,
) -> EmptyResult {
    let data = data.into_inner();
    let user_key = data.key.unwrap_or_default();
    _confirm_invite(&org_id, &member_id, &user_key, &headers, &mut conn, &nt).await
}

async fn _confirm_invite(
    org_id: &OrganizationId,
    member_id: &MembershipId,
    key: &str,
    headers: &AdminHeaders,
    conn: &mut DbConn,
    nt: &Notify<'_>,
) -> EmptyResult {
    if key.is_empty() || member_id.is_empty() {
        err!("Key or UserId is not set, unable to process request");
    }

    let Some(mut member_to_confirm) = Membership::find_by_uuid_and_org(member_id, org_id, conn).await else {
        err!("The specified user isn't a member of the organization")
    };

    if member_to_confirm.atype != MembershipType::User && headers.membership_type != MembershipType::Owner {
        err!("Only Owners can confirm Managers, Admins or Owners")
    }

    if member_to_confirm.status != MembershipStatus::Accepted as i32 {
        err!("User in invalid state")
    }

    // This check is also done at accept_invite, _confirm_invite, _activate_member, edit_member, admin::update_membership_type
    // It returns different error messages per function.
    if member_to_confirm.atype < MembershipType::Admin {
        match OrgPolicy::is_user_allowed(&member_to_confirm.user_uuid, org_id, true, conn).await {
            Ok(_) => {}
            Err(OrgPolicyErr::TwoFactorMissing) => {
                if CONFIG.email_2fa_auto_fallback() {
                    two_factor::email::find_and_activate_email_2fa(&member_to_confirm.user_uuid, conn).await?;
                } else {
                    err!("You cannot confirm this user because they have not setup 2FA");
                }
            }
            Err(OrgPolicyErr::SingleOrgEnforced) => {
                err!("You cannot confirm this user because they are a member of an organization which forbids it");
            }
        }
    }

    member_to_confirm.status = MembershipStatus::Confirmed as i32;
    member_to_confirm.akey = key.to_string();

    log_event(
        EventType::OrganizationUserConfirmed as i32,
        &member_to_confirm.uuid,
        org_id,
        &headers.user.uuid,
        headers.device.atype,
        &headers.ip.ip,
        conn,
    )
    .await;

    if CONFIG.mail_enabled() {
        let org_name = match Organization::find_by_uuid(org_id, conn).await {
            Some(org) => org.name,
            None => err!("Error looking up organization."),
        };
        let address = match User::find_by_uuid(&member_to_confirm.user_uuid, conn).await {
            Some(user) => user.email,
            None => err!("Error looking up user."),
        };
        mail::send_invite_confirmed(&address, &org_name).await?;
    }

    let save_result = member_to_confirm.save(conn).await;

    if let Some(user) = User::find_by_uuid(&member_to_confirm.user_uuid, conn).await {
        nt.send_user_update(UpdateType::SyncOrgKeys, &user).await;
    }

    save_result
}

#[get("/organizations/<org_id>/users/mini-details", rank = 1)]
async fn get_org_user_mini_details(
    org_id: OrganizationId,
    _headers: ManagerHeadersLoose,
    mut conn: DbConn,
) -> Json<Value> {
    let mut members_json = Vec::new();
    for m in Membership::find_by_org(&org_id, &mut conn).await {
        members_json.push(m.to_json_mini_details(&mut conn).await);
    }

    Json(json!({
        "data": members_json,
        "object": "list",
        "continuationToken": null,
    }))
}

#[get("/organizations/<org_id>/users/<member_id>?<data..>", rank = 2)]
async fn get_user(
    org_id: OrganizationId,
    member_id: MembershipId,
    data: GetOrgUserData,
    _headers: AdminHeaders,
    mut conn: DbConn,
) -> JsonResult {
    let Some(user) = Membership::find_by_uuid_and_org(&member_id, &org_id, &mut conn).await else {
        err!("The specified user isn't a member of the organization")
    };

    // In this case, when groups are requested we also need to include collections.
    // Else these will not be shown in the interface, and could lead to missing collections when saved.
    let include_groups = data.include_groups.unwrap_or(false);
    Ok(Json(
        user.to_json_user_details(data.include_collections.unwrap_or(include_groups), include_groups, &mut conn).await,
    ))
}

#[derive(Deserialize)]
#[serde(rename_all = "camelCase")]
struct EditUserData {
    r#type: NumberOrString,
    collections: Option<Vec<CollectionData>>,
    groups: Option<Vec<GroupId>>,
    #[serde(default)]
    access_all: bool,
    #[serde(default)]
    permissions: HashMap<String, Value>,
}

#[put("/organizations/<org_id>/users/<member_id>", data = "<data>", rank = 1)]
async fn put_member(
    org_id: OrganizationId,
    member_id: MembershipId,
    data: Json<EditUserData>,
    headers: AdminHeaders,
    conn: DbConn,
) -> EmptyResult {
    edit_member(org_id, member_id, data, headers, conn).await
}

#[post("/organizations/<org_id>/users/<member_id>", data = "<data>", rank = 1)]
async fn edit_member(
    org_id: OrganizationId,
    member_id: MembershipId,
    data: Json<EditUserData>,
    headers: AdminHeaders,
    mut conn: DbConn,
) -> EmptyResult {
    let mut data: EditUserData = data.into_inner();

    // HACK: We need the raw user-type to be sure custom role is selected to determine the access_all permission
    // The from_str() will convert the custom role type into a manager role type
    let raw_type = &data.r#type.into_string();
    // MembershipTyp::from_str will convert custom (4) to manager (3)
    let Some(new_type) = MembershipType::from_str(raw_type) else {
        err!("Invalid type")
    };

    // HACK: This converts the Custom role which has the `Manage all collections` box checked into an access_all flag
    // Since the parent checkbox is not sent to the server we need to check and verify the child checkboxes
    // If the box is not checked, the user will still be a manager, but not with the access_all permission
    if raw_type.eq("4")
        && data.permissions.get("editAnyCollection") == Some(&json!(true))
        && data.permissions.get("deleteAnyCollection") == Some(&json!(true))
        && data.permissions.get("createNewCollections") == Some(&json!(true))
    {
        data.access_all = true;
    }

    let mut member_to_edit = match Membership::find_by_uuid_and_org(&member_id, &org_id, &mut conn).await {
        Some(member) => member,
        None => err!("The specified user isn't member of the organization"),
    };

    if new_type != member_to_edit.atype
        && (member_to_edit.atype >= MembershipType::Admin || new_type >= MembershipType::Admin)
        && headers.membership_type != MembershipType::Owner
    {
        err!("Only Owners can grant and remove Admin or Owner privileges")
    }

    if member_to_edit.atype == MembershipType::Owner && headers.membership_type != MembershipType::Owner {
        err!("Only Owners can edit Owner users")
    }

    if member_to_edit.atype == MembershipType::Owner
        && new_type != MembershipType::Owner
        && member_to_edit.status == MembershipStatus::Confirmed as i32
    {
        // Removing owner permission, check that there is at least one other confirmed owner
        if Membership::count_confirmed_by_org_and_type(&org_id, MembershipType::Owner, &mut conn).await <= 1 {
            err!("Can't delete the last owner")
        }
    }

    // This check is also done at accept_invite, _confirm_invite, _activate_member, edit_member, admin::update_membership_type
    // It returns different error messages per function.
    if new_type < MembershipType::Admin {
        match OrgPolicy::is_user_allowed(&member_to_edit.user_uuid, &org_id, true, &mut conn).await {
            Ok(_) => {}
            Err(OrgPolicyErr::TwoFactorMissing) => {
                if CONFIG.email_2fa_auto_fallback() {
                    two_factor::email::find_and_activate_email_2fa(&member_to_edit.user_uuid, &mut conn).await?;
                } else {
                    err!("You cannot modify this user to this type because they have not setup 2FA");
                }
            }
            Err(OrgPolicyErr::SingleOrgEnforced) => {
                err!("You cannot modify this user to this type because they are a member of an organization which forbids it");
            }
        }
    }

    member_to_edit.access_all = data.access_all;
    member_to_edit.atype = new_type as i32;

    // Delete all the odd collections
    for c in CollectionUser::find_by_organization_and_user_uuid(&org_id, &member_to_edit.user_uuid, &mut conn).await {
        c.delete(&mut conn).await?;
    }

    // If no accessAll, add the collections received
    if !data.access_all {
        for col in data.collections.iter().flatten() {
            match Collection::find_by_uuid_and_org(&col.id, &org_id, &mut conn).await {
                None => err!("Collection not found in Organization"),
                Some(collection) => {
                    CollectionUser::save(
                        &member_to_edit.user_uuid,
                        &collection.uuid,
                        col.read_only,
                        col.hide_passwords,
                        &mut conn,
                    )
                    .await?;
                }
            }
        }
    }

    GroupUser::delete_all_by_member(&member_to_edit.uuid, &mut conn).await?;

    for group_id in data.groups.iter().flatten() {
        let mut group_entry = GroupUser::new(group_id.clone(), member_to_edit.uuid.clone());
        group_entry.save(&mut conn).await?;
    }

    log_event(
        EventType::OrganizationUserUpdated as i32,
        &member_to_edit.uuid,
        &org_id,
        &headers.user.uuid,
        headers.device.atype,
        &headers.ip.ip,
        &mut conn,
    )
    .await;

    member_to_edit.save(&mut conn).await
}

#[delete("/organizations/<org_id>/users", data = "<data>")]
async fn bulk_delete_member(
    org_id: OrganizationId,
    data: Json<BulkMembershipIds>,
    headers: AdminHeaders,
    mut conn: DbConn,
    nt: Notify<'_>,
) -> Json<Value> {
    let data: BulkMembershipIds = data.into_inner();

    let mut bulk_response = Vec::new();
    for member_id in data.ids {
        let err_msg = match _delete_member(&org_id, &member_id, &headers, &mut conn, &nt).await {
            Ok(_) => String::new(),
            Err(e) => format!("{e:?}"),
        };

        bulk_response.push(json!(
            {
                "object": "OrganizationBulkConfirmResponseModel",
                "id": member_id,
                "error": err_msg
            }
        ))
    }

    Json(json!({
        "data": bulk_response,
        "object": "list",
        "continuationToken": null
    }))
}

#[delete("/organizations/<org_id>/users/<member_id>")]
async fn delete_member(
    org_id: OrganizationId,
    member_id: MembershipId,
    headers: AdminHeaders,
    mut conn: DbConn,
    nt: Notify<'_>,
) -> EmptyResult {
    _delete_member(&org_id, &member_id, &headers, &mut conn, &nt).await
}

#[post("/organizations/<org_id>/users/<member_id>/delete")]
async fn post_delete_member(
    org_id: OrganizationId,
    member_id: MembershipId,
    headers: AdminHeaders,
    mut conn: DbConn,
    nt: Notify<'_>,
) -> EmptyResult {
    _delete_member(&org_id, &member_id, &headers, &mut conn, &nt).await
}

async fn _delete_member(
    org_id: &OrganizationId,
    member_id: &MembershipId,
    headers: &AdminHeaders,
    conn: &mut DbConn,
    nt: &Notify<'_>,
) -> EmptyResult {
    let Some(member_to_delete) = Membership::find_by_uuid_and_org(member_id, org_id, conn).await else {
        err!("User to delete isn't member of the organization")
    };

    if member_to_delete.atype != MembershipType::User && headers.membership_type != MembershipType::Owner {
        err!("Only Owners can delete Admins or Owners")
    }

    if member_to_delete.atype == MembershipType::Owner && member_to_delete.status == MembershipStatus::Confirmed as i32
    {
        // Removing owner, check that there is at least one other confirmed owner
        if Membership::count_confirmed_by_org_and_type(org_id, MembershipType::Owner, conn).await <= 1 {
            err!("Can't delete the last owner")
        }
    }

    log_event(
        EventType::OrganizationUserRemoved as i32,
        &member_to_delete.uuid,
        org_id,
        &headers.user.uuid,
        headers.device.atype,
        &headers.ip.ip,
        conn,
    )
    .await;

    if let Some(user) = User::find_by_uuid(&member_to_delete.user_uuid, conn).await {
        nt.send_user_update(UpdateType::SyncOrgKeys, &user).await;
    }

    member_to_delete.delete(conn).await
}

#[post("/organizations/<org_id>/users/public-keys", data = "<data>")]
async fn bulk_public_keys(
    org_id: OrganizationId,
    data: Json<BulkMembershipIds>,
    _headers: AdminHeaders,
    mut conn: DbConn,
) -> Json<Value> {
    let data: BulkMembershipIds = data.into_inner();

    let mut bulk_response = Vec::new();
    // Check all received Membership UUID's and find the matching User to retrieve the public-key.
    // If the user does not exists, just ignore it, and do not return any information regarding that Membership UUID.
    // The web-vault will then ignore that user for the following steps.
    for member_id in data.ids {
        match Membership::find_by_uuid_and_org(&member_id, &org_id, &mut conn).await {
            Some(member) => match User::find_by_uuid(&member.user_uuid, &mut conn).await {
                Some(user) => bulk_response.push(json!(
                    {
                        "object": "organizationUserPublicKeyResponseModel",
                        "id": member_id,
                        "userId": user.uuid,
                        "key": user.public_key
                    }
                )),
                None => debug!("User doesn't exist"),
            },
            None => debug!("Membership doesn't exist"),
        }
    }

    Json(json!({
        "data": bulk_response,
        "object": "list",
        "continuationToken": null
    }))
}

use super::ciphers::update_cipher_from_data;
use super::ciphers::CipherData;

#[derive(Deserialize)]
#[serde(rename_all = "camelCase")]
struct ImportData {
    ciphers: Vec<CipherData>,
    collections: Vec<NewCollectionData>,
    collection_relationships: Vec<RelationsData>,
}

#[derive(Deserialize)]
#[serde(rename_all = "camelCase")]
struct RelationsData {
    // Cipher index
    key: usize,
    // Collection index
    value: usize,
}

#[post("/ciphers/import-organization?<query..>", data = "<data>")]
async fn post_org_import(
    query: OrgIdData,
    data: Json<ImportData>,
    headers: AdminHeaders,
    mut conn: DbConn,
    nt: Notify<'_>,
) -> EmptyResult {
    let data: ImportData = data.into_inner();
    let org_id = query.organization_id;

    // Validate the import before continuing
    // Bitwarden does not process the import if there is one item invalid.
    // Since we check for the size of the encrypted note length, we need to do that here to pre-validate it.
    // TODO: See if we can optimize the whole cipher adding/importing and prevent duplicate code and checks.
    Cipher::validate_cipher_data(&data.ciphers)?;

    let existing_collections: HashSet<Option<CollectionId>> =
        Collection::find_by_organization(&org_id, &mut conn).await.into_iter().map(|c| Some(c.uuid)).collect();
    let mut collections: Vec<CollectionId> = Vec::with_capacity(data.collections.len());
    for col in data.collections {
        let collection_uuid = if existing_collections.contains(&col.id) {
            col.id.unwrap()
        } else {
            let new_collection = Collection::new(org_id.clone(), col.name, col.external_id);
            new_collection.save(&mut conn).await?;
            new_collection.uuid
        };

        collections.push(collection_uuid);
    }

    // Read the relations between collections and ciphers
    // Ciphers can be in multiple collections at the same time
    let mut relations = Vec::with_capacity(data.collection_relationships.len());
    for relation in data.collection_relationships {
        relations.push((relation.key, relation.value));
    }

    let headers: Headers = headers.into();

    let mut ciphers: Vec<CipherId> = Vec::with_capacity(data.ciphers.len());
    for mut cipher_data in data.ciphers {
        // Always clear folder_id's via an organization import
        cipher_data.folder_id = None;
        let mut cipher = Cipher::new(cipher_data.r#type, cipher_data.name.clone());
        update_cipher_from_data(&mut cipher, cipher_data, &headers, None, &mut conn, &nt, UpdateType::None).await.ok();
        ciphers.push(cipher.uuid);
    }

    // Assign the collections
    for (cipher_index, col_index) in relations {
        let cipher_id = &ciphers[cipher_index];
        let col_id = &collections[col_index];
        CollectionCipher::save(cipher_id, col_id, &mut conn).await?;
    }

    let mut user = headers.user;
    user.update_revision(&mut conn).await
}

#[derive(Deserialize)]
#[serde(rename_all = "camelCase")]
#[allow(dead_code)]
struct BulkCollectionsData {
    organization_id: OrganizationId,
    cipher_ids: Vec<CipherId>,
    collection_ids: HashSet<CollectionId>,
    remove_collections: bool,
}

// This endpoint is only reachable via the organization view, therefore this endpoint is located here
// Also Bitwarden does not send out Notifications for these changes, it only does this for individual cipher collection updates
#[post("/ciphers/bulk-collections", data = "<data>")]
async fn post_bulk_collections(data: Json<BulkCollectionsData>, headers: Headers, mut conn: DbConn) -> EmptyResult {
    let data: BulkCollectionsData = data.into_inner();

    // This feature does not seem to be active on all the clients
    // To prevent future issues, add a check to block a call when this is set to true
    if data.remove_collections {
        err!("Bulk removing of collections is not yet implemented")
    }

    // Get all the collection available to the user in one query
    // Also filter based upon the provided collections
    let user_collections: HashMap<CollectionId, Collection> =
        Collection::find_by_organization_and_user_uuid(&data.organization_id, &headers.user.uuid, &mut conn)
            .await
            .into_iter()
            .filter_map(|c| {
                if data.collection_ids.contains(&c.uuid) {
                    Some((c.uuid.clone(), c))
                } else {
                    None
                }
            })
            .collect();

    // Verify if all the collections requested exists and are writeable for the user, else abort
    for collection_uuid in &data.collection_ids {
        match user_collections.get(collection_uuid) {
            Some(collection) if collection.is_writable_by_user(&headers.user.uuid, &mut conn).await => (),
            _ => err_code!("Resource not found", "User does not have access to a collection", 404),
        }
    }

    for cipher_id in data.cipher_ids.iter() {
        // Only act on existing cipher uuid's
        // Do not abort the operation just ignore it, it could be a cipher was just deleted for example
        if let Some(cipher) = Cipher::find_by_uuid_and_org(cipher_id, &data.organization_id, &mut conn).await {
            if cipher.is_write_accessible_to_user(&headers.user.uuid, &mut conn).await {
                for collection in &data.collection_ids {
                    CollectionCipher::save(&cipher.uuid, collection, &mut conn).await?;
                }
            }
        };
    }

    Ok(())
}

#[get("/organizations/<org_id>/policies")]
async fn list_policies(org_id: OrganizationId, _headers: AdminHeaders, mut conn: DbConn) -> Json<Value> {
    let policies = OrgPolicy::find_by_org(&org_id, &mut conn).await;
    let policies_json: Vec<Value> = policies.iter().map(OrgPolicy::to_json).collect();

    Json(json!({
        "data": policies_json,
        "object": "list",
        "continuationToken": null
    }))
}

#[get("/organizations/<org_id>/policies/token?<token>")]
async fn list_policies_token(org_id: OrganizationId, token: &str, mut conn: DbConn) -> JsonResult {
    // web-vault 2024.6.2 seems to send these values and cause logs to output errors
    // Catch this and prevent errors in the logs
    // TODO: CleanUp after 2024.6.x is not used anymore.
    if org_id.as_ref() == "undefined" && token == "undefined" {
        return Ok(Json(json!({})));
    }

    let invite = decode_invite(token)?;

    let Some(invite_org_id) = invite.org_id else {
        err!("Invalid token")
    };

    if invite_org_id != org_id {
        err!("Token doesn't match request organization");
    }

    // TODO: We receive the invite token as ?token=<>, validate it contains the org id
    let policies = OrgPolicy::find_by_org(&org_id, &mut conn).await;
    let policies_json: Vec<Value> = policies.iter().map(OrgPolicy::to_json).collect();

    Ok(Json(json!({
        "data": policies_json,
        "object": "list",
        "continuationToken": null
    })))
}

<<<<<<< HEAD
// Called during the SSO enrollment.
#[get("/organizations/<org_id>/policies/master-password", rank = 1)]
fn get_master_password_policy(org_id: &str, _headers: Headers) -> JsonResult {
    let data = match CONFIG.sso_master_password_policy() {
        Some(policy) => policy,
        None => "null".to_string(),
    };

    let policy = OrgPolicy {
        uuid: String::from(org_id),
        org_uuid: String::from(org_id),
        atype: OrgPolicyType::MasterPassword as i32,
        enabled: CONFIG.sso_master_password_policy().is_some(),
        data,
    };

    Ok(Json(policy.to_json()))
}

#[get("/organizations/<org_id>/policies/<pol_type>", rank = 2)]
async fn get_policy(org_id: &str, pol_type: i32, _headers: AdminHeaders, mut conn: DbConn) -> JsonResult {
=======
#[get("/organizations/<org_id>/policies/<pol_type>")]
async fn get_policy(org_id: OrganizationId, pol_type: i32, _headers: AdminHeaders, mut conn: DbConn) -> JsonResult {
>>>>>>> 871a3f21
    let Some(pol_type_enum) = OrgPolicyType::from_i32(pol_type) else {
        err!("Invalid or unsupported policy type")
    };

    let policy = match OrgPolicy::find_by_org_and_type(&org_id, pol_type_enum, &mut conn).await {
        Some(p) => p,
        None => OrgPolicy::new(org_id.clone(), pol_type_enum, "null".to_string()),
    };

    Ok(Json(policy.to_json()))
}

#[derive(Deserialize)]
struct PolicyData {
    enabled: bool,
    #[serde(rename = "type")]
    _type: i32,
    data: Option<Value>,
}

#[put("/organizations/<org_id>/policies/<pol_type>", data = "<data>")]
async fn put_policy(
    org_id: OrganizationId,
    pol_type: i32,
    data: Json<PolicyData>,
    headers: AdminHeaders,
    mut conn: DbConn,
) -> JsonResult {
    let data: PolicyData = data.into_inner();

    let Some(pol_type_enum) = OrgPolicyType::from_i32(pol_type) else {
        err!("Invalid or unsupported policy type")
    };

    // Bitwarden only allows the Reset Password policy when Single Org policy is enabled
    // Vaultwarden encouraged to use multiple orgs instead of groups because groups were not available in the past
    // Now that groups are available we can enforce this option when wanted.
    // We put this behind a config option to prevent breaking current installation.
    // Maybe we want to enable this by default in the future, but currently it is disabled by default.
    if CONFIG.enforce_single_org_with_reset_pw_policy() {
        if pol_type_enum == OrgPolicyType::ResetPassword && data.enabled {
            let single_org_policy_enabled =
                match OrgPolicy::find_by_org_and_type(&org_id, OrgPolicyType::SingleOrg, &mut conn).await {
                    Some(p) => p.enabled,
                    None => false,
                };

            if !single_org_policy_enabled {
                err!("Single Organization policy is not enabled. It is mandatory for this policy to be enabled.")
            }
        }

        // Also prevent the Single Org Policy to be disabled if the Reset Password policy is enabled
        if pol_type_enum == OrgPolicyType::SingleOrg && !data.enabled {
            let reset_pw_policy_enabled =
                match OrgPolicy::find_by_org_and_type(&org_id, OrgPolicyType::ResetPassword, &mut conn).await {
                    Some(p) => p.enabled,
                    None => false,
                };

            if reset_pw_policy_enabled {
                err!("Account recovery policy is enabled. It is not allowed to disable this policy.")
            }
        }
    }

    // When enabling the TwoFactorAuthentication policy, revoke all members that do not have 2FA
    if pol_type_enum == OrgPolicyType::TwoFactorAuthentication && data.enabled {
        two_factor::enforce_2fa_policy_for_org(
            &org_id,
            &headers.user.uuid,
            headers.device.atype,
            &headers.ip.ip,
            &mut conn,
        )
        .await?;
    }

    // When enabling the SingleOrg policy, remove this org's members that are members of other orgs
    if pol_type_enum == OrgPolicyType::SingleOrg && data.enabled {
        for member in Membership::find_by_org(&org_id, &mut conn).await.into_iter() {
            // Policy only applies to non-Owner/non-Admin members who have accepted joining the org
            // Exclude invited and revoked users when checking for this policy.
            // Those users will not be allowed to accept or be activated because of the policy checks done there.
            // We check if the count is larger then 1, because it includes this organization also.
            if member.atype < MembershipType::Admin
                && member.status != MembershipStatus::Invited as i32
                && Membership::count_accepted_and_confirmed_by_user(&member.user_uuid, &mut conn).await > 1
            {
                if CONFIG.mail_enabled() {
                    let org = Organization::find_by_uuid(&member.org_uuid, &mut conn).await.unwrap();
                    let user = User::find_by_uuid(&member.user_uuid, &mut conn).await.unwrap();

                    mail::send_single_org_removed_from_org(&user.email, &org.name).await?;
                }

                log_event(
                    EventType::OrganizationUserRemoved as i32,
                    &member.uuid,
                    &org_id,
                    &headers.user.uuid,
                    headers.device.atype,
                    &headers.ip.ip,
                    &mut conn,
                )
                .await;

                member.delete(&mut conn).await?;
            }
        }
    }

    let mut policy = match OrgPolicy::find_by_org_and_type(&org_id, pol_type_enum, &mut conn).await {
        Some(p) => p,
        None => OrgPolicy::new(org_id.clone(), pol_type_enum, "{}".to_string()),
    };

    policy.enabled = data.enabled;
    policy.data = serde_json::to_string(&data.data)?;
    policy.save(&mut conn).await?;

    log_event(
        EventType::PolicyUpdated as i32,
        policy.uuid.as_ref(),
        &org_id,
        &headers.user.uuid,
        headers.device.atype,
        &headers.ip.ip,
        &mut conn,
    )
    .await;

    Ok(Json(policy.to_json()))
}

#[allow(unused_variables)]
#[get("/organizations/<org_id>/tax")]
fn get_organization_tax(org_id: OrganizationId, _headers: Headers) -> Json<Value> {
    // Prevent a 404 error, which also causes Javascript errors.
    // Upstream sends "Only allowed when not self hosted." As an error message.
    // If we do the same it will also output this to the log, which is overkill.
    // An empty list/data also works fine.
    Json(_empty_data_json())
}

#[get("/plans")]
fn get_plans() -> Json<Value> {
    // Respond with a minimal json just enough to allow the creation of an new organization.
    Json(json!({
        "object": "list",
        "data": [{
            "object": "plan",
            "type": 0,
            "product": 0,
            "name": "Free",
            "nameLocalizationKey": "planNameFree",
            "bitwardenProduct": 0,
            "maxUsers": 0,
            "descriptionLocalizationKey": "planDescFree"
        },{
            "object": "plan",
            "type": 0,
            "product": 1,
            "name": "Free",
            "nameLocalizationKey": "planNameFree",
            "bitwardenProduct": 1,
            "maxUsers": 0,
            "descriptionLocalizationKey": "planDescFree"
        }],
        "continuationToken": null
    }))
}

#[get("/plans/all")]
fn get_plans_all() -> Json<Value> {
    get_plans()
}

#[get("/plans/sales-tax-rates")]
fn get_plans_tax_rates(_headers: Headers) -> Json<Value> {
    // Prevent a 404 error, which also causes Javascript errors.
    Json(_empty_data_json())
}

#[get("/organizations/<_org_id>/billing/metadata")]
fn get_billing_metadata(_org_id: OrganizationId, _headers: Headers) -> Json<Value> {
    // Prevent a 404 error, which also causes Javascript errors.
    Json(_empty_data_json())
}

fn _empty_data_json() -> Value {
    json!({
        "object": "list",
        "data": [],
        "continuationToken": null
    })
}

#[derive(Deserialize, Debug)]
#[serde(rename_all = "camelCase")]
struct OrgImportGroupData {
    #[allow(dead_code)]
    name: String, // "GroupName"
    #[allow(dead_code)]
    external_id: String, // "cn=GroupName,ou=Groups,dc=example,dc=com"
    #[allow(dead_code)]
    users: Vec<String>, // ["uid=user,ou=People,dc=example,dc=com"]
}

#[derive(Deserialize, Debug)]
#[serde(rename_all = "camelCase")]
struct OrgImportUserData {
    email: String, // "user@maildomain.net"
    #[allow(dead_code)]
    external_id: String, // "uid=user,ou=People,dc=example,dc=com"
    deleted: bool,
}

#[derive(Deserialize, Debug)]
#[serde(rename_all = "camelCase")]
struct OrgImportData {
    #[allow(dead_code)]
    groups: Vec<OrgImportGroupData>,
    overwrite_existing: bool,
    users: Vec<OrgImportUserData>,
}

/// This function seems to be deprected
/// It is only used with older directory connectors
/// TODO: Cleanup Tech debt
#[post("/organizations/<org_id>/import", data = "<data>")]
async fn import(org_id: OrganizationId, data: Json<OrgImportData>, headers: Headers, mut conn: DbConn) -> EmptyResult {
    let data = data.into_inner();

    // TODO: Currently we aren't storing the externalId's anywhere, so we also don't have a way
    // to differentiate between auto-imported users and manually added ones.
    // This means that this endpoint can end up removing users that were added manually by an admin,
    // as opposed to upstream which only removes auto-imported users.

    // User needs to be admin or owner to use the Directory Connector
    match Membership::find_by_user_and_org(&headers.user.uuid, &org_id, &mut conn).await {
        Some(member) if member.atype >= MembershipType::Admin => { /* Okay, nothing to do */ }
        Some(_) => err!("User has insufficient permissions to use Directory Connector"),
        None => err!("User not part of organization"),
    };

    for user_data in &data.users {
        if user_data.deleted {
            // If user is marked for deletion and it exists, delete it
            if let Some(member) = Membership::find_by_email_and_org(&user_data.email, &org_id, &mut conn).await {
                log_event(
                    EventType::OrganizationUserRemoved as i32,
                    &member.uuid,
                    &org_id,
                    &headers.user.uuid,
                    headers.device.atype,
                    &headers.ip.ip,
                    &mut conn,
                )
                .await;

                member.delete(&mut conn).await?;
            }

        // If user is not part of the organization, but it exists
        } else if Membership::find_by_email_and_org(&user_data.email, &org_id, &mut conn).await.is_none() {
            if let Some(user) = User::find_by_mail(&user_data.email, &mut conn).await {
                let member_status = if CONFIG.mail_enabled() {
                    MembershipStatus::Invited as i32
                } else {
                    MembershipStatus::Accepted as i32 // Automatically mark user as accepted if no email invites
                };

                let mut new_member = Membership::new(user.uuid.clone(), org_id.clone());
                new_member.access_all = false;
<<<<<<< HEAD
                new_member.atype = UserOrgType::User as i32;
                new_member.status = user_org_status;
                new_member.save(&mut conn).await?;

                log_event(
                    EventType::OrganizationUserInvited as i32,
                    &new_member.uuid,
                    org_id,
                    &headers.user.uuid,
                    headers.device.atype,
                    &headers.ip.ip,
                    &mut conn,
                )
                .await;
=======
                new_member.atype = MembershipType::User as i32;
                new_member.status = member_status;
>>>>>>> 871a3f21

                if CONFIG.mail_enabled() {
                    let org_name = match Organization::find_by_uuid(&org_id, &mut conn).await {
                        Some(org) => org.name,
                        None => err!("Error looking up organization"),
                    };

                    mail::send_invite(
                        &user,
                        Some(org_id.clone()),
                        Some(new_member.uuid.clone()),
                        &org_name,
                        Some(headers.user.email.clone()),
                    )
                    .await?;
                }

                // Save the member after sending an email
                // If sending fails the member will not be saved to the database, and will not result in the admin needing to reinvite the users manually
                new_member.save(&mut conn).await?;

                log_event(
                    EventType::OrganizationUserInvited as i32,
                    &new_member.uuid,
                    &org_id,
                    &headers.user.uuid,
                    headers.device.atype,
                    &headers.ip.ip,
                    &mut conn,
                )
                .await;
            }
        }
    }

    // If this flag is enabled, any user that isn't provided in the Users list will be removed (by default they will be kept unless they have Deleted == true)
    if data.overwrite_existing {
        for member in Membership::find_by_org_and_type(&org_id, MembershipType::User, &mut conn).await {
            if let Some(user_email) = User::find_by_uuid(&member.user_uuid, &mut conn).await.map(|u| u.email) {
                if !data.users.iter().any(|u| u.email == user_email) {
                    log_event(
                        EventType::OrganizationUserRemoved as i32,
                        &member.uuid,
                        &org_id,
                        &headers.user.uuid,
                        headers.device.atype,
                        &headers.ip.ip,
                        &mut conn,
                    )
                    .await;

                    member.delete(&mut conn).await?;
                }
            }
        }
    }

    Ok(())
}

// Pre web-vault v2022.9.x endpoint
#[put("/organizations/<org_id>/users/<member_id>/deactivate")]
async fn deactivate_member(
    org_id: OrganizationId,
    member_id: MembershipId,
    headers: AdminHeaders,
    mut conn: DbConn,
) -> EmptyResult {
    _revoke_member(&org_id, &member_id, &headers, &mut conn).await
}

#[derive(Deserialize, Debug)]
#[serde(rename_all = "camelCase")]
struct BulkRevokeMembershipIds {
    ids: Option<Vec<MembershipId>>,
}

// Pre web-vault v2022.9.x endpoint
#[put("/organizations/<org_id>/users/deactivate", data = "<data>")]
async fn bulk_deactivate_members(
    org_id: OrganizationId,
    data: Json<BulkRevokeMembershipIds>,
    headers: AdminHeaders,
    conn: DbConn,
) -> Json<Value> {
    bulk_revoke_members(org_id, data, headers, conn).await
}

#[put("/organizations/<org_id>/users/<member_id>/revoke")]
async fn revoke_member(
    org_id: OrganizationId,
    member_id: MembershipId,
    headers: AdminHeaders,
    mut conn: DbConn,
) -> EmptyResult {
    _revoke_member(&org_id, &member_id, &headers, &mut conn).await
}

#[put("/organizations/<org_id>/users/revoke", data = "<data>")]
async fn bulk_revoke_members(
    org_id: OrganizationId,
    data: Json<BulkRevokeMembershipIds>,
    headers: AdminHeaders,
    mut conn: DbConn,
) -> Json<Value> {
    let data = data.into_inner();

    let mut bulk_response = Vec::new();
    match data.ids {
        Some(members) => {
            for member_id in members {
                let err_msg = match _revoke_member(&org_id, &member_id, &headers, &mut conn).await {
                    Ok(_) => String::new(),
                    Err(e) => format!("{e:?}"),
                };

                bulk_response.push(json!(
                    {
                        "object": "OrganizationUserBulkResponseModel",
                        "id": member_id,
                        "error": err_msg
                    }
                ));
            }
        }
        None => error!("No users to revoke"),
    }

    Json(json!({
        "data": bulk_response,
        "object": "list",
        "continuationToken": null
    }))
}

async fn _revoke_member(
    org_id: &OrganizationId,
    member_id: &MembershipId,
    headers: &AdminHeaders,
    conn: &mut DbConn,
) -> EmptyResult {
    match Membership::find_by_uuid_and_org(member_id, org_id, conn).await {
        Some(mut member) if member.status > MembershipStatus::Revoked as i32 => {
            if member.user_uuid == headers.user.uuid {
                err!("You cannot revoke yourself")
            }
            if member.atype == MembershipType::Owner && headers.membership_type != MembershipType::Owner {
                err!("Only owners can revoke other owners")
            }
            if member.atype == MembershipType::Owner
                && Membership::count_confirmed_by_org_and_type(org_id, MembershipType::Owner, conn).await <= 1
            {
                err!("Organization must have at least one confirmed owner")
            }

            member.revoke();
            member.save(conn).await?;

            log_event(
                EventType::OrganizationUserRevoked as i32,
                &member.uuid,
                org_id,
                &headers.user.uuid,
                headers.device.atype,
                &headers.ip.ip,
                conn,
            )
            .await;
        }
        Some(_) => err!("User is already revoked"),
        None => err!("User not found in organization"),
    }
    Ok(())
}

// Pre web-vault v2022.9.x endpoint
#[put("/organizations/<org_id>/users/<member_id>/activate")]
async fn activate_member(
    org_id: OrganizationId,
    member_id: MembershipId,
    headers: AdminHeaders,
    mut conn: DbConn,
) -> EmptyResult {
    _restore_member(&org_id, &member_id, &headers, &mut conn).await
}

// Pre web-vault v2022.9.x endpoint
#[put("/organizations/<org_id>/users/activate", data = "<data>")]
async fn bulk_activate_members(
    org_id: OrganizationId,
    data: Json<BulkMembershipIds>,
    headers: AdminHeaders,
    conn: DbConn,
) -> Json<Value> {
    bulk_restore_members(org_id, data, headers, conn).await
}

#[put("/organizations/<org_id>/users/<member_id>/restore")]
async fn restore_member(
    org_id: OrganizationId,
    member_id: MembershipId,
    headers: AdminHeaders,
    mut conn: DbConn,
) -> EmptyResult {
    _restore_member(&org_id, &member_id, &headers, &mut conn).await
}

#[put("/organizations/<org_id>/users/restore", data = "<data>")]
async fn bulk_restore_members(
    org_id: OrganizationId,
    data: Json<BulkMembershipIds>,
    headers: AdminHeaders,
    mut conn: DbConn,
) -> Json<Value> {
    let data = data.into_inner();

    let mut bulk_response = Vec::new();
    for member_id in data.ids {
        let err_msg = match _restore_member(&org_id, &member_id, &headers, &mut conn).await {
            Ok(_) => String::new(),
            Err(e) => format!("{e:?}"),
        };

        bulk_response.push(json!(
            {
                "object": "OrganizationUserBulkResponseModel",
                "id": member_id,
                "error": err_msg
            }
        ));
    }

    Json(json!({
        "data": bulk_response,
        "object": "list",
        "continuationToken": null
    }))
}

async fn _restore_member(
    org_id: &OrganizationId,
    member_id: &MembershipId,
    headers: &AdminHeaders,
    conn: &mut DbConn,
) -> EmptyResult {
    match Membership::find_by_uuid_and_org(member_id, org_id, conn).await {
        Some(mut member) if member.status < MembershipStatus::Accepted as i32 => {
            if member.user_uuid == headers.user.uuid {
                err!("You cannot restore yourself")
            }
            if member.atype == MembershipType::Owner && headers.membership_type != MembershipType::Owner {
                err!("Only owners can restore other owners")
            }

            // This check is also done at accept_invite, _confirm_invite, _activate_member, edit_member, admin::update_membership_type
            // It returns different error messages per function.
            if member.atype < MembershipType::Admin {
                match OrgPolicy::is_user_allowed(&member.user_uuid, org_id, false, conn).await {
                    Ok(_) => {}
                    Err(OrgPolicyErr::TwoFactorMissing) => {
                        if CONFIG.email_2fa_auto_fallback() {
                            two_factor::email::find_and_activate_email_2fa(&member.user_uuid, conn).await?;
                        } else {
                            err!("You cannot restore this user because they have not setup 2FA");
                        }
                    }
                    Err(OrgPolicyErr::SingleOrgEnforced) => {
                        err!("You cannot restore this user because they are a member of an organization which forbids it");
                    }
                }
            }

            member.restore();
            member.save(conn).await?;

            log_event(
                EventType::OrganizationUserRestored as i32,
                &member.uuid,
                org_id,
                &headers.user.uuid,
                headers.device.atype,
                &headers.ip.ip,
                conn,
            )
            .await;
        }
        Some(_) => err!("User is already active"),
        None => err!("User not found in organization"),
    }
    Ok(())
}

#[get("/organizations/<org_id>/groups")]
async fn get_groups(org_id: OrganizationId, _headers: ManagerHeadersLoose, mut conn: DbConn) -> JsonResult {
    let groups: Vec<Value> = if CONFIG.org_groups_enabled() {
        // Group::find_by_organization(&org_id, &mut conn).await.iter().map(Group::to_json).collect::<Value>()
        let groups = Group::find_by_organization(&org_id, &mut conn).await;
        let mut groups_json = Vec::with_capacity(groups.len());

        for g in groups {
            groups_json.push(g.to_json_details(&mut conn).await)
        }
        groups_json
    } else {
        // The Bitwarden clients seem to call this API regardless of whether groups are enabled,
        // so just act as if there are no groups.
        Vec::with_capacity(0)
    };

    Ok(Json(json!({
        "data": groups,
        "object": "list",
        "continuationToken": null,
    })))
}

#[get("/organizations/<org_id>/groups/details", rank = 1)]
async fn get_groups_details(org_id: OrganizationId, headers: ManagerHeadersLoose, conn: DbConn) -> JsonResult {
    get_groups(org_id, headers, conn).await
}

#[derive(Deserialize)]
#[serde(rename_all = "camelCase")]
struct GroupRequest {
    name: String,
    #[serde(default)]
    access_all: bool,
    external_id: Option<String>,
    collections: Vec<SelectedCollection>,
    users: Vec<MembershipId>,
}

impl GroupRequest {
    pub fn to_group(&self, org_uuid: &OrganizationId) -> Group {
        Group::new(org_uuid.clone(), self.name.clone(), self.access_all, self.external_id.clone())
    }

    pub fn update_group(&self, mut group: Group) -> Group {
        group.name.clone_from(&self.name);
        group.access_all = self.access_all;
        // Group Updates do not support changing the external_id
        // These input fields are in a disabled state, and can only be updated/added via ldap_import

        group
    }
}

#[derive(Deserialize, Serialize)]
#[serde(rename_all = "camelCase")]
struct SelectedCollection {
    id: CollectionId,
    read_only: bool,
    hide_passwords: bool,
}

impl SelectedCollection {
    pub fn to_collection_group(&self, groups_uuid: GroupId) -> CollectionGroup {
        CollectionGroup::new(self.id.clone(), groups_uuid, self.read_only, self.hide_passwords)
    }
}

#[post("/organizations/<org_id>/groups/<group_id>", data = "<data>")]
async fn post_group(
    org_id: OrganizationId,
    group_id: GroupId,
    data: Json<GroupRequest>,
    headers: AdminHeaders,
    conn: DbConn,
) -> JsonResult {
    put_group(org_id, group_id, data, headers, conn).await
}

#[post("/organizations/<org_id>/groups", data = "<data>")]
async fn post_groups(
    org_id: OrganizationId,
    headers: AdminHeaders,
    data: Json<GroupRequest>,
    mut conn: DbConn,
) -> JsonResult {
    if !CONFIG.org_groups_enabled() {
        err!("Group support is disabled");
    }

    let group_request = data.into_inner();
    let group = group_request.to_group(&org_id);

    log_event(
        EventType::GroupCreated as i32,
        &group.uuid,
        &org_id,
        &headers.user.uuid,
        headers.device.atype,
        &headers.ip.ip,
        &mut conn,
    )
    .await;

    add_update_group(group, group_request.collections, group_request.users, org_id, &headers, &mut conn).await
}

#[put("/organizations/<org_id>/groups/<group_id>", data = "<data>")]
async fn put_group(
    org_id: OrganizationId,
    group_id: GroupId,
    data: Json<GroupRequest>,
    headers: AdminHeaders,
    mut conn: DbConn,
) -> JsonResult {
    if !CONFIG.org_groups_enabled() {
        err!("Group support is disabled");
    }

    let Some(group) = Group::find_by_uuid_and_org(&group_id, &org_id, &mut conn).await else {
        err!("Group not found", "Group uuid is invalid or does not belong to the organization")
    };

    let group_request = data.into_inner();
    let updated_group = group_request.update_group(group);

    CollectionGroup::delete_all_by_group(&group_id, &mut conn).await?;
    GroupUser::delete_all_by_group(&group_id, &mut conn).await?;

    log_event(
        EventType::GroupUpdated as i32,
        &updated_group.uuid,
        &org_id,
        &headers.user.uuid,
        headers.device.atype,
        &headers.ip.ip,
        &mut conn,
    )
    .await;

    add_update_group(updated_group, group_request.collections, group_request.users, org_id, &headers, &mut conn).await
}

async fn add_update_group(
    mut group: Group,
    collections: Vec<SelectedCollection>,
    members: Vec<MembershipId>,
    org_id: OrganizationId,
    headers: &AdminHeaders,
    conn: &mut DbConn,
) -> JsonResult {
    group.save(conn).await?;

    for col_selection in collections {
        let mut collection_group = col_selection.to_collection_group(group.uuid.clone());
        collection_group.save(conn).await?;
    }

    for assigned_member in members {
        let mut user_entry = GroupUser::new(group.uuid.clone(), assigned_member.clone());
        user_entry.save(conn).await?;

        log_event(
            EventType::OrganizationUserUpdatedGroups as i32,
            &assigned_member,
            &org_id,
            &headers.user.uuid,
            headers.device.atype,
            &headers.ip.ip,
            conn,
        )
        .await;
    }

    Ok(Json(json!({
        "id": group.uuid,
        "organizationId": group.organizations_uuid,
        "name": group.name,
        "accessAll": group.access_all,
        "externalId": group.external_id
    })))
}

#[get("/organizations/<org_id>/groups/<group_id>/details")]
async fn get_group_details(
    org_id: OrganizationId,
    group_id: GroupId,
    _headers: AdminHeaders,
    mut conn: DbConn,
) -> JsonResult {
    if !CONFIG.org_groups_enabled() {
        err!("Group support is disabled");
    }

    let Some(group) = Group::find_by_uuid_and_org(&group_id, &org_id, &mut conn).await else {
        err!("Group not found", "Group uuid is invalid or does not belong to the organization")
    };

    Ok(Json(group.to_json_details(&mut conn).await))
}

#[post("/organizations/<org_id>/groups/<group_id>/delete")]
async fn post_delete_group(
    org_id: OrganizationId,
    group_id: GroupId,
    headers: AdminHeaders,
    mut conn: DbConn,
) -> EmptyResult {
    _delete_group(&org_id, &group_id, &headers, &mut conn).await
}

#[delete("/organizations/<org_id>/groups/<group_id>")]
async fn delete_group(
    org_id: OrganizationId,
    group_id: GroupId,
    headers: AdminHeaders,
    mut conn: DbConn,
) -> EmptyResult {
    _delete_group(&org_id, &group_id, &headers, &mut conn).await
}

async fn _delete_group(
    org_id: &OrganizationId,
    group_id: &GroupId,
    headers: &AdminHeaders,
    conn: &mut DbConn,
) -> EmptyResult {
    if !CONFIG.org_groups_enabled() {
        err!("Group support is disabled");
    }

    let Some(group) = Group::find_by_uuid_and_org(group_id, org_id, conn).await else {
        err!("Group not found", "Group uuid is invalid or does not belong to the organization")
    };

    log_event(
        EventType::GroupDeleted as i32,
        &group.uuid,
        org_id,
        &headers.user.uuid,
        headers.device.atype,
        &headers.ip.ip,
        conn,
    )
    .await;

    group.delete(conn).await
}

#[delete("/organizations/<org_id>/groups", data = "<data>")]
async fn bulk_delete_groups(
    org_id: OrganizationId,
    data: Json<BulkGroupIds>,
    headers: AdminHeaders,
    mut conn: DbConn,
) -> EmptyResult {
    if !CONFIG.org_groups_enabled() {
        err!("Group support is disabled");
    }

    let data: BulkGroupIds = data.into_inner();

    for group_id in data.ids {
        _delete_group(&org_id, &group_id, &headers, &mut conn).await?
    }
    Ok(())
}

#[get("/organizations/<org_id>/groups/<group_id>", rank = 2)]
async fn get_group(org_id: OrganizationId, group_id: GroupId, _headers: AdminHeaders, mut conn: DbConn) -> JsonResult {
    if !CONFIG.org_groups_enabled() {
        err!("Group support is disabled");
    }

    let Some(group) = Group::find_by_uuid_and_org(&group_id, &org_id, &mut conn).await else {
        err!("Group not found", "Group uuid is invalid or does not belong to the organization")
    };

    Ok(Json(group.to_json()))
}

#[get("/organizations/<org_id>/groups/<group_id>/users")]
async fn get_group_members(
    org_id: OrganizationId,
    group_id: GroupId,
    _headers: AdminHeaders,
    mut conn: DbConn,
) -> JsonResult {
    if !CONFIG.org_groups_enabled() {
        err!("Group support is disabled");
    }

    if Group::find_by_uuid_and_org(&group_id, &org_id, &mut conn).await.is_none() {
        err!("Group could not be found!", "Group uuid is invalid or does not belong to the organization")
    };

    let group_members: Vec<MembershipId> = GroupUser::find_by_group(&group_id, &mut conn)
        .await
        .iter()
        .map(|entry| entry.users_organizations_uuid.clone())
        .collect();

    Ok(Json(json!(group_members)))
}

#[put("/organizations/<org_id>/groups/<group_id>/users", data = "<data>")]
async fn put_group_members(
    org_id: OrganizationId,
    group_id: GroupId,
    headers: AdminHeaders,
    data: Json<Vec<MembershipId>>,
    mut conn: DbConn,
) -> EmptyResult {
    if !CONFIG.org_groups_enabled() {
        err!("Group support is disabled");
    }

    if Group::find_by_uuid_and_org(&group_id, &org_id, &mut conn).await.is_none() {
        err!("Group could not be found!", "Group uuid is invalid or does not belong to the organization")
    };

    GroupUser::delete_all_by_group(&group_id, &mut conn).await?;

    let assigned_members = data.into_inner();
    for assigned_member in assigned_members {
        let mut user_entry = GroupUser::new(group_id.clone(), assigned_member.clone());
        user_entry.save(&mut conn).await?;

        log_event(
            EventType::OrganizationUserUpdatedGroups as i32,
            &assigned_member,
            &org_id,
            &headers.user.uuid,
            headers.device.atype,
            &headers.ip.ip,
            &mut conn,
        )
        .await;
    }

    Ok(())
}

#[get("/organizations/<org_id>/users/<member_id>/groups")]
async fn get_user_groups(
    org_id: OrganizationId,
    member_id: MembershipId,
    _headers: AdminHeaders,
    mut conn: DbConn,
) -> JsonResult {
    if !CONFIG.org_groups_enabled() {
        err!("Group support is disabled");
    }

    if Membership::find_by_uuid_and_org(&member_id, &org_id, &mut conn).await.is_none() {
        err!("User could not be found!")
    };

    let user_groups: Vec<GroupId> =
        GroupUser::find_by_member(&member_id, &mut conn).await.iter().map(|entry| entry.groups_uuid.clone()).collect();

    Ok(Json(json!(user_groups)))
}

#[derive(Deserialize)]
#[serde(rename_all = "camelCase")]
struct OrganizationUserUpdateGroupsRequest {
    group_ids: Vec<GroupId>,
}

#[post("/organizations/<org_id>/users/<member_id>/groups", data = "<data>")]
async fn post_user_groups(
    org_id: OrganizationId,
    member_id: MembershipId,
    data: Json<OrganizationUserUpdateGroupsRequest>,
    headers: AdminHeaders,
    conn: DbConn,
) -> EmptyResult {
    put_user_groups(org_id, member_id, data, headers, conn).await
}

#[put("/organizations/<org_id>/users/<member_id>/groups", data = "<data>")]
async fn put_user_groups(
    org_id: OrganizationId,
    member_id: MembershipId,
    data: Json<OrganizationUserUpdateGroupsRequest>,
    headers: AdminHeaders,
    mut conn: DbConn,
) -> EmptyResult {
    if !CONFIG.org_groups_enabled() {
        err!("Group support is disabled");
    }

    if Membership::find_by_uuid_and_org(&member_id, &org_id, &mut conn).await.is_none() {
        err!("User could not be found or does not belong to the organization.");
    }

    GroupUser::delete_all_by_member(&member_id, &mut conn).await?;

    let assigned_group_ids = data.into_inner();
    for assigned_group_id in assigned_group_ids.group_ids {
        let mut group_user = GroupUser::new(assigned_group_id.clone(), member_id.clone());
        group_user.save(&mut conn).await?;
    }

    log_event(
        EventType::OrganizationUserUpdatedGroups as i32,
        &member_id,
        &org_id,
        &headers.user.uuid,
        headers.device.atype,
        &headers.ip.ip,
        &mut conn,
    )
    .await;

    Ok(())
}

#[post("/organizations/<org_id>/groups/<group_id>/delete-user/<member_id>")]
async fn post_delete_group_member(
    org_id: OrganizationId,
    group_id: GroupId,
    member_id: MembershipId,
    headers: AdminHeaders,
    conn: DbConn,
) -> EmptyResult {
    delete_group_member(org_id, group_id, member_id, headers, conn).await
}

#[delete("/organizations/<org_id>/groups/<group_id>/users/<member_id>")]
async fn delete_group_member(
    org_id: OrganizationId,
    group_id: GroupId,
    member_id: MembershipId,
    headers: AdminHeaders,
    mut conn: DbConn,
) -> EmptyResult {
    if !CONFIG.org_groups_enabled() {
        err!("Group support is disabled");
    }

    if Membership::find_by_uuid_and_org(&member_id, &org_id, &mut conn).await.is_none() {
        err!("User could not be found or does not belong to the organization.");
    }

    if Group::find_by_uuid_and_org(&group_id, &org_id, &mut conn).await.is_none() {
        err!("Group could not be found or does not belong to the organization.");
    }

    log_event(
        EventType::OrganizationUserUpdatedGroups as i32,
        &member_id,
        &org_id,
        &headers.user.uuid,
        headers.device.atype,
        &headers.ip.ip,
        &mut conn,
    )
    .await;

    GroupUser::delete_by_group_and_member(&group_id, &member_id, &mut conn).await
}

#[derive(Deserialize)]
#[serde(rename_all = "camelCase")]
struct OrganizationUserResetPasswordEnrollmentRequest {
    reset_password_key: Option<String>,
    master_password_hash: Option<String>,
    otp: Option<String>,
}

#[derive(Deserialize)]
#[serde(rename_all = "camelCase")]
struct OrganizationUserResetPasswordRequest {
    new_master_password_hash: String,
    key: String,
}

// Upstream reports this is the renamed endpoint instead of `/keys`
// But the clients do not seem to use this at all
// Just add it here in case they will
#[get("/organizations/<org_id>/public-key")]
async fn get_organization_public_key(org_id: OrganizationId, _headers: Headers, mut conn: DbConn) -> JsonResult {
    let Some(org) = Organization::find_by_uuid(&org_id, &mut conn).await else {
        err!("Organization not found")
    };

    Ok(Json(json!({
        "object": "organizationPublicKey",
        "publicKey": org.public_key,
    })))
}

// Obsolete - Renamed to public-key (2023.8), left for backwards compatibility with older clients
// https://github.com/bitwarden/server/blob/25dc0c9178e3e3584074bbef0d4be827b7c89415/src/Api/AdminConsole/Controllers/OrganizationsController.cs#L463-L468
#[get("/organizations/<org_id>/keys")]
async fn get_organization_keys(org_id: OrganizationId, headers: Headers, conn: DbConn) -> JsonResult {
    get_organization_public_key(org_id, headers, conn).await
}

#[put("/organizations/<org_id>/users/<member_id>/reset-password", data = "<data>")]
async fn put_reset_password(
    org_id: OrganizationId,
    member_id: MembershipId,
    headers: AdminHeaders,
    data: Json<OrganizationUserResetPasswordRequest>,
    mut conn: DbConn,
    nt: Notify<'_>,
) -> EmptyResult {
    let Some(org) = Organization::find_by_uuid(&org_id, &mut conn).await else {
        err!("Required organization not found")
    };

    let Some(member) = Membership::find_by_uuid_and_org(&member_id, &org.uuid, &mut conn).await else {
        err!("User to reset isn't member of required organization")
    };

    let Some(user) = User::find_by_uuid(&member.user_uuid, &mut conn).await else {
        err!("User not found")
    };

    check_reset_password_applicable_and_permissions(&org_id, &member_id, &headers, &mut conn).await?;

    if member.reset_password_key.is_none() {
        err!("Password reset not or not correctly enrolled");
    }
    if member.status != (MembershipStatus::Confirmed as i32) {
        err!("Organization user must be confirmed for password reset functionality");
    }

    // Sending email before resetting password to ensure working email configuration and the resulting
    // user notification. Also this might add some protection against security flaws and misuse
    if let Err(e) = mail::send_admin_reset_password(&user.email, &user.name, &org.name).await {
        err!(format!("Error sending user reset password email: {e:#?}"));
    }

    let reset_request = data.into_inner();

    let mut user = user;
    user.set_password(reset_request.new_master_password_hash.as_str(), Some(reset_request.key), true, None);
    user.save(&mut conn).await?;

    nt.send_logout(&user, None).await;

    log_event(
        EventType::OrganizationUserAdminResetPassword as i32,
        &member_id,
        &org_id,
        &headers.user.uuid,
        headers.device.atype,
        &headers.ip.ip,
        &mut conn,
    )
    .await;

    Ok(())
}

#[get("/organizations/<org_id>/users/<member_id>/reset-password-details")]
async fn get_reset_password_details(
    org_id: OrganizationId,
    member_id: MembershipId,
    headers: AdminHeaders,
    mut conn: DbConn,
) -> JsonResult {
    let Some(org) = Organization::find_by_uuid(&org_id, &mut conn).await else {
        err!("Required organization not found")
    };

    let Some(member) = Membership::find_by_uuid_and_org(&member_id, &org_id, &mut conn).await else {
        err!("User to reset isn't member of required organization")
    };

    let Some(user) = User::find_by_uuid(&member.user_uuid, &mut conn).await else {
        err!("User not found")
    };

    check_reset_password_applicable_and_permissions(&org_id, &member_id, &headers, &mut conn).await?;

    // https://github.com/bitwarden/server/blob/3b50ccb9f804efaacdc46bed5b60e5b28eddefcf/src/Api/Models/Response/Organizations/OrganizationUserResponseModel.cs#L111
    Ok(Json(json!({
        "object": "organizationUserResetPasswordDetails",
        "kdf":user.client_kdf_type,
        "kdfIterations":user.client_kdf_iter,
        "kdfMemory":user.client_kdf_memory,
        "kdfParallelism":user.client_kdf_parallelism,
        "resetPasswordKey":member.reset_password_key,
        "encryptedPrivateKey":org.private_key,

    })))
}

async fn check_reset_password_applicable_and_permissions(
    org_id: &OrganizationId,
    member_id: &MembershipId,
    headers: &AdminHeaders,
    conn: &mut DbConn,
) -> EmptyResult {
    check_reset_password_applicable(org_id, conn).await?;

    let Some(target_user) = Membership::find_by_uuid_and_org(member_id, org_id, conn).await else {
        err!("Reset target user not found")
    };

    // Resetting user must be higher/equal to user to reset
    match headers.membership_type {
        MembershipType::Owner => Ok(()),
        MembershipType::Admin if target_user.atype <= MembershipType::Admin => Ok(()),
        _ => err!("No permission to reset this user's password"),
    }
}

async fn check_reset_password_applicable(org_id: &OrganizationId, conn: &mut DbConn) -> EmptyResult {
    if !CONFIG.mail_enabled() {
        err!("Password reset is not supported on an email-disabled instance.");
    }

    let Some(policy) = OrgPolicy::find_by_org_and_type(org_id, OrgPolicyType::ResetPassword, conn).await else {
        err!("Policy not found")
    };

    if !policy.enabled {
        err!("Reset password policy not enabled");
    }

    Ok(())
}

#[put("/organizations/<org_id>/users/<member_id>/reset-password-enrollment", data = "<data>")]
async fn put_reset_password_enrollment(
    org_id: OrganizationId,
    member_id: MembershipId,
    headers: Headers,
    data: Json<OrganizationUserResetPasswordEnrollmentRequest>,
    mut conn: DbConn,
) -> EmptyResult {
    let Some(mut member) = Membership::find_by_user_and_org(&headers.user.uuid, &org_id, &mut conn).await else {
        err!("User to enroll isn't member of required organization")
    };

    check_reset_password_applicable(&org_id, &mut conn).await?;

    let reset_request = data.into_inner();

    if reset_request.reset_password_key.is_none()
        && OrgPolicy::org_is_reset_password_auto_enroll(&org_id, &mut conn).await
    {
        err!("Reset password can't be withdrawn due to an enterprise policy");
    }

    if reset_request.reset_password_key.is_some() {
        PasswordOrOtpData {
            master_password_hash: reset_request.master_password_hash,
            otp: reset_request.otp,
        }
        .validate(&headers.user, true, &mut conn)
        .await?;
    }

    member.reset_password_key = reset_request.reset_password_key;
    member.save(&mut conn).await?;

    let log_id = if member.reset_password_key.is_some() {
        EventType::OrganizationUserResetPasswordEnroll as i32
    } else {
        EventType::OrganizationUserResetPasswordWithdraw as i32
    };

    log_event(log_id, &member_id, &org_id, &headers.user.uuid, headers.device.atype, &headers.ip.ip, &mut conn).await;

    Ok(())
}

// This is a new function active since the v2022.9.x clients.
// It combines the previous two calls done before.
// We call those two functions here and combine them ourselves.
//
// NOTE: It seems clients can't handle uppercase-first keys!!
//       We need to convert all keys so they have the first character to be a lowercase.
//       Else the export will be just an empty JSON file.
#[get("/organizations/<org_id>/export")]
async fn get_org_export(
    org_id: OrganizationId,
    headers: AdminHeaders,
    client_version: Option<ClientVersion>,
    mut conn: DbConn,
) -> Json<Value> {
    // Since version v2023.1.0 the format of the export is different.
    // Also, this endpoint was created since v2022.9.0.
    // Therefore, we will check for any version smaller then v2023.1.0 and return a different response.
    // If we can't determine the version, we will use the latest default v2023.1.0 and higher.
    // https://github.com/bitwarden/server/blob/9ca93381ce416454734418c3a9f99ab49747f1b6/src/Api/Controllers/OrganizationExportController.cs#L44
    let use_list_response_model = if let Some(client_version) = client_version {
        let ver_match = semver::VersionReq::parse("<2023.1.0").unwrap();
        ver_match.matches(&client_version.0)
    } else {
        false
    };

    // Also both main keys here need to be lowercase, else the export will fail.
    if use_list_response_model {
        // Backwards compatible pre v2023.1.0 response
        Json(json!({
            "collections": {
                "data": convert_json_key_lcase_first(_get_org_collections(&org_id, &mut conn).await),
                "object": "list",
                "continuationToken": null,
            },
            "ciphers": {
                "data": convert_json_key_lcase_first(_get_org_details(&org_id, &headers.host, &headers.user.uuid, &mut conn).await),
                "object": "list",
                "continuationToken": null,
            }
        }))
    } else {
        // v2023.1.0 and newer response
        Json(json!({
            "collections": convert_json_key_lcase_first(_get_org_collections(&org_id, &mut conn).await),
            "ciphers": convert_json_key_lcase_first(_get_org_details(&org_id, &headers.host, &headers.user.uuid, &mut conn).await),
        }))
    }
}

async fn _api_key(
    org_id: &OrganizationId,
    data: Json<PasswordOrOtpData>,
    rotate: bool,
    headers: AdminHeaders,
    mut conn: DbConn,
) -> JsonResult {
    let data: PasswordOrOtpData = data.into_inner();
    let user = headers.user;

    // Validate the admin users password/otp
    data.validate(&user, true, &mut conn).await?;

    let org_api_key = match OrganizationApiKey::find_by_org_uuid(org_id, &conn).await {
        Some(mut org_api_key) => {
            if rotate {
                org_api_key.api_key = crate::crypto::generate_api_key();
                org_api_key.revision_date = chrono::Utc::now().naive_utc();
                org_api_key.save(&conn).await.expect("Error rotating organization API Key");
            }
            org_api_key
        }
        None => {
            let api_key = crate::crypto::generate_api_key();
            let new_org_api_key = OrganizationApiKey::new(org_id.clone(), api_key);
            new_org_api_key.save(&conn).await.expect("Error creating organization API Key");
            new_org_api_key
        }
    };

    Ok(Json(json!({
      "apiKey": org_api_key.api_key,
      "revisionDate": crate::util::format_date(&org_api_key.revision_date),
      "object": "apiKey",
    })))
}

#[post("/organizations/<org_id>/api-key", data = "<data>")]
async fn api_key(
    org_id: OrganizationId,
    data: Json<PasswordOrOtpData>,
    headers: AdminHeaders,
    conn: DbConn,
) -> JsonResult {
    _api_key(&org_id, data, false, headers, conn).await
}

#[post("/organizations/<org_id>/rotate-api-key", data = "<data>")]
async fn rotate_api_key(
    org_id: OrganizationId,
    data: Json<PasswordOrOtpData>,
    headers: AdminHeaders,
    conn: DbConn,
) -> JsonResult {
    _api_key(&org_id, data, true, headers, conn).await
}<|MERGE_RESOLUTION|>--- conflicted
+++ resolved
@@ -41,12 +41,8 @@
         bulk_delete_organization_collections,
         post_bulk_collections,
         get_org_details,
-<<<<<<< HEAD
         get_org_domain_sso_details,
-        get_org_users,
-=======
         get_members,
->>>>>>> 871a3f21
         send_invite,
         reinvite_member,
         bulk_reinvite_members,
@@ -1883,39 +1879,29 @@
     })))
 }
 
-<<<<<<< HEAD
 // Called during the SSO enrollment.
 #[get("/organizations/<org_id>/policies/master-password", rank = 1)]
-fn get_master_password_policy(org_id: &str, _headers: Headers) -> JsonResult {
+fn get_master_password_policy(org_id: OrganizationId, _headers: Headers) -> JsonResult {
     let data = match CONFIG.sso_master_password_policy() {
         Some(policy) => policy,
         None => "null".to_string(),
     };
 
-    let policy = OrgPolicy {
-        uuid: String::from(org_id),
-        org_uuid: String::from(org_id),
-        atype: OrgPolicyType::MasterPassword as i32,
-        enabled: CONFIG.sso_master_password_policy().is_some(),
-        data,
-    };
+    let policy =
+        OrgPolicy::new(org_id, OrgPolicyType::MasterPassword, CONFIG.sso_master_password_policy().is_some(), data);
 
     Ok(Json(policy.to_json()))
 }
 
 #[get("/organizations/<org_id>/policies/<pol_type>", rank = 2)]
-async fn get_policy(org_id: &str, pol_type: i32, _headers: AdminHeaders, mut conn: DbConn) -> JsonResult {
-=======
-#[get("/organizations/<org_id>/policies/<pol_type>")]
 async fn get_policy(org_id: OrganizationId, pol_type: i32, _headers: AdminHeaders, mut conn: DbConn) -> JsonResult {
->>>>>>> 871a3f21
     let Some(pol_type_enum) = OrgPolicyType::from_i32(pol_type) else {
         err!("Invalid or unsupported policy type")
     };
 
     let policy = match OrgPolicy::find_by_org_and_type(&org_id, pol_type_enum, &mut conn).await {
         Some(p) => p,
-        None => OrgPolicy::new(org_id.clone(), pol_type_enum, "null".to_string()),
+        None => OrgPolicy::new(org_id.clone(), pol_type_enum, false, "null".to_string()),
     };
 
     Ok(Json(policy.to_json()))
@@ -2023,7 +2009,7 @@
 
     let mut policy = match OrgPolicy::find_by_org_and_type(&org_id, pol_type_enum, &mut conn).await {
         Some(p) => p,
-        None => OrgPolicy::new(org_id.clone(), pol_type_enum, "{}".to_string()),
+        None => OrgPolicy::new(org_id.clone(), pol_type_enum, false, "{}".to_string()),
     };
 
     policy.enabled = data.enabled;
@@ -2184,25 +2170,8 @@
 
                 let mut new_member = Membership::new(user.uuid.clone(), org_id.clone());
                 new_member.access_all = false;
-<<<<<<< HEAD
-                new_member.atype = UserOrgType::User as i32;
-                new_member.status = user_org_status;
-                new_member.save(&mut conn).await?;
-
-                log_event(
-                    EventType::OrganizationUserInvited as i32,
-                    &new_member.uuid,
-                    org_id,
-                    &headers.user.uuid,
-                    headers.device.atype,
-                    &headers.ip.ip,
-                    &mut conn,
-                )
-                .await;
-=======
                 new_member.atype = MembershipType::User as i32;
                 new_member.status = member_status;
->>>>>>> 871a3f21
 
                 if CONFIG.mail_enabled() {
                     let org_name = match Organization::find_by_uuid(&org_id, &mut conn).await {
