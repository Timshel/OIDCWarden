--- conflicted
+++ resolved
@@ -1432,13 +1432,7 @@
     member_to_confirm.akey = key.to_string();
 
     // This check is also done at accept_invite, _confirm_invite, _activate_member, edit_member, admin::update_membership_type
-<<<<<<< HEAD
-    if member_to_confirm.atype < MembershipType::Admin {
-        organization_logic::policy_check(&member_to_confirm, "confirm", conn).await?;
-    }
-=======
     OrgPolicy::check_user_allowed(&member_to_confirm, "confirm", conn).await?;
->>>>>>> 7c7f4f5d
 
     log_event(
         EventType::OrganizationUserConfirmed as i32,
@@ -1576,7 +1570,6 @@
         err!("Only Owners can edit Owner users")
     }
 
-<<<<<<< HEAD
     organization_logic::set_membership_type(
         &headers.user.uuid,
         &headers.device,
@@ -1587,24 +1580,6 @@
         &conn,
     )
     .await?;
-=======
-    if member_to_edit.atype == MembershipType::Owner
-        && new_type != MembershipType::Owner
-        && member_to_edit.status == MembershipStatus::Confirmed as i32
-    {
-        // Removing owner permission, check that there is at least one other confirmed owner
-        if Membership::count_confirmed_by_org_and_type(&org_id, MembershipType::Owner, &conn).await <= 1 {
-            err!("Can't delete the last owner")
-        }
-    }
-
-    member_to_edit.access_all = access_all;
-    member_to_edit.atype = new_type as i32;
->>>>>>> 7c7f4f5d
-
-    // This check is also done at accept_invite, _confirm_invite, _activate_member, edit_member, admin::update_membership_type
-    // We need to perform the check after changing the type since `admin` is exempt.
-    OrgPolicy::check_user_allowed(&member_to_edit, "modify", &conn).await?;
 
     // Delete all the odd collections
     for c in CollectionUser::find_by_organization_and_user_uuid(&org_id, &member_to_edit.user_uuid, &conn).await {
@@ -2104,11 +2079,7 @@
             if member.atype < MembershipType::Admin
                 && member.status != MembershipStatus::Invited as i32
                 && Membership::count_accepted_and_confirmed_by_user(&member.user_uuid, &member.org_uuid, &conn).await
-<<<<<<< HEAD
-                    > 1
-=======
                     > 0
->>>>>>> 7c7f4f5d
             {
                 if CONFIG.mail_enabled() {
                     let org = Organization::find_by_uuid(&member.org_uuid, &conn).await.unwrap();
@@ -2559,27 +2530,8 @@
                 err!("Only owners can restore other owners")
             }
 
-<<<<<<< HEAD
             organization_logic::restore_member(&headers.user.uuid, &headers.device, &headers.ip, &mut member, conn)
                 .await?;
-=======
-            member.restore();
-            // This check is also done at accept_invite, _confirm_invite, _activate_member, edit_member, admin::update_membership_type
-            // This check need to be done after restoring to work with the correct status
-            OrgPolicy::check_user_allowed(&member, "restore", conn).await?;
-            member.save(conn).await?;
-
-            log_event(
-                EventType::OrganizationUserRestored as i32,
-                &member.uuid,
-                org_id,
-                &headers.user.uuid,
-                headers.device.atype,
-                &headers.ip.ip,
-                conn,
-            )
-            .await;
->>>>>>> 7c7f4f5d
         }
         Some(_) => err!("User is already active"),
         None => err!("User not found in organization"),
