--- conflicted
+++ resolved
@@ -10,15 +10,8 @@
         core::{accept_org_invite, log_event, two_factor, CipherSyncData, CipherSyncType},
         EmptyResult, JsonResult, Notify, PasswordOrOtpData, UpdateType,
     },
-<<<<<<< HEAD
-    auth::{
-        decode_invite, AdminHeaders, ClientVersion, Headers, ManagerHeaders, ManagerHeadersLoose, OrgMemberHeaders,
-        OwnerHeaders,
-    },
+    auth::{decode_invite, AdminHeaders, Headers, ManagerHeaders, ManagerHeadersLoose, OrgMemberHeaders, OwnerHeaders},
     business::organization_logic,
-=======
-    auth::{decode_invite, AdminHeaders, Headers, ManagerHeaders, ManagerHeadersLoose, OrgMemberHeaders, OwnerHeaders},
->>>>>>> 37303554
     db::{models::*, DbConn},
     mail,
     util::{convert_json_key_lcase_first, get_uuid, NumberOrString},
@@ -112,7 +105,6 @@
         get_org_export,
         api_key,
         rotate_api_key,
-        get_auto_enroll_status,
         get_billing_metadata,
         get_auto_enroll_status,
     ]
@@ -356,12 +348,7 @@
 }
 
 // Called during the SSO enrollment
-<<<<<<< HEAD
 // We return the org_id if it exists ortherwise we return the first associated with the user
-=======
-// The `identifier` should be the value returned by `get_org_domain_sso_details`
-// The returned `Id` will then be passed to `get_master_password_policy` which will mainly ignore it
->>>>>>> 37303554
 #[get("/organizations/<identifier>/auto-enroll-status")]
 async fn get_auto_enroll_status(identifier: &str, headers: Headers, mut conn: DbConn) -> JsonResult {
     let org = if identifier == crate::sso::FAKE_IDENTIFIER {
@@ -1121,12 +1108,7 @@
     // HACK: This converts the Custom role which has the `Manage all collections` box checked into an access_all flag
     // Since the parent checkbox is not sent to the server we need to check and verify the child checkboxes
     // If the box is not checked, the user will still be a manager, but not with the access_all permission
-<<<<<<< HEAD
-    let access_all = new_type == MembershipType::Owner
-        || new_type == MembershipType::Admin
-=======
     let access_all = new_type >= MembershipType::Admin
->>>>>>> 37303554
         || (raw_type.eq("4")
             && data.permissions.get("editAnyCollection") == Some(&json!(true))
             && data.permissions.get("deleteAnyCollection") == Some(&json!(true))
@@ -1168,46 +1150,7 @@
             }
         };
 
-<<<<<<< HEAD
         if let Err(e) = organization_logic::invite(
-=======
-        let mut new_member = Membership::new(user.uuid.clone(), org_id.clone(), Some(headers.user.email.clone()));
-        new_member.access_all = access_all;
-        new_member.atype = new_type;
-        new_member.status = member_status;
-        new_member.save(&mut conn).await?;
-
-        if CONFIG.mail_enabled() {
-            let org_name = match Organization::find_by_uuid(&org_id, &mut conn).await {
-                Some(org) => org.name,
-                None => err!("Error looking up organization"),
-            };
-
-            if let Err(e) = mail::send_invite(
-                &user,
-                org_id.clone(),
-                new_member.uuid.clone(),
-                &org_name,
-                Some(headers.user.email.clone()),
-            )
-            .await
-            {
-                // Upon error delete the user, invite and org member records when needed
-                if user_created {
-                    user.delete(&mut conn).await?;
-                } else {
-                    new_member.delete(&mut conn).await?;
-                }
-
-                err!(format!("Error sending invite: {e:?} "));
-            }
-        }
-
-        log_event(
-            EventType::OrganizationUserInvited as i32,
-            &new_member.uuid,
-            &org_id,
->>>>>>> 37303554
             &headers.user.uuid,
             &headers.device,
             &headers.ip,
@@ -1360,19 +1303,11 @@
     }
 
     let member_id = &claims.member_id;
-<<<<<<< HEAD
-
-=======
->>>>>>> 37303554
     Invitation::take(&claims.email, &mut conn).await;
 
     // skip invitation logic when we were invited via the /admin panel
     if **member_id != FAKE_ADMIN_UUID {
-<<<<<<< HEAD
-        let Some(member) = Membership::find_by_uuid_and_org(member_id, &claims.org_id, &mut conn).await else {
-=======
         let Some(mut member) = Membership::find_by_uuid_and_org(member_id, &claims.org_id, &mut conn).await else {
->>>>>>> 37303554
             err!("Error accepting the invitation")
         };
 
@@ -1382,12 +1317,9 @@
             false => None,
         };
 
-<<<<<<< HEAD
-=======
         // In case the user was invited before the mail was saved in db.
         member.invited_by_email = member.invited_by_email.or(claims.invited_by_email);
 
->>>>>>> 37303554
         accept_org_invite(&headers.user, member, reset_password_key, &mut conn).await?;
     } else if CONFIG.mail_enabled() {
         // User was invited from /admin, so they are automatically confirmed
@@ -1634,18 +1566,6 @@
         err!("Invalid type")
     };
 
-<<<<<<< HEAD
-=======
-    // HACK: This converts the Custom role which has the `Manage all collections` box checked into an access_all flag
-    // Since the parent checkbox is not sent to the server we need to check and verify the child checkboxes
-    // If the box is not checked, the user will still be a manager, but not with the access_all permission
-    let access_all = new_type >= MembershipType::Admin
-        || (raw_type.eq("4")
-            && data.permissions.get("editAnyCollection") == Some(&json!(true))
-            && data.permissions.get("deleteAnyCollection") == Some(&json!(true))
-            && data.permissions.get("createNewCollections") == Some(&json!(true)));
-
->>>>>>> 37303554
     let mut member_to_edit = match Membership::find_by_uuid_and_org(&member_id, &org_id, &mut conn).await {
         Some(member) => member,
         None => err!("The specified user isn't member of the organization"),
@@ -1670,7 +1590,6 @@
         && data.permissions.get("deleteAnyCollection") == Some(&json!(true))
         && data.permissions.get("createNewCollections") == Some(&json!(true));
 
-<<<<<<< HEAD
     organization_logic::set_membership_type(
         &headers.user.uuid,
         &headers.device,
@@ -1681,10 +1600,6 @@
         &mut conn,
     )
     .await?;
-=======
-    member_to_edit.access_all = access_all;
-    member_to_edit.atype = new_type as i32;
->>>>>>> 37303554
 
     // Delete all the odd collections
     for c in CollectionUser::find_by_organization_and_user_uuid(&org_id, &member_to_edit.user_uuid, &mut conn).await {
@@ -1692,11 +1607,7 @@
     }
 
     // If no accessAll, add the collections received
-<<<<<<< HEAD
     if !member_to_edit.access_all {
-=======
-    if !access_all {
->>>>>>> 37303554
         for col in data.collections.iter().flatten() {
             match Collection::find_by_uuid_and_org(&col.id, &org_id, &mut conn).await {
                 None => err!("Collection not found in Organization"),
