--- conflicted
+++ resolved
@@ -1002,7 +1002,6 @@
             }
         };
 
-<<<<<<< HEAD
         if let Err(e) = organization_logic::invite(
             &user,
             &headers.device,
@@ -1014,48 +1013,6 @@
             &collections,
             headers.user.email.clone(),
             false,
-=======
-        let mut new_member = Membership::new(user.uuid.clone(), org_id.clone());
-        let access_all = data.access_all;
-        new_member.access_all = access_all;
-        new_member.atype = new_type;
-        new_member.status = member_status;
-        new_member.save(&mut conn).await?;
-
-        if CONFIG.mail_enabled() {
-            let org_name = match Organization::find_by_uuid(&org_id, &mut conn).await {
-                Some(org) => org.name,
-                None => err!("Error looking up organization"),
-            };
-
-            if let Err(e) = mail::send_invite(
-                &user,
-                org_id.clone(),
-                new_member.uuid.clone(),
-                &org_name,
-                Some(headers.user.email.clone()),
-            )
-            .await
-            {
-                // Upon error delete the user, invite and org member records when needed
-                if user_created {
-                    user.delete(&mut conn).await?;
-                } else {
-                    new_member.delete(&mut conn).await?;
-                }
-
-                err!(format!("Error sending invite: {e:?} "));
-            }
-        }
-
-        log_event(
-            EventType::OrganizationUserInvited as i32,
-            &new_member.uuid,
-            &org_id,
-            &headers.user.uuid,
-            headers.device.atype,
-            &headers.ip.ip,
->>>>>>> ef2695de
             &mut conn,
         )
         .await
