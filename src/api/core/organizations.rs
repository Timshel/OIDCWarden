--- conflicted
+++ resolved
@@ -348,12 +348,7 @@
 }
 
 // Called during the SSO enrollment
-<<<<<<< HEAD
 // We return the org_id if it exists ortherwise we return the first associated with the user
-=======
-// The `identifier` should be the value returned by `get_org_domain_sso_details`
-// The returned `Id` will then be passed to `get_master_password_policy` which will mainly ignore it
->>>>>>> a2ad1dc7
 #[get("/organizations/<identifier>/auto-enroll-status")]
 async fn get_auto_enroll_status(identifier: &str, headers: Headers, mut conn: DbConn) -> JsonResult {
     let org = if identifier == crate::sso::FAKE_IDENTIFIER {
@@ -1159,46 +1154,7 @@
             }
         };
 
-<<<<<<< HEAD
         if let Err(e) = organization_logic::invite(
-=======
-        let mut new_member = Membership::new(user.uuid.clone(), org_id.clone(), Some(headers.user.email.clone()));
-        new_member.access_all = access_all;
-        new_member.atype = new_type;
-        new_member.status = member_status;
-        new_member.save(&mut conn).await?;
-
-        if CONFIG.mail_enabled() {
-            let org_name = match Organization::find_by_uuid(&org_id, &mut conn).await {
-                Some(org) => org.name,
-                None => err!("Error looking up organization"),
-            };
-
-            if let Err(e) = mail::send_invite(
-                &user,
-                org_id.clone(),
-                new_member.uuid.clone(),
-                &org_name,
-                Some(headers.user.email.clone()),
-            )
-            .await
-            {
-                // Upon error delete the user, invite and org member records when needed
-                if user_created {
-                    user.delete(&mut conn).await?;
-                } else {
-                    new_member.delete(&mut conn).await?;
-                }
-
-                err!(format!("Error sending invite: {e:?} "));
-            }
-        }
-
-        log_event(
-            EventType::OrganizationUserInvited as i32,
-            &new_member.uuid,
-            &org_id,
->>>>>>> a2ad1dc7
             &headers.user.uuid,
             &headers.device,
             &headers.ip,
@@ -2028,21 +1984,12 @@
 async fn get_master_password_policy(org_id: OrganizationId, _headers: Headers, mut conn: DbConn) -> JsonResult {
     let policy =
         OrgPolicy::find_by_org_and_type(&org_id, OrgPolicyType::MasterPassword, &mut conn).await.unwrap_or_else(|| {
-<<<<<<< HEAD
-            let data = match CONFIG.sso_master_password_policy() {
-                Some(policy) => policy,
-                None => "null".to_string(),
-            };
-
-            OrgPolicy::new(org_id, OrgPolicyType::MasterPassword, CONFIG.sso_master_password_policy().is_some(), data)
-=======
             let (enabled, data) = match CONFIG.sso_master_password_policy_value() {
                 Some(policy) if CONFIG.sso_enabled() => (true, policy.to_string()),
                 _ => (false, "null".to_string()),
             };
 
             OrgPolicy::new(org_id, OrgPolicyType::MasterPassword, enabled, data)
->>>>>>> a2ad1dc7
         });
 
     Ok(Json(policy.to_json()))
