use num_traits::FromPrimitive;
use rocket::serde::json::Json;
use rocket::Route;
use serde_json::Value;
use std::collections::{HashMap, HashSet};

use crate::{
    api::{
        core::{log_event, two_factor, CipherSyncData, CipherSyncType},
        EmptyResult, JsonResult, Notify, PasswordOrOtpData, UpdateType,
    },
<<<<<<< HEAD
    auth::{decode_invite, AdminHeaders, Headers, ManagerHeaders, ManagerHeadersLoose, OwnerHeaders},
    business::organization_logic,
=======
    auth::{decode_invite, AdminHeaders, ClientVersion, Headers, ManagerHeaders, ManagerHeadersLoose, OwnerHeaders},
>>>>>>> cdfdc6ff
    db::{models::*, DbConn},
    mail,
    util::{convert_json_key_lcase_first, NumberOrString},
    CONFIG,
};

pub fn routes() -> Vec<Route> {
    routes![
        get_organization,
        create_organization,
        delete_organization,
        post_delete_organization,
        leave_organization,
        get_user_collections,
        get_org_collections,
        get_org_collections_details,
        get_org_collection_detail,
        get_collection_users,
        put_collection_users,
        put_organization,
        post_organization,
        post_organization_collections,
        delete_organization_collection_user,
        post_organization_collection_delete_user,
        post_organization_collection_update,
        put_organization_collection_update,
        delete_organization_collection,
        post_organization_collection_delete,
        bulk_delete_organization_collections,
        post_bulk_collections,
        get_org_details,
        get_org_domain_sso_details,
        get_org_users,
        send_invite,
        reinvite_user,
        bulk_reinvite_user,
        confirm_invite,
        bulk_confirm_invite,
        accept_invite,
        get_user,
        edit_user,
        put_organization_user,
        delete_user,
        bulk_delete_user,
        post_delete_user,
        post_org_import,
        list_policies,
        list_policies_token,
        list_policies_invited_user,
        get_policy_master_password,
        get_policy,
        put_policy,
        get_organization_tax,
        get_plans,
        get_plans_all,
        get_plans_tax_rates,
        import,
        post_org_keys,
        get_organization_keys,
        get_organization_public_key,
        bulk_public_keys,
        deactivate_organization_user,
        bulk_deactivate_organization_user,
        revoke_organization_user,
        bulk_revoke_organization_user,
        activate_organization_user,
        bulk_activate_organization_user,
        restore_organization_user,
        bulk_restore_organization_user,
        get_groups,
        post_groups,
        get_group,
        put_group,
        post_group,
        get_group_details,
        delete_group,
        post_delete_group,
        bulk_delete_groups,
        get_group_users,
        put_group_users,
        get_user_groups,
        post_user_groups,
        put_user_groups,
        delete_group_user,
        post_delete_group_user,
        put_reset_password_enrollment,
        get_reset_password_details,
        put_reset_password,
        get_org_export,
        api_key,
        rotate_api_key,
        get_auto_enroll_status,
    ]
}

#[derive(Deserialize)]
#[serde(rename_all = "camelCase")]
struct OrgData {
    billing_email: String,
    collection_name: String,
    key: String,
    name: String,
    keys: Option<OrgKeyData>,
    #[allow(dead_code)]
    plan_type: NumberOrString, // Ignored, always use the same plan
}

#[derive(Deserialize, Debug)]
#[serde(rename_all = "camelCase")]
struct OrganizationUpdateData {
    billing_email: String,
    name: String,
}

#[derive(Deserialize)]
#[serde(rename_all = "camelCase")]
struct NewCollectionData {
    name: String,
    groups: Vec<NewCollectionObjectData>,
    users: Vec<NewCollectionObjectData>,
    id: Option<String>,
    external_id: Option<String>,
}

#[derive(Deserialize)]
#[serde(rename_all = "camelCase")]
struct NewCollectionObjectData {
    hide_passwords: bool,
    id: String,
    read_only: bool,
}

#[derive(Deserialize)]
#[serde(rename_all = "camelCase")]
struct OrgKeyData {
    encrypted_private_key: String,
    public_key: String,
}

#[derive(Deserialize, Debug)]
#[serde(rename_all = "camelCase")]
struct OrgBulkIds {
    ids: Vec<String>,
}

#[post("/organizations", data = "<data>")]
async fn create_organization(headers: Headers, data: Json<OrgData>, mut conn: DbConn) -> JsonResult {
    if !CONFIG.is_org_creation_allowed(&headers.user.email) {
        err!("User not allowed to create organizations")
    }
    if OrgPolicy::is_applicable_to_user(&headers.user.uuid, OrgPolicyType::SingleOrg, None, &mut conn).await {
        err!(
            "You may not create an organization. You belong to an organization which has a policy that prohibits you from being a member of any other organization."
        )
    }

    let data: OrgData = data.into_inner();
    let (private_key, public_key) = if data.keys.is_some() {
        let keys: OrgKeyData = data.keys.unwrap();
        (Some(keys.encrypted_private_key), Some(keys.public_key))
    } else {
        (None, None)
    };

    let org = Organization::new(data.name, data.billing_email, private_key, public_key);
    let mut user_org = UserOrganization::new(headers.user.uuid, org.uuid.clone(), None);
    let collection = Collection::new(org.uuid.clone(), data.collection_name, None);

    user_org.akey = data.key;
    user_org.access_all = true;
    user_org.atype = UserOrgType::Owner as i32;
    user_org.status = UserOrgStatus::Confirmed as i32;

    org.save(&mut conn).await?;
    user_org.save(&mut conn).await?;
    collection.save(&mut conn).await?;

    Ok(Json(org.to_json()))
}

#[delete("/organizations/<org_id>", data = "<data>")]
async fn delete_organization(
    org_id: &str,
    data: Json<PasswordOrOtpData>,
    headers: OwnerHeaders,
    mut conn: DbConn,
) -> EmptyResult {
    let data: PasswordOrOtpData = data.into_inner();

    data.validate(&headers.user, true, &mut conn).await?;

    match Organization::find_by_uuid(org_id, &mut conn).await {
        None => err!("Organization not found"),
        Some(org) => org.delete(&mut conn).await,
    }
}

#[post("/organizations/<org_id>/delete", data = "<data>")]
async fn post_delete_organization(
    org_id: &str,
    data: Json<PasswordOrOtpData>,
    headers: OwnerHeaders,
    conn: DbConn,
) -> EmptyResult {
    delete_organization(org_id, data, headers, conn).await
}

#[post("/organizations/<org_id>/leave")]
async fn leave_organization(org_id: &str, headers: Headers, mut conn: DbConn) -> EmptyResult {
    match UserOrganization::find_by_user_and_org(&headers.user.uuid, org_id, &mut conn).await {
        None => err!("User not part of organization"),
        Some(user_org) => {
            if user_org.atype == UserOrgType::Owner
                && UserOrganization::count_confirmed_by_org_and_type(org_id, UserOrgType::Owner, &mut conn).await <= 1
            {
                err!("The last owner can't leave")
            }

            log_event(
                EventType::OrganizationUserRemoved as i32,
                &user_org.uuid,
                org_id,
                &headers.user.uuid,
                headers.device.atype,
                &headers.ip.ip,
                &mut conn,
            )
            .await;

            user_org.delete(&mut conn).await
        }
    }
}

#[get("/organizations/<org_id>")]
async fn get_organization(org_id: &str, _headers: OwnerHeaders, mut conn: DbConn) -> JsonResult {
    match Organization::find_by_uuid(org_id, &mut conn).await {
        Some(organization) => Ok(Json(organization.to_json())),
        None => err!("Can't find organization details"),
    }
}

#[put("/organizations/<org_id>", data = "<data>")]
async fn put_organization(
    org_id: &str,
    headers: OwnerHeaders,
    data: Json<OrganizationUpdateData>,
    conn: DbConn,
) -> JsonResult {
    post_organization(org_id, headers, data, conn).await
}

#[post("/organizations/<org_id>", data = "<data>")]
async fn post_organization(
    org_id: &str,
    headers: OwnerHeaders,
    data: Json<OrganizationUpdateData>,
    mut conn: DbConn,
) -> JsonResult {
    let data: OrganizationUpdateData = data.into_inner();

    let mut org = match Organization::find_by_uuid(org_id, &mut conn).await {
        Some(organization) => organization,
        None => err!("Can't find organization details"),
    };

    org.name = data.name;
    org.billing_email = data.billing_email;

    org.save(&mut conn).await?;

    log_event(
        EventType::OrganizationUpdated as i32,
        org_id,
        org_id,
        &headers.user.uuid,
        headers.device.atype,
        &headers.ip.ip,
        &mut conn,
    )
    .await;

    Ok(Json(org.to_json()))
}

// GET /api/collections?writeOnly=false
#[get("/collections")]
async fn get_user_collections(headers: Headers, mut conn: DbConn) -> Json<Value> {
    Json(json!({
        "data":
            Collection::find_by_user_uuid(headers.user.uuid, &mut conn).await
            .iter()
            .map(Collection::to_json)
            .collect::<Value>(),
        "object": "list",
        "continuationToken": null,
    }))
}

// Called during the SSO enrollment
// We return the org_id if it exists ortherwise we return the first associated with the user
#[get("/organizations/<identifier>/auto-enroll-status")]
async fn get_auto_enroll_status(identifier: &str, headers: Headers, mut conn: DbConn) -> JsonResult {
    let org_id = match Organization::find_by_name(identifier, &mut conn).await.map(|o| o.uuid) {
        Some(org_id) => org_id,
        None => UserOrganization::find_main_user_org(&headers.user.uuid, &mut conn)
            .await
            .map(|uo| uo.org_uuid)
            .unwrap_or_else(|| "null".to_string()),
    };

    Ok(Json(json!({
        "Id": org_id,
        "ResetPasswordEnabled": false, // Not implemented
    })))
}

#[get("/organizations/<org_id>/collections")]
async fn get_org_collections(org_id: &str, _headers: ManagerHeadersLoose, mut conn: DbConn) -> Json<Value> {
    Json(json!({
        "data": _get_org_collections(org_id, &mut conn).await,
        "object": "list",
        "continuationToken": null,
    }))
}

#[get("/organizations/<org_id>/collections/details")]
async fn get_org_collections_details(org_id: &str, headers: ManagerHeadersLoose, mut conn: DbConn) -> JsonResult {
    let mut data = Vec::new();

    let user_org = match UserOrganization::find_by_user_and_org(&headers.user.uuid, org_id, &mut conn).await {
        Some(u) => u,
        None => err!("User is not part of organization"),
    };

    // get all collection memberships for the current organization
    let coll_users = CollectionUser::find_by_organization(org_id, &mut conn).await;

    // check if current user has full access to the organization (either directly or via any group)
    let has_full_access_to_org = user_org.access_all
        || (CONFIG.org_groups_enabled()
            && GroupUser::has_full_access_by_member(org_id, &user_org.uuid, &mut conn).await);

    for col in Collection::find_by_organization(org_id, &mut conn).await {
        // check whether the current user has access to the given collection
        let assigned = has_full_access_to_org
            || CollectionUser::has_access_to_collection_by_user(&col.uuid, &user_org.user_uuid, &mut conn).await
            || (CONFIG.org_groups_enabled()
                && GroupUser::has_access_to_collection_by_member(&col.uuid, &user_org.uuid, &mut conn).await);

        // get the users assigned directly to the given collection
        let users: Vec<Value> = coll_users
            .iter()
            .filter(|collection_user| collection_user.collection_uuid == col.uuid)
            .map(|collection_user| SelectionReadOnly::to_collection_user_details_read_only(collection_user).to_json())
            .collect();

        // get the group details for the given collection
        let groups: Vec<Value> = if CONFIG.org_groups_enabled() {
            CollectionGroup::find_by_collection(&col.uuid, &mut conn)
                .await
                .iter()
                .map(|collection_group| {
                    SelectionReadOnly::to_collection_group_details_read_only(collection_group).to_json()
                })
                .collect()
        } else {
            Vec::with_capacity(0)
        };

        let mut json_object = col.to_json_details(&headers.user.uuid, None, &mut conn).await;
        json_object["assigned"] = json!(assigned);
        json_object["users"] = json!(users);
        json_object["groups"] = json!(groups);
        json_object["object"] = json!("collectionAccessDetails");
        json_object["unmanaged"] = json!(false);
        data.push(json_object)
    }

    Ok(Json(json!({
        "data": data,
        "object": "list",
        "continuationToken": null,
    })))
}

async fn _get_org_collections(org_id: &str, conn: &mut DbConn) -> Value {
    Collection::find_by_organization(org_id, conn).await.iter().map(Collection::to_json).collect::<Value>()
}

#[post("/organizations/<org_id>/collections", data = "<data>")]
async fn post_organization_collections(
    org_id: &str,
    headers: ManagerHeadersLoose,
    data: Json<NewCollectionData>,
    mut conn: DbConn,
) -> JsonResult {
    let data: NewCollectionData = data.into_inner();

    let org = match Organization::find_by_uuid(org_id, &mut conn).await {
        Some(organization) => organization,
        None => err!("Can't find organization details"),
    };

    let collection = Collection::new(org.uuid, data.name, data.external_id);
    collection.save(&mut conn).await?;

    log_event(
        EventType::CollectionCreated as i32,
        &collection.uuid,
        org_id,
        &headers.user.uuid,
        headers.device.atype,
        &headers.ip.ip,
        &mut conn,
    )
    .await;

    for group in data.groups {
        CollectionGroup::new(collection.uuid.clone(), group.id, group.read_only, group.hide_passwords)
            .save(&mut conn)
            .await?;
    }

    for user in data.users {
        let org_user = match UserOrganization::find_by_uuid(&user.id, &mut conn).await {
            Some(u) => u,
            None => err!("User is not part of organization"),
        };

        if org_user.access_all {
            continue;
        }

        CollectionUser::save(&org_user.user_uuid, &collection.uuid, user.read_only, user.hide_passwords, &mut conn)
            .await?;
    }

    if headers.org_user.atype == UserOrgType::Manager && !headers.org_user.access_all {
        CollectionUser::save(&headers.org_user.user_uuid, &collection.uuid, false, false, &mut conn).await?;
    }

    Ok(Json(collection.to_json()))
}

#[put("/organizations/<org_id>/collections/<col_id>", data = "<data>")]
async fn put_organization_collection_update(
    org_id: &str,
    col_id: &str,
    headers: ManagerHeaders,
    data: Json<NewCollectionData>,
    conn: DbConn,
) -> JsonResult {
    post_organization_collection_update(org_id, col_id, headers, data, conn).await
}

#[post("/organizations/<org_id>/collections/<col_id>", data = "<data>")]
async fn post_organization_collection_update(
    org_id: &str,
    col_id: &str,
    headers: ManagerHeaders,
    data: Json<NewCollectionData>,
    mut conn: DbConn,
) -> JsonResult {
    let data: NewCollectionData = data.into_inner();

    let org = match Organization::find_by_uuid(org_id, &mut conn).await {
        Some(organization) => organization,
        None => err!("Can't find organization details"),
    };

    let mut collection = match Collection::find_by_uuid(col_id, &mut conn).await {
        Some(collection) => collection,
        None => err!("Collection not found"),
    };

    if collection.org_uuid != org.uuid {
        err!("Collection is not owned by organization");
    }

    collection.name = data.name;
    collection.external_id = match data.external_id {
        Some(external_id) if !external_id.trim().is_empty() => Some(external_id),
        _ => None,
    };

    collection.save(&mut conn).await?;

    log_event(
        EventType::CollectionUpdated as i32,
        &collection.uuid,
        org_id,
        &headers.user.uuid,
        headers.device.atype,
        &headers.ip.ip,
        &mut conn,
    )
    .await;

    CollectionGroup::delete_all_by_collection(col_id, &mut conn).await?;

    for group in data.groups {
        CollectionGroup::new(String::from(col_id), group.id, group.read_only, group.hide_passwords)
            .save(&mut conn)
            .await?;
    }

    CollectionUser::delete_all_by_collection(col_id, &mut conn).await?;

    for user in data.users {
        let org_user = match UserOrganization::find_by_uuid(&user.id, &mut conn).await {
            Some(u) => u,
            None => err!("User is not part of organization"),
        };

        if org_user.access_all {
            continue;
        }

        CollectionUser::save(&org_user.user_uuid, col_id, user.read_only, user.hide_passwords, &mut conn).await?;
    }

    Ok(Json(collection.to_json_details(&headers.user.uuid, None, &mut conn).await))
}

#[delete("/organizations/<org_id>/collections/<col_id>/user/<org_user_id>")]
async fn delete_organization_collection_user(
    org_id: &str,
    col_id: &str,
    org_user_id: &str,
    _headers: AdminHeaders,
    mut conn: DbConn,
) -> EmptyResult {
    let collection = match Collection::find_by_uuid(col_id, &mut conn).await {
        None => err!("Collection not found"),
        Some(collection) => {
            if collection.org_uuid == org_id {
                collection
            } else {
                err!("Collection and Organization id do not match")
            }
        }
    };

    match UserOrganization::find_by_uuid_and_org(org_user_id, org_id, &mut conn).await {
        None => err!("User not found in organization"),
        Some(user_org) => {
            match CollectionUser::find_by_collection_and_user(&collection.uuid, &user_org.user_uuid, &mut conn).await {
                None => err!("User not assigned to collection"),
                Some(col_user) => col_user.delete(&mut conn).await,
            }
        }
    }
}

#[post("/organizations/<org_id>/collections/<col_id>/delete-user/<org_user_id>")]
async fn post_organization_collection_delete_user(
    org_id: &str,
    col_id: &str,
    org_user_id: &str,
    headers: AdminHeaders,
    conn: DbConn,
) -> EmptyResult {
    delete_organization_collection_user(org_id, col_id, org_user_id, headers, conn).await
}

async fn _delete_organization_collection(
    org_id: &str,
    col_id: &str,
    headers: &ManagerHeaders,
    conn: &mut DbConn,
) -> EmptyResult {
    match Collection::find_by_uuid(col_id, conn).await {
        None => err!("Collection not found"),
        Some(collection) => {
            if collection.org_uuid == org_id {
                log_event(
                    EventType::CollectionDeleted as i32,
                    &collection.uuid,
                    org_id,
                    &headers.user.uuid,
                    headers.device.atype,
                    &headers.ip.ip,
                    conn,
                )
                .await;
                collection.delete(conn).await
            } else {
                err!("Collection and Organization id do not match")
            }
        }
    }
}

#[delete("/organizations/<org_id>/collections/<col_id>")]
async fn delete_organization_collection(
    org_id: &str,
    col_id: &str,
    headers: ManagerHeaders,
    mut conn: DbConn,
) -> EmptyResult {
    _delete_organization_collection(org_id, col_id, &headers, &mut conn).await
}

#[derive(Deserialize, Debug)]
#[serde(rename_all = "camelCase")]
struct DeleteCollectionData {
    #[allow(dead_code)]
    id: String,
    #[allow(dead_code)]
    org_id: String,
}

#[post("/organizations/<org_id>/collections/<col_id>/delete", data = "<_data>")]
async fn post_organization_collection_delete(
    org_id: &str,
    col_id: &str,
    headers: ManagerHeaders,
    _data: Json<DeleteCollectionData>,
    mut conn: DbConn,
) -> EmptyResult {
    _delete_organization_collection(org_id, col_id, &headers, &mut conn).await
}

#[derive(Deserialize, Debug)]
#[serde(rename_all = "camelCase")]
struct BulkCollectionIds {
    ids: Vec<String>,
}

#[delete("/organizations/<org_id>/collections", data = "<data>")]
async fn bulk_delete_organization_collections(
    org_id: &str,
    headers: ManagerHeadersLoose,
    data: Json<BulkCollectionIds>,
    mut conn: DbConn,
) -> EmptyResult {
    let data: BulkCollectionIds = data.into_inner();

    let collections = data.ids;

    let headers = ManagerHeaders::from_loose(headers, &collections, &mut conn).await?;

    for col_id in collections {
        _delete_organization_collection(org_id, &col_id, &headers, &mut conn).await?
    }
    Ok(())
}

#[get("/organizations/<org_id>/collections/<coll_id>/details")]
async fn get_org_collection_detail(
    org_id: &str,
    coll_id: &str,
    headers: ManagerHeaders,
    mut conn: DbConn,
) -> JsonResult {
    match Collection::find_by_uuid_and_user(coll_id, headers.user.uuid.clone(), &mut conn).await {
        None => err!("Collection not found"),
        Some(collection) => {
            if collection.org_uuid != org_id {
                err!("Collection is not owned by organization")
            }

            let user_org = match UserOrganization::find_by_user_and_org(&headers.user.uuid, org_id, &mut conn).await {
                Some(u) => u,
                None => err!("User is not part of organization"),
            };

            let groups: Vec<Value> = if CONFIG.org_groups_enabled() {
                CollectionGroup::find_by_collection(&collection.uuid, &mut conn)
                    .await
                    .iter()
                    .map(|collection_group| {
                        SelectionReadOnly::to_collection_group_details_read_only(collection_group).to_json()
                    })
                    .collect()
            } else {
                // The Bitwarden clients seem to call this API regardless of whether groups are enabled,
                // so just act as if there are no groups.
                Vec::with_capacity(0)
            };

            let users: Vec<Value> =
                CollectionUser::find_by_collection_swap_user_uuid_with_org_user_uuid(&collection.uuid, &mut conn)
                    .await
                    .iter()
                    .map(|collection_user| {
                        SelectionReadOnly::to_collection_user_details_read_only(collection_user).to_json()
                    })
                    .collect();

            let assigned = Collection::can_access_collection(&user_org, &collection.uuid, &mut conn).await;

            let mut json_object = collection.to_json_details(&headers.user.uuid, None, &mut conn).await;
            json_object["assigned"] = json!(assigned);
            json_object["users"] = json!(users);
            json_object["groups"] = json!(groups);
            json_object["object"] = json!("collectionAccessDetails");

            Ok(Json(json_object))
        }
    }
}

#[get("/organizations/<org_id>/collections/<coll_id>/users")]
async fn get_collection_users(org_id: &str, coll_id: &str, _headers: ManagerHeaders, mut conn: DbConn) -> JsonResult {
    // Get org and collection, check that collection is from org
    let collection = match Collection::find_by_uuid_and_org(coll_id, org_id, &mut conn).await {
        None => err!("Collection not found in Organization"),
        Some(collection) => collection,
    };

    let mut user_list = Vec::new();
    for col_user in CollectionUser::find_by_collection(&collection.uuid, &mut conn).await {
        user_list.push(
            UserOrganization::find_by_user_and_org(&col_user.user_uuid, org_id, &mut conn)
                .await
                .unwrap()
                .to_json_user_access_restrictions(&col_user),
        );
    }

    Ok(Json(json!(user_list)))
}

#[put("/organizations/<org_id>/collections/<coll_id>/users", data = "<data>")]
async fn put_collection_users(
    org_id: &str,
    coll_id: &str,
    data: Json<Vec<CollectionData>>,
    _headers: ManagerHeaders,
    mut conn: DbConn,
) -> EmptyResult {
    // Get org and collection, check that collection is from org
    if Collection::find_by_uuid_and_org(coll_id, org_id, &mut conn).await.is_none() {
        err!("Collection not found in Organization")
    }

    // Delete all the user-collections
    CollectionUser::delete_all_by_collection(coll_id, &mut conn).await?;

    // And then add all the received ones (except if the user has access_all)
    for d in data.iter() {
        let user = match UserOrganization::find_by_uuid(&d.id, &mut conn).await {
            Some(u) => u,
            None => err!("User is not part of organization"),
        };

        if user.access_all {
            continue;
        }

        CollectionUser::save(&user.user_uuid, coll_id, d.read_only, d.hide_passwords, &mut conn).await?;
    }

    Ok(())
}

#[derive(FromForm)]
struct OrgIdData {
    #[field(name = "organizationId")]
    organization_id: String,
}

#[get("/ciphers/organization-details?<data..>")]
async fn get_org_details(data: OrgIdData, headers: Headers, mut conn: DbConn) -> JsonResult {
    if UserOrganization::find_confirmed_by_user_and_org(&headers.user.uuid, &data.organization_id, &mut conn)
        .await
        .is_none()
    {
        err_code!("Resource not found.", rocket::http::Status::NotFound.code);
    }

    Ok(Json(json!({
        "data": _get_org_details(&data.organization_id, &headers.host, &headers.user.uuid, &mut conn).await,
        "object": "list",
        "continuationToken": null,
    })))
}

async fn _get_org_details(org_id: &str, host: &str, user_uuid: &str, conn: &mut DbConn) -> Value {
    let ciphers = Cipher::find_by_org(org_id, conn).await;
    let cipher_sync_data = CipherSyncData::new(user_uuid, CipherSyncType::Organization, conn).await;

    let mut ciphers_json = Vec::with_capacity(ciphers.len());
    for c in ciphers {
        ciphers_json
            .push(c.to_json(host, user_uuid, Some(&cipher_sync_data), CipherSyncType::Organization, conn).await);
    }
    json!(ciphers_json)
}

#[derive(Deserialize)]
#[serde(rename_all = "camelCase")]
struct OrgDomainDetails {
    email: String,
}

// Returning a Domain/Organization here allow to prefill it and prevent prompting the user
// So we either return an Org name associated to the user or a dummy value.
#[post("/organizations/domain/sso/details", data = "<data>")]
async fn get_org_domain_sso_details(data: Json<OrgDomainDetails>, mut conn: DbConn) -> JsonResult {
    let data: OrgDomainDetails = data.into_inner();

    let identifier = match Organization::find_main_org_user_email(&data.email, &mut conn).await {
        Some(org) => org.name,
        None => crate::sso::FAKE_IDENTIFIER.to_string(),
    };

    Ok(Json(json!({
        "organizationIdentifier": identifier,
        "ssoAvailable": CONFIG.sso_enabled()
    })))
}

#[derive(FromForm)]
struct GetOrgUserData {
    #[field(name = "includeCollections")]
    include_collections: Option<bool>,
    #[field(name = "includeGroups")]
    include_groups: Option<bool>,
}

#[get("/organizations/<org_id>/users?<data..>")]
async fn get_org_users(
    data: GetOrgUserData,
    org_id: &str,
    _headers: ManagerHeadersLoose,
    mut conn: DbConn,
) -> Json<Value> {
    let mut users_json = Vec::new();
    for u in UserOrganization::find_by_org(org_id, &mut conn).await {
        users_json.push(
            u.to_json_user_details(
                data.include_collections.unwrap_or(false),
                data.include_groups.unwrap_or(false),
                &mut conn,
            )
            .await,
        );
    }

    Json(json!({
        "data": users_json,
        "object": "list",
        "continuationToken": null,
    }))
}

#[post("/organizations/<org_id>/keys", data = "<data>")]
async fn post_org_keys(org_id: &str, data: Json<OrgKeyData>, _headers: AdminHeaders, mut conn: DbConn) -> JsonResult {
    let data: OrgKeyData = data.into_inner();

    let mut org = match Organization::find_by_uuid(org_id, &mut conn).await {
        Some(organization) => {
            if organization.private_key.is_some() && organization.public_key.is_some() {
                err!("Organization Keys already exist")
            }
            organization
        }
        None => err!("Can't find organization details"),
    };

    org.private_key = Some(data.encrypted_private_key);
    org.public_key = Some(data.public_key);

    org.save(&mut conn).await?;

    Ok(Json(json!({
        "object": "organizationKeys",
        "publicKey": org.public_key,
        "privateKey": org.private_key,
    })))
}

#[derive(Deserialize)]
#[serde(rename_all = "camelCase")]
pub struct CollectionData {
    pub id: String,
    pub read_only: bool,
    pub hide_passwords: bool,
}

#[derive(Deserialize)]
#[serde(rename_all = "camelCase")]
struct InviteData {
    emails: Vec<String>,
    groups: Vec<String>,
    r#type: NumberOrString,
    collections: Option<Vec<CollectionData>>,
    #[serde(default)]
    access_all: bool,
}

#[post("/organizations/<org_id>/users/invite", data = "<data>")]
async fn send_invite(org_id: &str, data: Json<InviteData>, headers: AdminHeaders, mut conn: DbConn) -> EmptyResult {
    let data: InviteData = data.into_inner();

    let new_type = match UserOrgType::from_str(&data.r#type.into_string()) {
        Some(new_type) => new_type,
        None => err!("Invalid type"),
    };

    if new_type != UserOrgType::User && headers.org_user_type != UserOrgType::Owner {
        err!("Only Owners can invite Managers, Admins or Owners")
    }

    let org = match Organization::find_by_uuid(org_id, &mut conn).await {
        Some(org) => org,
        None => err!("Error looking up organization"),
    };

    let collections = data.collections.into_iter().flatten().collect();

    for email in data.emails.iter() {
        let email = email.to_lowercase();
        let user = match User::find_by_mail(&email, &mut conn).await {
            None => {
                if !CONFIG.invitations_allowed() {
                    err!(format!("User does not exist: {email}"))
                }

                if !CONFIG.is_email_domain_allowed(&email) {
                    err!("Email domain not eligible for invitations")
                }

                if !CONFIG.mail_enabled() {
                    let invitation = Invitation::new(&email);
                    invitation.save(&mut conn).await?;
                }

                let mut user = User::new(email.clone(), None);
                user.save(&mut conn).await?;
                user
            }
            Some(user) => {
                if UserOrganization::find_by_user_and_org(&user.uuid, org_id, &mut conn).await.is_some() {
                    err!(format!("User already in organization: {email}"))
                }
                user
            }
        };

        organization_logic::invite(
            &user,
            &headers.device,
            &headers.ip,
            &org,
            new_type,
            &data.groups,
            data.access_all,
            &collections,
            headers.user.email.clone(),
            false,
            &mut conn,
        )
        .await?;
    }

    Ok(())
}

#[post("/organizations/<org_id>/users/reinvite", data = "<data>")]
async fn bulk_reinvite_user(
    org_id: &str,
    data: Json<OrgBulkIds>,
    headers: AdminHeaders,
    mut conn: DbConn,
) -> Json<Value> {
    let data: OrgBulkIds = data.into_inner();

    let mut bulk_response = Vec::new();
    for org_user_id in data.ids {
        let err_msg = match _reinvite_user(org_id, &org_user_id, &headers.user.email, &mut conn).await {
            Ok(_) => String::new(),
            Err(e) => format!("{e:?}"),
        };

        bulk_response.push(json!(
            {
                "object": "OrganizationBulkConfirmResponseModel",
                "id": org_user_id,
                "error": err_msg
            }
        ))
    }

    Json(json!({
        "data": bulk_response,
        "object": "list",
        "continuationToken": null
    }))
}

#[post("/organizations/<org_id>/users/<user_org>/reinvite")]
async fn reinvite_user(org_id: &str, user_org: &str, headers: AdminHeaders, mut conn: DbConn) -> EmptyResult {
    _reinvite_user(org_id, user_org, &headers.user.email, &mut conn).await
}

async fn _reinvite_user(org_id: &str, user_org: &str, invited_by_email: &str, conn: &mut DbConn) -> EmptyResult {
    let user_org = match UserOrganization::find_by_uuid(user_org, conn).await {
        Some(user_org) => user_org,
        None => err!("The user hasn't been invited to the organization."),
    };

    if user_org.status != UserOrgStatus::Invited as i32 {
        err!("The user is already accepted or confirmed to the organization")
    }

    let user = match User::find_by_uuid(&user_org.user_uuid, conn).await {
        Some(user) => user,
        None => err!("User not found."),
    };

    if !CONFIG.invitations_allowed() && user.password_hash.is_empty() {
        err!("Invitations are not allowed.")
    }

    let org_name = match Organization::find_by_uuid(org_id, conn).await {
        Some(org) => org.name,
        None => err!("Error looking up organization."),
    };

    if CONFIG.mail_enabled() {
        mail::send_invite(
            &user,
            Some(org_id.to_string()),
            Some(user_org.uuid),
            &org_name,
            Some(invited_by_email.to_string()),
        )
        .await?;
    } else if user.password_hash.is_empty() {
        let invitation = Invitation::new(&user.email);
        invitation.save(conn).await?;
    } else {
        let _ = Invitation::take(&user.email, conn).await;
        let mut user_org = user_org;
        user_org.status = UserOrgStatus::Accepted as i32;
        user_org.save(conn).await?;
    }

    Ok(())
}

#[derive(Deserialize)]
#[serde(rename_all = "camelCase")]
struct AcceptData {
    token: String,
    reset_password_key: Option<String>,
}

#[post("/organizations/<org_id>/users/<_org_user_id>/accept", data = "<data>")]
async fn accept_invite(org_id: &str, _org_user_id: &str, data: Json<AcceptData>, mut conn: DbConn) -> EmptyResult {
    // The web-vault passes org_id and org_user_id in the URL, but we are just reading them from the JWT instead
    let data: AcceptData = data.into_inner();
    let claims = decode_invite(&data.token)?;

    match User::find_by_mail(&claims.email, &mut conn).await {
        Some(user) => {
            Invitation::take(&claims.email, &mut conn).await;

            if let (Some(user_org), Some(org)) = (&claims.user_org_id, &claims.org_id) {
                let mut user_org = match UserOrganization::find_by_uuid_and_org(user_org, org, &mut conn).await {
                    Some(user_org) => user_org,
                    None => err!("Error accepting the invitation"),
                };

                if user_org.status != UserOrgStatus::Invited as i32 {
                    err!("User already accepted the invitation")
                }

                let master_password_required = OrgPolicy::org_is_reset_password_auto_enroll(org, &mut conn).await;
                if data.reset_password_key.is_none() && master_password_required {
                    err!("Reset password key is required, but not provided.");
                }

                // This check is also done at accept_invite(), _confirm_invite, _activate_user(), edit_user(), admin::update_user_org_type
                // It returns different error messages per function.
                if user_org.atype < UserOrgType::Admin {
                    match OrgPolicy::is_user_allowed(&user_org.user_uuid, org_id, false, &mut conn).await {
                        Ok(_) => {}
                        Err(OrgPolicyErr::TwoFactorMissing) => {
                            if CONFIG.email_2fa_auto_fallback() {
                                two_factor::email::activate_email_2fa(&user, &mut conn).await?;
                            } else {
                                err!("You cannot join this organization until you enable two-step login on your user account");
                            }
                        }
                        Err(OrgPolicyErr::SingleOrgEnforced) => {
                            err!("You cannot join this organization because you are a member of an organization which forbids it");
                        }
                    }
                }

                user_org.status = UserOrgStatus::Accepted as i32;

                if master_password_required {
                    user_org.reset_password_key = data.reset_password_key;
                }

                user_org.save(&mut conn).await?;
            }
        }
        None => err!("Invited user not found"),
    }

    if CONFIG.mail_enabled() {
        let mut org_name = CONFIG.invitation_org_name();
        if let Some(org_id) = &claims.org_id {
            org_name = match Organization::find_by_uuid(org_id, &mut conn).await {
                Some(org) => org.name,
                None => err!("Organization not found."),
            };
        };
        if let Some(invited_by_email) = &claims.invited_by_email {
            // User was invited to an organization, so they must be confirmed manually after acceptance
            mail::send_invite_accepted(&claims.email, invited_by_email, &org_name).await?;
        } else {
            // User was invited from /admin, so they are automatically confirmed
            mail::send_invite_confirmed(&claims.email, &org_name).await?;
        }
    }

    Ok(())
}

#[derive(Deserialize)]
#[serde(rename_all = "camelCase")]
struct ConfirmData {
    id: Option<String>,
    key: Option<String>,
}

#[derive(Deserialize)]
#[serde(rename_all = "camelCase")]
struct BulkConfirmData {
    keys: Option<Vec<ConfirmData>>,
}

#[post("/organizations/<org_id>/users/confirm", data = "<data>")]
async fn bulk_confirm_invite(
    org_id: &str,
    data: Json<BulkConfirmData>,
    headers: AdminHeaders,
    mut conn: DbConn,
    nt: Notify<'_>,
) -> Json<Value> {
    let data = data.into_inner();

    let mut bulk_response = Vec::new();
    match data.keys {
        Some(keys) => {
            for invite in keys {
                let org_user_id = invite.id.unwrap_or_default();
                let user_key = invite.key.unwrap_or_default();
                let err_msg = match _confirm_invite(org_id, &org_user_id, &user_key, &headers, &mut conn, &nt).await {
                    Ok(_) => String::new(),
                    Err(e) => format!("{e:?}"),
                };

                bulk_response.push(json!(
                    {
                        "object": "OrganizationBulkConfirmResponseModel",
                        "id": org_user_id,
                        "error": err_msg
                    }
                ));
            }
        }
        None => error!("No keys to confirm"),
    }

    Json(json!({
        "data": bulk_response,
        "object": "list",
        "continuationToken": null
    }))
}

#[post("/organizations/<org_id>/users/<org_user_id>/confirm", data = "<data>")]
async fn confirm_invite(
    org_id: &str,
    org_user_id: &str,
    data: Json<ConfirmData>,
    headers: AdminHeaders,
    mut conn: DbConn,
    nt: Notify<'_>,
) -> EmptyResult {
    let data = data.into_inner();
    let user_key = data.key.unwrap_or_default();
    _confirm_invite(org_id, org_user_id, &user_key, &headers, &mut conn, &nt).await
}

async fn _confirm_invite(
    org_id: &str,
    org_user_id: &str,
    key: &str,
    headers: &AdminHeaders,
    conn: &mut DbConn,
    nt: &Notify<'_>,
) -> EmptyResult {
    if key.is_empty() || org_user_id.is_empty() {
        err!("Key or UserId is not set, unable to process request");
    }

    let mut user_to_confirm = match UserOrganization::find_by_uuid_and_org(org_user_id, org_id, conn).await {
        Some(user) => user,
        None => err!("The specified user isn't a member of the organization"),
    };

    if user_to_confirm.atype != UserOrgType::User && headers.org_user_type != UserOrgType::Owner {
        err!("Only Owners can confirm Managers, Admins or Owners")
    }

    if user_to_confirm.status != UserOrgStatus::Accepted as i32 {
        err!("User in invalid state")
    }

    // This check is also done at accept_invite(), _confirm_invite, _activate_user(), edit_user(), admin::update_user_org_type
    // It returns different error messages per function.
    if user_to_confirm.atype < UserOrgType::Admin {
        match OrgPolicy::is_user_allowed(&user_to_confirm.user_uuid, org_id, true, conn).await {
            Ok(_) => {}
            Err(OrgPolicyErr::TwoFactorMissing) => {
                if CONFIG.email_2fa_auto_fallback() {
                    two_factor::email::find_and_activate_email_2fa(&user_to_confirm.user_uuid, conn).await?;
                } else {
                    err!("You cannot confirm this user because they have not setup 2FA");
                }
            }
            Err(OrgPolicyErr::SingleOrgEnforced) => {
                err!("You cannot confirm this user because they are a member of an organization which forbids it");
            }
        }
    }

    user_to_confirm.status = UserOrgStatus::Confirmed as i32;
    user_to_confirm.akey = key.to_string();

    log_event(
        EventType::OrganizationUserConfirmed as i32,
        &user_to_confirm.uuid,
        org_id,
        &headers.user.uuid,
        headers.device.atype,
        &headers.ip.ip,
        conn,
    )
    .await;

    if CONFIG.mail_enabled() {
        let org_name = match Organization::find_by_uuid(org_id, conn).await {
            Some(org) => org.name,
            None => err!("Error looking up organization."),
        };
        let address = match User::find_by_uuid(&user_to_confirm.user_uuid, conn).await {
            Some(user) => user.email,
            None => err!("Error looking up user."),
        };
        mail::send_invite_confirmed(&address, &org_name).await?;
    }

    let save_result = user_to_confirm.save(conn).await;

    if let Some(user) = User::find_by_uuid(&user_to_confirm.user_uuid, conn).await {
        nt.send_user_update(UpdateType::SyncOrgKeys, &user).await;
    }

    save_result
}

#[get("/organizations/<org_id>/users/<org_user_id>?<data..>")]
async fn get_user(
    org_id: &str,
    org_user_id: &str,
    data: GetOrgUserData,
    _headers: AdminHeaders,
    mut conn: DbConn,
) -> JsonResult {
    let user = match UserOrganization::find_by_uuid_and_org(org_user_id, org_id, &mut conn).await {
        Some(user) => user,
        None => err!("The specified user isn't a member of the organization"),
    };

    // In this case, when groups are requested we also need to include collections.
    // Else these will not be shown in the interface, and could lead to missing collections when saved.
    let include_groups = data.include_groups.unwrap_or(false);
    Ok(Json(
        user.to_json_user_details(data.include_collections.unwrap_or(include_groups), include_groups, &mut conn).await,
    ))
}

#[derive(Deserialize)]
#[serde(rename_all = "camelCase")]
struct EditUserData {
    r#type: NumberOrString,
    collections: Option<Vec<CollectionData>>,
    groups: Option<Vec<String>>,
    #[serde(default)]
    access_all: bool,
}

#[put("/organizations/<org_id>/users/<org_user_id>", data = "<data>", rank = 1)]
async fn put_organization_user(
    org_id: &str,
    org_user_id: &str,
    data: Json<EditUserData>,
    headers: AdminHeaders,
    conn: DbConn,
) -> EmptyResult {
    edit_user(org_id, org_user_id, data, headers, conn).await
}

#[post("/organizations/<org_id>/users/<org_user_id>", data = "<data>", rank = 1)]
async fn edit_user(
    org_id: &str,
    org_user_id: &str,
    data: Json<EditUserData>,
    headers: AdminHeaders,
    mut conn: DbConn,
) -> EmptyResult {
    let data: EditUserData = data.into_inner();

    let new_type = match UserOrgType::from_str(&data.r#type.into_string()) {
        Some(new_type) => new_type,
        None => err!("Invalid type"),
    };

    let mut user_to_edit = match UserOrganization::find_by_uuid_and_org(org_user_id, org_id, &mut conn).await {
        Some(user) => user,
        None => err!("The specified user isn't member of the organization"),
    };

    if new_type != user_to_edit.atype
        && (user_to_edit.atype >= UserOrgType::Admin || new_type >= UserOrgType::Admin)
        && headers.org_user_type != UserOrgType::Owner
    {
        err!("Only Owners can grant and remove Admin or Owner privileges")
    }

    if user_to_edit.atype == UserOrgType::Owner && headers.org_user_type != UserOrgType::Owner {
        err!("Only Owners can edit Owner users")
    }

    if user_to_edit.atype == UserOrgType::Owner
        && new_type != UserOrgType::Owner
        && user_to_edit.status == UserOrgStatus::Confirmed as i32
    {
        // Removing owner permission, check that there is at least one other confirmed owner
        if UserOrganization::count_confirmed_by_org_and_type(org_id, UserOrgType::Owner, &mut conn).await <= 1 {
            err!("Can't delete the last owner")
        }
    }

    // This check is also done at accept_invite(), _confirm_invite, _activate_user(), edit_user(), admin::update_user_org_type
    // It returns different error messages per function.
    if new_type < UserOrgType::Admin {
        match OrgPolicy::is_user_allowed(&user_to_edit.user_uuid, org_id, true, &mut conn).await {
            Ok(_) => {}
            Err(OrgPolicyErr::TwoFactorMissing) => {
                if CONFIG.email_2fa_auto_fallback() {
                    two_factor::email::find_and_activate_email_2fa(&user_to_edit.user_uuid, &mut conn).await?;
                } else {
                    err!("You cannot modify this user to this type because they have not setup 2FA");
                }
            }
            Err(OrgPolicyErr::SingleOrgEnforced) => {
                err!("You cannot modify this user to this type because they are a member of an organization which forbids it");
            }
        }
    }

    user_to_edit.access_all = data.access_all;
    user_to_edit.atype = new_type as i32;

    // Delete all the odd collections
    for c in CollectionUser::find_by_organization_and_user_uuid(org_id, &user_to_edit.user_uuid, &mut conn).await {
        c.delete(&mut conn).await?;
    }

    // If no accessAll, add the collections received
    if !data.access_all {
        for col in data.collections.iter().flatten() {
            match Collection::find_by_uuid_and_org(&col.id, org_id, &mut conn).await {
                None => err!("Collection not found in Organization"),
                Some(collection) => {
                    CollectionUser::save(
                        &user_to_edit.user_uuid,
                        &collection.uuid,
                        col.read_only,
                        col.hide_passwords,
                        &mut conn,
                    )
                    .await?;
                }
            }
        }
    }

    GroupUser::delete_all_by_user(&user_to_edit.uuid, &mut conn).await?;

    for group in data.groups.iter().flatten() {
        let mut group_entry = GroupUser::new(String::from(group), user_to_edit.uuid.clone());
        group_entry.save(&mut conn).await?;
    }

    log_event(
        EventType::OrganizationUserUpdated as i32,
        &user_to_edit.uuid,
        org_id,
        &headers.user.uuid,
        headers.device.atype,
        &headers.ip.ip,
        &mut conn,
    )
    .await;

    user_to_edit.save(&mut conn).await
}

#[delete("/organizations/<org_id>/users", data = "<data>")]
async fn bulk_delete_user(
    org_id: &str,
    data: Json<OrgBulkIds>,
    headers: AdminHeaders,
    mut conn: DbConn,
    nt: Notify<'_>,
) -> Json<Value> {
    let data: OrgBulkIds = data.into_inner();

    let mut bulk_response = Vec::new();
    for org_user_id in data.ids {
        let err_msg = match _delete_user(org_id, &org_user_id, &headers, &mut conn, &nt).await {
            Ok(_) => String::new(),
            Err(e) => format!("{e:?}"),
        };

        bulk_response.push(json!(
            {
                "object": "OrganizationBulkConfirmResponseModel",
                "id": org_user_id,
                "error": err_msg
            }
        ))
    }

    Json(json!({
        "data": bulk_response,
        "object": "list",
        "continuationToken": null
    }))
}

#[delete("/organizations/<org_id>/users/<org_user_id>")]
async fn delete_user(
    org_id: &str,
    org_user_id: &str,
    headers: AdminHeaders,
    mut conn: DbConn,
    nt: Notify<'_>,
) -> EmptyResult {
    _delete_user(org_id, org_user_id, &headers, &mut conn, &nt).await
}

#[post("/organizations/<org_id>/users/<org_user_id>/delete")]
async fn post_delete_user(
    org_id: &str,
    org_user_id: &str,
    headers: AdminHeaders,
    mut conn: DbConn,
    nt: Notify<'_>,
) -> EmptyResult {
    _delete_user(org_id, org_user_id, &headers, &mut conn, &nt).await
}

async fn _delete_user(
    org_id: &str,
    org_user_id: &str,
    headers: &AdminHeaders,
    conn: &mut DbConn,
    nt: &Notify<'_>,
) -> EmptyResult {
    let user_to_delete = match UserOrganization::find_by_uuid_and_org(org_user_id, org_id, conn).await {
        Some(user) => user,
        None => err!("User to delete isn't member of the organization"),
    };

    if user_to_delete.atype != UserOrgType::User && headers.org_user_type != UserOrgType::Owner {
        err!("Only Owners can delete Admins or Owners")
    }

    if user_to_delete.atype == UserOrgType::Owner && user_to_delete.status == UserOrgStatus::Confirmed as i32 {
        // Removing owner, check that there is at least one other confirmed owner
        if UserOrganization::count_confirmed_by_org_and_type(org_id, UserOrgType::Owner, conn).await <= 1 {
            err!("Can't delete the last owner")
        }
    }

    log_event(
        EventType::OrganizationUserRemoved as i32,
        &user_to_delete.uuid,
        org_id,
        &headers.user.uuid,
        headers.device.atype,
        &headers.ip.ip,
        conn,
    )
    .await;

    if let Some(user) = User::find_by_uuid(&user_to_delete.user_uuid, conn).await {
        nt.send_user_update(UpdateType::SyncOrgKeys, &user).await;
    }

    user_to_delete.delete(conn).await
}

#[post("/organizations/<org_id>/users/public-keys", data = "<data>")]
async fn bulk_public_keys(
    org_id: &str,
    data: Json<OrgBulkIds>,
    _headers: AdminHeaders,
    mut conn: DbConn,
) -> Json<Value> {
    let data: OrgBulkIds = data.into_inner();

    let mut bulk_response = Vec::new();
    // Check all received UserOrg UUID's and find the matching User to retrieve the public-key.
    // If the user does not exists, just ignore it, and do not return any information regarding that UserOrg UUID.
    // The web-vault will then ignore that user for the following steps.
    for user_org_id in data.ids {
        match UserOrganization::find_by_uuid_and_org(&user_org_id, org_id, &mut conn).await {
            Some(user_org) => match User::find_by_uuid(&user_org.user_uuid, &mut conn).await {
                Some(user) => bulk_response.push(json!(
                    {
                        "object": "organizationUserPublicKeyResponseModel",
                        "id": user_org_id,
                        "userId": user.uuid,
                        "key": user.public_key
                    }
                )),
                None => debug!("User doesn't exist"),
            },
            None => debug!("UserOrg doesn't exist"),
        }
    }

    Json(json!({
        "data": bulk_response,
        "object": "list",
        "continuationToken": null
    }))
}

use super::ciphers::update_cipher_from_data;
use super::ciphers::CipherData;

#[derive(Deserialize)]
#[serde(rename_all = "camelCase")]
struct ImportData {
    ciphers: Vec<CipherData>,
    collections: Vec<NewCollectionData>,
    collection_relationships: Vec<RelationsData>,
}

#[derive(Deserialize)]
#[serde(rename_all = "camelCase")]
struct RelationsData {
    // Cipher index
    key: usize,
    // Collection index
    value: usize,
}

#[post("/ciphers/import-organization?<query..>", data = "<data>")]
async fn post_org_import(
    query: OrgIdData,
    data: Json<ImportData>,
    headers: AdminHeaders,
    mut conn: DbConn,
    nt: Notify<'_>,
) -> EmptyResult {
    let data: ImportData = data.into_inner();
    let org_id = query.organization_id;

    // Validate the import before continuing
    // Bitwarden does not process the import if there is one item invalid.
    // Since we check for the size of the encrypted note length, we need to do that here to pre-validate it.
    // TODO: See if we can optimize the whole cipher adding/importing and prevent duplicate code and checks.
    Cipher::validate_cipher_data(&data.ciphers)?;

    let existing_collections: HashSet<Option<String>> =
        Collection::find_by_organization(&org_id, &mut conn).await.into_iter().map(|c| (Some(c.uuid))).collect();
    let mut collections: Vec<String> = Vec::with_capacity(data.collections.len());
    for coll in data.collections {
        let collection_uuid = if existing_collections.contains(&coll.id) {
            coll.id.unwrap()
        } else {
            let new_collection = Collection::new(org_id.clone(), coll.name, coll.external_id);
            new_collection.save(&mut conn).await?;
            new_collection.uuid
        };

        collections.push(collection_uuid);
    }

    // Read the relations between collections and ciphers
    // Ciphers can be in multiple collections at the same time
    let mut relations = Vec::with_capacity(data.collection_relationships.len());
    for relation in data.collection_relationships {
        relations.push((relation.key, relation.value));
    }

    let headers: Headers = headers.into();

    let mut ciphers: Vec<String> = Vec::with_capacity(data.ciphers.len());
    for mut cipher_data in data.ciphers {
        // Always clear folder_id's via an organization import
        cipher_data.folder_id = None;
        let mut cipher = Cipher::new(cipher_data.r#type, cipher_data.name.clone());
        update_cipher_from_data(&mut cipher, cipher_data, &headers, None, &mut conn, &nt, UpdateType::None).await.ok();
        ciphers.push(cipher.uuid);
    }

    // Assign the collections
    for (cipher_index, coll_index) in relations {
        let cipher_id = &ciphers[cipher_index];
        let coll_id = &collections[coll_index];
        CollectionCipher::save(cipher_id, coll_id, &mut conn).await?;
    }

    let mut user = headers.user;
    user.update_revision(&mut conn).await
}

#[derive(Deserialize)]
#[serde(rename_all = "camelCase")]
#[allow(dead_code)]
struct BulkCollectionsData {
    organization_id: String,
    cipher_ids: Vec<String>,
    collection_ids: HashSet<String>,
    remove_collections: bool,
}

// This endpoint is only reachable via the organization view, therefor this endpoint is located here
// Also Bitwarden does not send out Notifications for these changes, it only does this for individual cipher collection updates
#[post("/ciphers/bulk-collections", data = "<data>")]
async fn post_bulk_collections(data: Json<BulkCollectionsData>, headers: Headers, mut conn: DbConn) -> EmptyResult {
    let data: BulkCollectionsData = data.into_inner();

    // This feature does not seem to be active on all the clients
    // To prevent future issues, add a check to block a call when this is set to true
    if data.remove_collections {
        err!("Bulk removing of collections is not yet implemented")
    }

    // Get all the collection available to the user in one query
    // Also filter based upon the provided collections
    let user_collections: HashMap<String, Collection> =
        Collection::find_by_organization_and_user_uuid(&data.organization_id, &headers.user.uuid, &mut conn)
            .await
            .into_iter()
            .filter_map(|c| {
                if data.collection_ids.contains(&c.uuid) {
                    Some((c.uuid.clone(), c))
                } else {
                    None
                }
            })
            .collect();

    // Verify if all the collections requested exists and are writeable for the user, else abort
    for collection_uuid in &data.collection_ids {
        match user_collections.get(collection_uuid) {
            Some(collection) if collection.is_writable_by_user(&headers.user.uuid, &mut conn).await => (),
            _ => err_code!("Resource not found", "User does not have access to a collection", 404),
        }
    }

    for cipher_id in data.cipher_ids.iter() {
        // Only act on existing cipher uuid's
        // Do not abort the operation just ignore it, it could be a cipher was just deleted for example
        if let Some(cipher) = Cipher::find_by_uuid_and_org(cipher_id, &data.organization_id, &mut conn).await {
            if cipher.is_write_accessible_to_user(&headers.user.uuid, &mut conn).await {
                for collection in &data.collection_ids {
                    CollectionCipher::save(&cipher.uuid, collection, &mut conn).await?;
                }
            }
        };
    }

    Ok(())
}

#[get("/organizations/<org_id>/policies")]
async fn list_policies(org_id: &str, _headers: AdminHeaders, mut conn: DbConn) -> Json<Value> {
    let policies = OrgPolicy::find_by_org(org_id, &mut conn).await;
    let policies_json: Vec<Value> = policies.iter().map(OrgPolicy::to_json).collect();

    Json(json!({
        "data": policies_json,
        "object": "list",
        "continuationToken": null
    }))
}

#[get("/organizations/<org_id>/policies/token?<token>")]
async fn list_policies_token(org_id: &str, token: &str, mut conn: DbConn) -> JsonResult {
    // web-vault 2024.6.2 seems to send these values and cause logs to output errors
    // Catch this and prevent errors in the logs
    // TODO: CleanUp after 2024.6.x is not used anymore.
    if org_id == "undefined" && token == "undefined" {
        return Ok(Json(json!({})));
    }

    let invite = decode_invite(token)?;

    let invite_org_id = match invite.org_id {
        Some(invite_org_id) => invite_org_id,
        None => err!("Invalid token"),
    };

    if invite_org_id != org_id {
        err!("Token doesn't match request organization");
    }

    // TODO: We receive the invite token as ?token=<>, validate it contains the org id
    let policies = OrgPolicy::find_by_org(org_id, &mut conn).await;
    let policies_json: Vec<Value> = policies.iter().map(OrgPolicy::to_json).collect();

    Ok(Json(json!({
        "data": policies_json,
        "object": "list",
        "continuationToken": null
    })))
}

// Called during the SSO enrollment.
// Since the VW SSO flow is not linked to an organization it will be called with a dummy or undefined `org_id`
#[allow(non_snake_case)]
#[get("/organizations/<org_id>/policies/invited-user?<userId>")]
async fn list_policies_invited_user(org_id: &str, userId: &str, mut conn: DbConn) -> JsonResult {
    if userId.is_empty() {
        err!("userId must not be empty");
    }

    let user_orgs = UserOrganization::find_invited_by_user(userId, &mut conn).await;
    let policies_json: Vec<Value> = if user_orgs.into_iter().any(|user_org| user_org.org_uuid == org_id) {
        let policies = OrgPolicy::find_by_org(org_id, &mut conn).await;
        policies.iter().map(OrgPolicy::to_json).collect()
    } else {
        Vec::with_capacity(0)
    };

    Ok(Json(json!({
        "Data": policies_json,
        "Object": "list",
        "ContinuationToken": null
    })))
}

// Called during the SSO enrollment.
// Return the org policy if it exists, otherwise use the default one.
#[get("/organizations/<org_id>/policies/master-password", rank = 1)]
async fn get_policy_master_password(org_id: &str, _headers: Headers, mut conn: DbConn) -> JsonResult {
    let policy =
        OrgPolicy::find_by_org_and_type(org_id, OrgPolicyType::MasterPassword, &mut conn).await.unwrap_or_else(|| {
            let data = match CONFIG.sso_master_password_policy() {
                Some(policy) => policy,
                None => "null".to_string(),
            };

            OrgPolicy {
                uuid: String::from(org_id),
                org_uuid: String::from(org_id),
                atype: OrgPolicyType::MasterPassword as i32,
                enabled: CONFIG.sso_master_password_policy().is_some(),
                data,
            }
        });

    Ok(Json(policy.to_json()))
}

#[get("/organizations/<org_id>/policies/<pol_type>", rank = 2)]
async fn get_policy(org_id: &str, pol_type: i32, _headers: AdminHeaders, mut conn: DbConn) -> JsonResult {
    let pol_type_enum = match OrgPolicyType::from_i32(pol_type) {
        Some(pt) => pt,
        None => err!("Invalid or unsupported policy type"),
    };

    let policy = match OrgPolicy::find_by_org_and_type(org_id, pol_type_enum, &mut conn).await {
        Some(p) => p,
        None => OrgPolicy::new(String::from(org_id), pol_type_enum, "null".to_string()),
    };

    Ok(Json(policy.to_json()))
}

#[derive(Deserialize)]
struct PolicyData {
    enabled: bool,
    #[serde(rename = "type")]
    _type: i32,
    data: Option<Value>,
}

#[put("/organizations/<org_id>/policies/<pol_type>", data = "<data>")]
async fn put_policy(
    org_id: &str,
    pol_type: i32,
    data: Json<PolicyData>,
    headers: AdminHeaders,
    mut conn: DbConn,
) -> JsonResult {
    let data: PolicyData = data.into_inner();

    let pol_type_enum = match OrgPolicyType::from_i32(pol_type) {
        Some(pt) => pt,
        None => err!("Invalid or unsupported policy type"),
    };

    // Bitwarden only allows the Reset Password policy when Single Org policy is enabled
    // Vaultwarden encouraged to use multiple orgs instead of groups because groups were not available in the past
    // Now that groups are available we can enforce this option when wanted.
    // We put this behind a config option to prevent breaking current installation.
    // Maybe we want to enable this by default in the future, but currently it is disabled by default.
    if CONFIG.enforce_single_org_with_reset_pw_policy() {
        if pol_type_enum == OrgPolicyType::ResetPassword && data.enabled {
            let single_org_policy_enabled =
                match OrgPolicy::find_by_org_and_type(org_id, OrgPolicyType::SingleOrg, &mut conn).await {
                    Some(p) => p.enabled,
                    None => false,
                };

            if !single_org_policy_enabled {
                err!("Single Organization policy is not enabled. It is mandatory for this policy to be enabled.")
            }
        }

        // Also prevent the Single Org Policy to be disabled if the Reset Password policy is enabled
        if pol_type_enum == OrgPolicyType::SingleOrg && !data.enabled {
            let reset_pw_policy_enabled =
                match OrgPolicy::find_by_org_and_type(org_id, OrgPolicyType::ResetPassword, &mut conn).await {
                    Some(p) => p.enabled,
                    None => false,
                };

            if reset_pw_policy_enabled {
                err!("Account recovery policy is enabled. It is not allowed to disable this policy.")
            }
        }
    }

    // When enabling the TwoFactorAuthentication policy, revoke all members that do not have 2FA
    if pol_type_enum == OrgPolicyType::TwoFactorAuthentication && data.enabled {
        two_factor::enforce_2fa_policy_for_org(
            org_id,
            &headers.user.uuid,
            headers.device.atype,
            &headers.ip.ip,
            &mut conn,
        )
        .await?;
    }

    // When enabling the SingleOrg policy, remove this org's members that are members of other orgs
    if pol_type_enum == OrgPolicyType::SingleOrg && data.enabled {
        for member in UserOrganization::find_by_org(org_id, &mut conn).await.into_iter() {
            // Policy only applies to non-Owner/non-Admin members who have accepted joining the org
            // Exclude invited and revoked users when checking for this policy.
            // Those users will not be allowed to accept or be activated because of the policy checks done there.
            // We check if the count is larger then 1, because it includes this organization also.
            if member.atype < UserOrgType::Admin
                && member.status != UserOrgStatus::Invited as i32
                && UserOrganization::count_accepted_and_confirmed_by_user(&member.user_uuid, &mut conn).await > 1
            {
                if CONFIG.mail_enabled() {
                    let org = Organization::find_by_uuid(&member.org_uuid, &mut conn).await.unwrap();
                    let user = User::find_by_uuid(&member.user_uuid, &mut conn).await.unwrap();

                    mail::send_single_org_removed_from_org(&user.email, &org.name).await?;
                }

                log_event(
                    EventType::OrganizationUserRemoved as i32,
                    &member.uuid,
                    org_id,
                    &headers.user.uuid,
                    headers.device.atype,
                    &headers.ip.ip,
                    &mut conn,
                )
                .await;

                member.delete(&mut conn).await?;
            }
        }
    }

    let mut policy = match OrgPolicy::find_by_org_and_type(org_id, pol_type_enum, &mut conn).await {
        Some(p) => p,
        None => OrgPolicy::new(String::from(org_id), pol_type_enum, "{}".to_string()),
    };

    policy.enabled = data.enabled;
    policy.data = serde_json::to_string(&data.data)?;
    policy.save(&mut conn).await?;

    log_event(
        EventType::PolicyUpdated as i32,
        &policy.uuid,
        org_id,
        &headers.user.uuid,
        headers.device.atype,
        &headers.ip.ip,
        &mut conn,
    )
    .await;

    Ok(Json(policy.to_json()))
}

#[allow(unused_variables)]
#[get("/organizations/<org_id>/tax")]
fn get_organization_tax(org_id: &str, _headers: Headers) -> Json<Value> {
    // Prevent a 404 error, which also causes Javascript errors.
    // Upstream sends "Only allowed when not self hosted." As an error message.
    // If we do the same it will also output this to the log, which is overkill.
    // An empty list/data also works fine.
    Json(_empty_data_json())
}

#[get("/plans")]
fn get_plans() -> Json<Value> {
    // Respond with a minimal json just enough to allow the creation of an new organization.
    Json(json!({
        "object": "list",
        "data": [{
            "object": "plan",
            "type": 0,
            "product": 0,
            "name": "Free",
            "nameLocalizationKey": "planNameFree",
            "bitwardenProduct": 0,
            "maxUsers": 0,
            "descriptionLocalizationKey": "planDescFree"
        },{
            "object": "plan",
            "type": 0,
            "product": 1,
            "name": "Free",
            "nameLocalizationKey": "planNameFree",
            "bitwardenProduct": 1,
            "maxUsers": 0,
            "descriptionLocalizationKey": "planDescFree"
        }],
        "continuationToken": null
    }))
}

#[get("/plans/all")]
fn get_plans_all() -> Json<Value> {
    get_plans()
}

#[get("/plans/sales-tax-rates")]
fn get_plans_tax_rates(_headers: Headers) -> Json<Value> {
    // Prevent a 404 error, which also causes Javascript errors.
    Json(_empty_data_json())
}

fn _empty_data_json() -> Value {
    json!({
        "object": "list",
        "data": [],
        "continuationToken": null
    })
}

#[derive(Deserialize, Debug)]
#[serde(rename_all = "camelCase")]
struct OrgImportGroupData {
    #[allow(dead_code)]
    name: String, // "GroupName"
    #[allow(dead_code)]
    external_id: String, // "cn=GroupName,ou=Groups,dc=example,dc=com"
    #[allow(dead_code)]
    users: Vec<String>, // ["uid=user,ou=People,dc=example,dc=com"]
}

#[derive(Deserialize, Debug)]
#[serde(rename_all = "camelCase")]
struct OrgImportUserData {
    email: String, // "user@maildomain.net"
    #[allow(dead_code)]
    external_id: String, // "uid=user,ou=People,dc=example,dc=com"
    deleted: bool,
}

#[derive(Deserialize, Debug)]
#[serde(rename_all = "camelCase")]
struct OrgImportData {
    #[allow(dead_code)]
    groups: Vec<OrgImportGroupData>,
    overwrite_existing: bool,
    users: Vec<OrgImportUserData>,
}

#[post("/organizations/<org_id>/import", data = "<data>")]
async fn import(org_id: &str, data: Json<OrgImportData>, headers: Headers, mut conn: DbConn) -> EmptyResult {
    let data = data.into_inner();

    // TODO: Currently we aren't storing the externalId's anywhere, so we also don't have a way
    // to differentiate between auto-imported users and manually added ones.
    // This means that this endpoint can end up removing users that were added manually by an admin,
    // as opposed to upstream which only removes auto-imported users.

    // User needs to be admin or owner to use the Directory Connector
    match UserOrganization::find_by_user_and_org(&headers.user.uuid, org_id, &mut conn).await {
        Some(user_org) if user_org.atype >= UserOrgType::Admin => { /* Okay, nothing to do */ }
        Some(_) => err!("User has insufficient permissions to use Directory Connector"),
        None => err!("User not part of organization"),
    };

    for user_data in &data.users {
        if user_data.deleted {
            // If user is marked for deletion and it exists, delete it
            if let Some(user_org) = UserOrganization::find_by_email_and_org(&user_data.email, org_id, &mut conn).await {
                log_event(
                    EventType::OrganizationUserRemoved as i32,
                    &user_org.uuid,
                    org_id,
                    &headers.user.uuid,
                    headers.device.atype,
                    &headers.ip.ip,
                    &mut conn,
                )
                .await;

                user_org.delete(&mut conn).await?;
            }

        // If user is not part of the organization, but it exists
        } else if UserOrganization::find_by_email_and_org(&user_data.email, org_id, &mut conn).await.is_none() {
            if let Some(user) = User::find_by_mail(&user_data.email, &mut conn).await {
                let user_org_status = if CONFIG.mail_enabled() {
                    UserOrgStatus::Invited as i32
                } else {
                    UserOrgStatus::Accepted as i32 // Automatically mark user as accepted if no email invites
                };

                let mut new_org_user =
                    UserOrganization::new(user.uuid.clone(), String::from(org_id), Some(headers.user.email.clone()));
                new_org_user.access_all = false;
                new_org_user.atype = UserOrgType::User as i32;
                new_org_user.status = user_org_status;

                new_org_user.save(&mut conn).await?;

                log_event(
                    EventType::OrganizationUserInvited as i32,
                    &new_org_user.uuid,
                    org_id,
                    &headers.user.uuid,
                    headers.device.atype,
                    &headers.ip.ip,
                    &mut conn,
                )
                .await;

                if CONFIG.mail_enabled() {
                    let org_name = match Organization::find_by_uuid(org_id, &mut conn).await {
                        Some(org) => org.name,
                        None => err!("Error looking up organization"),
                    };

                    mail::send_invite(
                        &user,
                        Some(String::from(org_id)),
                        Some(new_org_user.uuid),
                        &org_name,
                        Some(headers.user.email.clone()),
                    )
                    .await?;
                }
            }
        }
    }

    // If this flag is enabled, any user that isn't provided in the Users list will be removed (by default they will be kept unless they have Deleted == true)
    if data.overwrite_existing {
        for user_org in UserOrganization::find_by_org_and_type(org_id, UserOrgType::User, &mut conn).await {
            if let Some(user_email) = User::find_by_uuid(&user_org.user_uuid, &mut conn).await.map(|u| u.email) {
                if !data.users.iter().any(|u| u.email == user_email) {
                    log_event(
                        EventType::OrganizationUserRemoved as i32,
                        &user_org.uuid,
                        org_id,
                        &headers.user.uuid,
                        headers.device.atype,
                        &headers.ip.ip,
                        &mut conn,
                    )
                    .await;

                    user_org.delete(&mut conn).await?;
                }
            }
        }
    }

    Ok(())
}

// Pre web-vault v2022.9.x endpoint
#[put("/organizations/<org_id>/users/<org_user_id>/deactivate")]
async fn deactivate_organization_user(
    org_id: &str,
    org_user_id: &str,
    headers: AdminHeaders,
    mut conn: DbConn,
) -> EmptyResult {
    _revoke_organization_user(org_id, org_user_id, &headers, &mut conn).await
}

// Pre web-vault v2022.9.x endpoint
#[put("/organizations/<org_id>/users/deactivate", data = "<data>")]
async fn bulk_deactivate_organization_user(
    org_id: &str,
    data: Json<OrgBulkRevokeData>,
    headers: AdminHeaders,
    conn: DbConn,
) -> Json<Value> {
    bulk_revoke_organization_user(org_id, data, headers, conn).await
}

#[put("/organizations/<org_id>/users/<org_user_id>/revoke")]
async fn revoke_organization_user(
    org_id: &str,
    org_user_id: &str,
    headers: AdminHeaders,
    mut conn: DbConn,
) -> EmptyResult {
    _revoke_organization_user(org_id, org_user_id, &headers, &mut conn).await
}

#[derive(Deserialize, Debug)]
#[serde(rename_all = "camelCase")]
struct OrgBulkRevokeData {
    ids: Option<Vec<String>>,
}

#[put("/organizations/<org_id>/users/revoke", data = "<data>")]
async fn bulk_revoke_organization_user(
    org_id: &str,
    data: Json<OrgBulkRevokeData>,
    headers: AdminHeaders,
    mut conn: DbConn,
) -> Json<Value> {
    let data = data.into_inner();

    let mut bulk_response = Vec::new();
    match data.ids {
        Some(org_users) => {
            for org_user_id in org_users {
                let err_msg = match _revoke_organization_user(org_id, &org_user_id, &headers, &mut conn).await {
                    Ok(_) => String::new(),
                    Err(e) => format!("{e:?}"),
                };

                bulk_response.push(json!(
                    {
                        "object": "OrganizationUserBulkResponseModel",
                        "id": org_user_id,
                        "error": err_msg
                    }
                ));
            }
        }
        None => error!("No users to revoke"),
    }

    Json(json!({
        "data": bulk_response,
        "object": "list",
        "continuationToken": null
    }))
}

async fn _revoke_organization_user(
    org_id: &str,
    org_user_id: &str,
    headers: &AdminHeaders,
    conn: &mut DbConn,
) -> EmptyResult {
    match UserOrganization::find_by_uuid_and_org(org_user_id, org_id, conn).await {
        Some(mut user_org) if user_org.status > UserOrgStatus::Revoked as i32 => {
            if user_org.user_uuid == headers.user.uuid {
                err!("You cannot revoke yourself")
            }
            if user_org.atype == UserOrgType::Owner && headers.org_user_type != UserOrgType::Owner {
                err!("Only owners can revoke other owners")
            }
            if user_org.atype == UserOrgType::Owner
                && UserOrganization::count_confirmed_by_org_and_type(org_id, UserOrgType::Owner, conn).await <= 1
            {
                err!("Organization must have at least one confirmed owner")
            }

            user_org.revoke();
            user_org.save(conn).await?;

            log_event(
                EventType::OrganizationUserRevoked as i32,
                &user_org.uuid,
                org_id,
                &headers.user.uuid,
                headers.device.atype,
                &headers.ip.ip,
                conn,
            )
            .await;
        }
        Some(_) => err!("User is already revoked"),
        None => err!("User not found in organization"),
    }
    Ok(())
}

// Pre web-vault v2022.9.x endpoint
#[put("/organizations/<org_id>/users/<org_user_id>/activate")]
async fn activate_organization_user(
    org_id: &str,
    org_user_id: &str,
    headers: AdminHeaders,
    mut conn: DbConn,
) -> EmptyResult {
    _restore_organization_user(org_id, org_user_id, &headers, &mut conn).await
}

// Pre web-vault v2022.9.x endpoint
#[put("/organizations/<org_id>/users/activate", data = "<data>")]
async fn bulk_activate_organization_user(
    org_id: &str,
    data: Json<OrgBulkIds>,
    headers: AdminHeaders,
    conn: DbConn,
) -> Json<Value> {
    bulk_restore_organization_user(org_id, data, headers, conn).await
}

#[put("/organizations/<org_id>/users/<org_user_id>/restore")]
async fn restore_organization_user(
    org_id: &str,
    org_user_id: &str,
    headers: AdminHeaders,
    mut conn: DbConn,
) -> EmptyResult {
    _restore_organization_user(org_id, org_user_id, &headers, &mut conn).await
}

#[put("/organizations/<org_id>/users/restore", data = "<data>")]
async fn bulk_restore_organization_user(
    org_id: &str,
    data: Json<OrgBulkIds>,
    headers: AdminHeaders,
    mut conn: DbConn,
) -> Json<Value> {
    let data = data.into_inner();

    let mut bulk_response = Vec::new();
    for org_user_id in data.ids {
        let err_msg = match _restore_organization_user(org_id, &org_user_id, &headers, &mut conn).await {
            Ok(_) => String::new(),
            Err(e) => format!("{e:?}"),
        };

        bulk_response.push(json!(
            {
                "object": "OrganizationUserBulkResponseModel",
                "id": org_user_id,
                "error": err_msg
            }
        ));
    }

    Json(json!({
        "data": bulk_response,
        "object": "list",
        "continuationToken": null
    }))
}

async fn _restore_organization_user(
    org_id: &str,
    org_user_id: &str,
    headers: &AdminHeaders,
    conn: &mut DbConn,
) -> EmptyResult {
    match UserOrganization::find_by_uuid_and_org(org_user_id, org_id, conn).await {
        Some(mut user_org) if user_org.status < UserOrgStatus::Accepted as i32 => {
            if user_org.user_uuid == headers.user.uuid {
                err!("You cannot restore yourself")
            }
            if user_org.atype == UserOrgType::Owner && headers.org_user_type != UserOrgType::Owner {
                err!("Only owners can restore other owners")
            }

            // This check is also done at accept_invite(), _confirm_invite, _activate_user(), edit_user(), admin::update_user_org_type
            // It returns different error messages per function.
            if user_org.atype < UserOrgType::Admin {
                match OrgPolicy::is_user_allowed(&user_org.user_uuid, org_id, false, conn).await {
                    Ok(_) => {}
                    Err(OrgPolicyErr::TwoFactorMissing) => {
                        if CONFIG.email_2fa_auto_fallback() {
                            two_factor::email::find_and_activate_email_2fa(&user_org.user_uuid, conn).await?;
                        } else {
                            err!("You cannot restore this user because they have not setup 2FA");
                        }
                    }
                    Err(OrgPolicyErr::SingleOrgEnforced) => {
                        err!("You cannot restore this user because they are a member of an organization which forbids it");
                    }
                }
            }

            user_org.restore();
            user_org.save(conn).await?;

            log_event(
                EventType::OrganizationUserRestored as i32,
                &user_org.uuid,
                org_id,
                &headers.user.uuid,
                headers.device.atype,
                &headers.ip.ip,
                conn,
            )
            .await;
        }
        Some(_) => err!("User is already active"),
        None => err!("User not found in organization"),
    }
    Ok(())
}

#[get("/organizations/<org_id>/groups")]
async fn get_groups(org_id: &str, _headers: ManagerHeadersLoose, mut conn: DbConn) -> JsonResult {
    let groups: Vec<Value> = if CONFIG.org_groups_enabled() {
        // Group::find_by_organization(&org_id, &mut conn).await.iter().map(Group::to_json).collect::<Value>()
        let groups = Group::find_by_organization(org_id, &mut conn).await;
        let mut groups_json = Vec::with_capacity(groups.len());

        for g in groups {
            groups_json.push(g.to_json_details(&mut conn).await)
        }
        groups_json
    } else {
        // The Bitwarden clients seem to call this API regardless of whether groups are enabled,
        // so just act as if there are no groups.
        Vec::with_capacity(0)
    };

    Ok(Json(json!({
        "data": groups,
        "object": "list",
        "continuationToken": null,
    })))
}

#[derive(Deserialize)]
#[serde(rename_all = "camelCase")]
struct GroupRequest {
    name: String,
    #[serde(default)]
    access_all: bool,
    external_id: Option<String>,
    collections: Vec<SelectionReadOnly>,
    users: Vec<String>,
}

impl GroupRequest {
    pub fn to_group(&self, organizations_uuid: &str) -> Group {
        Group::new(String::from(organizations_uuid), self.name.clone(), self.access_all, self.external_id.clone())
    }

    pub fn update_group(&self, mut group: Group) -> Group {
        group.name.clone_from(&self.name);
        group.access_all = self.access_all;
        // Group Updates do not support changing the external_id
        // These input fields are in a disabled state, and can only be updated/added via ldap_import

        group
    }
}

#[derive(Deserialize, Serialize)]
#[serde(rename_all = "camelCase")]
struct SelectionReadOnly {
    id: String,
    read_only: bool,
    hide_passwords: bool,
}

impl SelectionReadOnly {
    pub fn to_collection_group(&self, groups_uuid: String) -> CollectionGroup {
        CollectionGroup::new(self.id.clone(), groups_uuid, self.read_only, self.hide_passwords)
    }

    pub fn to_collection_group_details_read_only(collection_group: &CollectionGroup) -> SelectionReadOnly {
        SelectionReadOnly {
            id: collection_group.groups_uuid.clone(),
            read_only: collection_group.read_only,
            hide_passwords: collection_group.hide_passwords,
        }
    }

    pub fn to_collection_user_details_read_only(collection_user: &CollectionUser) -> SelectionReadOnly {
        SelectionReadOnly {
            id: collection_user.user_uuid.clone(),
            read_only: collection_user.read_only,
            hide_passwords: collection_user.hide_passwords,
        }
    }

    pub fn to_json(&self) -> Value {
        json!(self)
    }
}

#[post("/organizations/<org_id>/groups/<group_id>", data = "<data>")]
async fn post_group(
    org_id: &str,
    group_id: &str,
    data: Json<GroupRequest>,
    headers: AdminHeaders,
    conn: DbConn,
) -> JsonResult {
    put_group(org_id, group_id, data, headers, conn).await
}

#[post("/organizations/<org_id>/groups", data = "<data>")]
async fn post_groups(org_id: &str, headers: AdminHeaders, data: Json<GroupRequest>, mut conn: DbConn) -> JsonResult {
    if !CONFIG.org_groups_enabled() {
        err!("Group support is disabled");
    }

    let group_request = data.into_inner();
    let group = group_request.to_group(org_id);

    log_event(
        EventType::GroupCreated as i32,
        &group.uuid,
        org_id,
        &headers.user.uuid,
        headers.device.atype,
        &headers.ip.ip,
        &mut conn,
    )
    .await;

    add_update_group(group, group_request.collections, group_request.users, org_id, &headers, &mut conn).await
}

#[put("/organizations/<org_id>/groups/<group_id>", data = "<data>")]
async fn put_group(
    org_id: &str,
    group_id: &str,
    data: Json<GroupRequest>,
    headers: AdminHeaders,
    mut conn: DbConn,
) -> JsonResult {
    if !CONFIG.org_groups_enabled() {
        err!("Group support is disabled");
    }

    let group = match Group::find_by_uuid(group_id, &mut conn).await {
        Some(group) => group,
        None => err!("Group not found"),
    };

    let group_request = data.into_inner();
    let updated_group = group_request.update_group(group);

    CollectionGroup::delete_all_by_group(group_id, &mut conn).await?;
    GroupUser::delete_all_by_group(group_id, &mut conn).await?;

    log_event(
        EventType::GroupUpdated as i32,
        &updated_group.uuid,
        org_id,
        &headers.user.uuid,
        headers.device.atype,
        &headers.ip.ip,
        &mut conn,
    )
    .await;

    add_update_group(updated_group, group_request.collections, group_request.users, org_id, &headers, &mut conn).await
}

async fn add_update_group(
    mut group: Group,
    collections: Vec<SelectionReadOnly>,
    users: Vec<String>,
    org_id: &str,
    headers: &AdminHeaders,
    conn: &mut DbConn,
) -> JsonResult {
    group.save(conn).await?;

    for selection_read_only_request in collections {
        let mut collection_group = selection_read_only_request.to_collection_group(group.uuid.clone());
        collection_group.save(conn).await?;
    }

    for assigned_user_id in users {
        let mut user_entry = GroupUser::new(group.uuid.clone(), assigned_user_id.clone());
        user_entry.save(conn).await?;

        log_event(
            EventType::OrganizationUserUpdatedGroups as i32,
            &assigned_user_id,
            org_id,
            &headers.user.uuid,
            headers.device.atype,
            &headers.ip.ip,
            conn,
        )
        .await;
    }

    Ok(Json(json!({
        "id": group.uuid,
        "organizationId": group.organizations_uuid,
        "name": group.name,
        "accessAll": group.access_all,
        "externalId": group.external_id
    })))
}

#[get("/organizations/<_org_id>/groups/<group_id>/details")]
async fn get_group_details(_org_id: &str, group_id: &str, _headers: AdminHeaders, mut conn: DbConn) -> JsonResult {
    if !CONFIG.org_groups_enabled() {
        err!("Group support is disabled");
    }

    let group = match Group::find_by_uuid(group_id, &mut conn).await {
        Some(group) => group,
        _ => err!("Group could not be found!"),
    };

    Ok(Json(group.to_json_details(&mut conn).await))
}

#[post("/organizations/<org_id>/groups/<group_id>/delete")]
async fn post_delete_group(org_id: &str, group_id: &str, headers: AdminHeaders, mut conn: DbConn) -> EmptyResult {
    _delete_group(org_id, group_id, &headers, &mut conn).await
}

#[delete("/organizations/<org_id>/groups/<group_id>")]
async fn delete_group(org_id: &str, group_id: &str, headers: AdminHeaders, mut conn: DbConn) -> EmptyResult {
    _delete_group(org_id, group_id, &headers, &mut conn).await
}

async fn _delete_group(org_id: &str, group_id: &str, headers: &AdminHeaders, conn: &mut DbConn) -> EmptyResult {
    if !CONFIG.org_groups_enabled() {
        err!("Group support is disabled");
    }

    let group = match Group::find_by_uuid(group_id, conn).await {
        Some(group) => group,
        _ => err!("Group not found"),
    };

    log_event(
        EventType::GroupDeleted as i32,
        &group.uuid,
        org_id,
        &headers.user.uuid,
        headers.device.atype,
        &headers.ip.ip,
        conn,
    )
    .await;

    group.delete(conn).await
}

#[delete("/organizations/<org_id>/groups", data = "<data>")]
async fn bulk_delete_groups(
    org_id: &str,
    data: Json<OrgBulkIds>,
    headers: AdminHeaders,
    mut conn: DbConn,
) -> EmptyResult {
    if !CONFIG.org_groups_enabled() {
        err!("Group support is disabled");
    }

    let data: OrgBulkIds = data.into_inner();

    for group_id in data.ids {
        _delete_group(org_id, &group_id, &headers, &mut conn).await?
    }
    Ok(())
}

#[get("/organizations/<_org_id>/groups/<group_id>")]
async fn get_group(_org_id: &str, group_id: &str, _headers: AdminHeaders, mut conn: DbConn) -> JsonResult {
    if !CONFIG.org_groups_enabled() {
        err!("Group support is disabled");
    }

    let group = match Group::find_by_uuid(group_id, &mut conn).await {
        Some(group) => group,
        _ => err!("Group not found"),
    };

    Ok(Json(group.to_json()))
}

#[get("/organizations/<_org_id>/groups/<group_id>/users")]
async fn get_group_users(_org_id: &str, group_id: &str, _headers: AdminHeaders, mut conn: DbConn) -> JsonResult {
    if !CONFIG.org_groups_enabled() {
        err!("Group support is disabled");
    }

    match Group::find_by_uuid(group_id, &mut conn).await {
        Some(_) => { /* Do nothing */ }
        _ => err!("Group could not be found!"),
    };

    let group_users: Vec<String> = GroupUser::find_by_group(group_id, &mut conn)
        .await
        .iter()
        .map(|entry| entry.users_organizations_uuid.clone())
        .collect();

    Ok(Json(json!(group_users)))
}

#[put("/organizations/<org_id>/groups/<group_id>/users", data = "<data>")]
async fn put_group_users(
    org_id: &str,
    group_id: &str,
    headers: AdminHeaders,
    data: Json<Vec<String>>,
    mut conn: DbConn,
) -> EmptyResult {
    if !CONFIG.org_groups_enabled() {
        err!("Group support is disabled");
    }

    match Group::find_by_uuid(group_id, &mut conn).await {
        Some(_) => { /* Do nothing */ }
        _ => err!("Group could not be found!"),
    };

    GroupUser::delete_all_by_group(group_id, &mut conn).await?;

    let assigned_user_ids = data.into_inner();
    for assigned_user_id in assigned_user_ids {
        let mut user_entry = GroupUser::new(String::from(group_id), assigned_user_id.clone());
        user_entry.save(&mut conn).await?;

        log_event(
            EventType::OrganizationUserUpdatedGroups as i32,
            &assigned_user_id,
            org_id,
            &headers.user.uuid,
            headers.device.atype,
            &headers.ip.ip,
            &mut conn,
        )
        .await;
    }

    Ok(())
}

#[get("/organizations/<_org_id>/users/<user_id>/groups")]
async fn get_user_groups(_org_id: &str, user_id: &str, _headers: AdminHeaders, mut conn: DbConn) -> JsonResult {
    if !CONFIG.org_groups_enabled() {
        err!("Group support is disabled");
    }

    match UserOrganization::find_by_uuid(user_id, &mut conn).await {
        Some(_) => { /* Do nothing */ }
        _ => err!("User could not be found!"),
    };

    let user_groups: Vec<String> =
        GroupUser::find_by_user(user_id, &mut conn).await.iter().map(|entry| entry.groups_uuid.clone()).collect();

    Ok(Json(json!(user_groups)))
}

#[derive(Deserialize)]
#[serde(rename_all = "camelCase")]
struct OrganizationUserUpdateGroupsRequest {
    group_ids: Vec<String>,
}

#[post("/organizations/<org_id>/users/<org_user_id>/groups", data = "<data>")]
async fn post_user_groups(
    org_id: &str,
    org_user_id: &str,
    data: Json<OrganizationUserUpdateGroupsRequest>,
    headers: AdminHeaders,
    conn: DbConn,
) -> EmptyResult {
    put_user_groups(org_id, org_user_id, data, headers, conn).await
}

#[put("/organizations/<org_id>/users/<org_user_id>/groups", data = "<data>")]
async fn put_user_groups(
    org_id: &str,
    org_user_id: &str,
    data: Json<OrganizationUserUpdateGroupsRequest>,
    headers: AdminHeaders,
    mut conn: DbConn,
) -> EmptyResult {
    if !CONFIG.org_groups_enabled() {
        err!("Group support is disabled");
    }

    let user_org = match UserOrganization::find_by_uuid(org_user_id, &mut conn).await {
        Some(uo) => uo,
        _ => err!("User could not be found!"),
    };

    if user_org.org_uuid != org_id {
        err!("Group doesn't belong to organization");
    }

    GroupUser::delete_all_by_user(org_user_id, &mut conn).await?;

    let assigned_group_ids = data.into_inner();
    for assigned_group_id in assigned_group_ids.group_ids {
        let mut group_user = GroupUser::new(assigned_group_id.clone(), String::from(org_user_id));
        group_user.save(&mut conn).await?;
    }

    log_event(
        EventType::OrganizationUserUpdatedGroups as i32,
        org_user_id,
        org_id,
        &headers.user.uuid,
        headers.device.atype,
        &headers.ip.ip,
        &mut conn,
    )
    .await;

    Ok(())
}

#[post("/organizations/<org_id>/groups/<group_id>/delete-user/<org_user_id>")]
async fn post_delete_group_user(
    org_id: &str,
    group_id: &str,
    org_user_id: &str,
    headers: AdminHeaders,
    conn: DbConn,
) -> EmptyResult {
    delete_group_user(org_id, group_id, org_user_id, headers, conn).await
}

#[delete("/organizations/<org_id>/groups/<group_id>/users/<org_user_id>")]
async fn delete_group_user(
    org_id: &str,
    group_id: &str,
    org_user_id: &str,
    headers: AdminHeaders,
    mut conn: DbConn,
) -> EmptyResult {
    if !CONFIG.org_groups_enabled() {
        err!("Group support is disabled");
    }

    let user_org = match UserOrganization::find_by_uuid(org_user_id, &mut conn).await {
        Some(uo) => uo,
        _ => err!("User could not be found!"),
    };

    if user_org.org_uuid != org_id {
        err!("User doesn't belong to organization");
    }

    let group = match Group::find_by_uuid(group_id, &mut conn).await {
        Some(g) => g,
        _ => err!("Group could not be found!"),
    };

    if group.organizations_uuid != org_id {
        err!("Group doesn't belong to organization");
    }

    log_event(
        EventType::OrganizationUserUpdatedGroups as i32,
        org_user_id,
        org_id,
        &headers.user.uuid,
        headers.device.atype,
        &headers.ip.ip,
        &mut conn,
    )
    .await;

    GroupUser::delete_by_group_id_and_user_id(group_id, org_user_id, &mut conn).await
}

#[derive(Deserialize)]
#[serde(rename_all = "camelCase")]
struct OrganizationUserResetPasswordEnrollmentRequest {
    reset_password_key: Option<String>,
    master_password_hash: Option<String>,
    otp: Option<String>,
}

#[derive(Deserialize)]
#[serde(rename_all = "camelCase")]
struct OrganizationUserResetPasswordRequest {
    new_master_password_hash: String,
    key: String,
}

// Upstrem reports this is the renamed endpoint instead of `/keys`
// But the clients do not seem to use this at all
// Just add it here in case they will
#[get("/organizations/<org_id>/public-key")]
async fn get_organization_public_key(org_id: &str, _headers: Headers, mut conn: DbConn) -> JsonResult {
    let org = match Organization::find_by_uuid(org_id, &mut conn).await {
        Some(organization) => organization,
        None => err!("Organization not found"),
    };

    Ok(Json(json!({
        "object": "organizationPublicKey",
        "publicKey": org.public_key,
    })))
}

// Obsolete - Renamed to public-key (2023.8), left for backwards compatibility with older clients
// https://github.com/bitwarden/server/blob/25dc0c9178e3e3584074bbef0d4be827b7c89415/src/Api/AdminConsole/Controllers/OrganizationsController.cs#L463-L468
#[get("/organizations/<org_id>/keys")]
async fn get_organization_keys(org_id: &str, headers: Headers, conn: DbConn) -> JsonResult {
    get_organization_public_key(org_id, headers, conn).await
}

#[put("/organizations/<org_id>/users/<org_user_id>/reset-password", data = "<data>")]
async fn put_reset_password(
    org_id: &str,
    org_user_id: &str,
    headers: AdminHeaders,
    data: Json<OrganizationUserResetPasswordRequest>,
    mut conn: DbConn,
    nt: Notify<'_>,
) -> EmptyResult {
    let org = match Organization::find_by_uuid(org_id, &mut conn).await {
        Some(org) => org,
        None => err!("Required organization not found"),
    };

    let org_user = match UserOrganization::find_by_uuid_and_org(org_user_id, &org.uuid, &mut conn).await {
        Some(user) => user,
        None => err!("User to reset isn't member of required organization"),
    };

    let user = match User::find_by_uuid(&org_user.user_uuid, &mut conn).await {
        Some(user) => user,
        None => err!("User not found"),
    };

    check_reset_password_applicable_and_permissions(org_id, org_user_id, &headers, &mut conn).await?;

    if org_user.reset_password_key.is_none() {
        err!("Password reset not or not correctly enrolled");
    }
    if org_user.status != (UserOrgStatus::Confirmed as i32) {
        err!("Organization user must be confirmed for password reset functionality");
    }

    // Sending email before resetting password to ensure working email configuration and the resulting
    // user notification. Also this might add some protection against security flaws and misuse
    if let Err(e) = mail::send_admin_reset_password(&user.email, &user.name, &org.name).await {
        err!(format!("Error sending user reset password email: {e:#?}"));
    }

    let reset_request = data.into_inner();

    let mut user = user;
    user.set_password(reset_request.new_master_password_hash.as_str(), Some(reset_request.key), true, None);
    user.save(&mut conn).await?;

    nt.send_logout(&user, None).await;

    log_event(
        EventType::OrganizationUserAdminResetPassword as i32,
        org_user_id,
        org_id,
        &headers.user.uuid,
        headers.device.atype,
        &headers.ip.ip,
        &mut conn,
    )
    .await;

    Ok(())
}

#[get("/organizations/<org_id>/users/<org_user_id>/reset-password-details")]
async fn get_reset_password_details(
    org_id: &str,
    org_user_id: &str,
    headers: AdminHeaders,
    mut conn: DbConn,
) -> JsonResult {
    let org = match Organization::find_by_uuid(org_id, &mut conn).await {
        Some(org) => org,
        None => err!("Required organization not found"),
    };

    let org_user = match UserOrganization::find_by_uuid_and_org(org_user_id, org_id, &mut conn).await {
        Some(user) => user,
        None => err!("User to reset isn't member of required organization"),
    };

    let user = match User::find_by_uuid(&org_user.user_uuid, &mut conn).await {
        Some(user) => user,
        None => err!("User not found"),
    };

    check_reset_password_applicable_and_permissions(org_id, org_user_id, &headers, &mut conn).await?;

    // https://github.com/bitwarden/server/blob/3b50ccb9f804efaacdc46bed5b60e5b28eddefcf/src/Api/Models/Response/Organizations/OrganizationUserResponseModel.cs#L111
    Ok(Json(json!({
        "object": "organizationUserResetPasswordDetails",
        "kdf":user.client_kdf_type,
        "kdfIterations":user.client_kdf_iter,
        "kdfMemory":user.client_kdf_memory,
        "kdfParallelism":user.client_kdf_parallelism,
        "resetPasswordKey":org_user.reset_password_key,
        "encryptedPrivateKey":org.private_key,

    })))
}

async fn check_reset_password_applicable_and_permissions(
    org_id: &str,
    org_user_id: &str,
    headers: &AdminHeaders,
    conn: &mut DbConn,
) -> EmptyResult {
    check_reset_password_applicable(org_id, conn).await?;

    let target_user = match UserOrganization::find_by_uuid_and_org(org_user_id, org_id, conn).await {
        Some(user) => user,
        None => err!("Reset target user not found"),
    };

    // Resetting user must be higher/equal to user to reset
    match headers.org_user_type {
        UserOrgType::Owner => Ok(()),
        UserOrgType::Admin if target_user.atype <= UserOrgType::Admin => Ok(()),
        _ => err!("No permission to reset this user's password"),
    }
}

async fn check_reset_password_applicable(org_id: &str, conn: &mut DbConn) -> EmptyResult {
    if !CONFIG.mail_enabled() {
        err!("Password reset is not supported on an email-disabled instance.");
    }

    let policy = match OrgPolicy::find_by_org_and_type(org_id, OrgPolicyType::ResetPassword, conn).await {
        Some(p) => p,
        None => err!("Policy not found"),
    };

    if !policy.enabled {
        err!("Reset password policy not enabled");
    }

    Ok(())
}

#[put("/organizations/<org_id>/users/<org_user_id>/reset-password-enrollment", data = "<data>")]
async fn put_reset_password_enrollment(
    org_id: &str,
    org_user_id: &str,
    headers: Headers,
    data: Json<OrganizationUserResetPasswordEnrollmentRequest>,
    mut conn: DbConn,
) -> EmptyResult {
    let mut org_user = match UserOrganization::find_by_user_and_org(&headers.user.uuid, org_id, &mut conn).await {
        Some(u) => u,
        None => err!("User to enroll isn't member of required organization"),
    };

    check_reset_password_applicable(org_id, &mut conn).await?;

    let reset_request = data.into_inner();

    if reset_request.reset_password_key.is_none()
        && OrgPolicy::org_is_reset_password_auto_enroll(org_id, &mut conn).await
    {
        err!("Reset password can't be withdrawed due to an enterprise policy");
    }

    if reset_request.reset_password_key.is_some() {
        PasswordOrOtpData {
            master_password_hash: reset_request.master_password_hash,
            otp: reset_request.otp,
        }
        .validate(&headers.user, true, &mut conn)
        .await?;
    }

    org_user.reset_password_key = reset_request.reset_password_key;
    org_user.save(&mut conn).await?;

    let log_id = if org_user.reset_password_key.is_some() {
        EventType::OrganizationUserResetPasswordEnroll as i32
    } else {
        EventType::OrganizationUserResetPasswordWithdraw as i32
    };

    log_event(log_id, org_user_id, org_id, &headers.user.uuid, headers.device.atype, &headers.ip.ip, &mut conn).await;

    Ok(())
}

// This is a new function active since the v2022.9.x clients.
// It combines the previous two calls done before.
// We call those two functions here and combine them ourselves.
//
// NOTE: It seems clients can't handle uppercase-first keys!!
//       We need to convert all keys so they have the first character to be a lowercase.
//       Else the export will be just an empty JSON file.
#[get("/organizations/<org_id>/export")]
async fn get_org_export(
    org_id: &str,
    headers: AdminHeaders,
    client_version: Option<ClientVersion>,
    mut conn: DbConn,
) -> Json<Value> {
    // Since version v2023.1.0 the format of the export is different.
    // Also, this endpoint was created since v2022.9.0.
    // Therefore, we will check for any version smaller then v2023.1.0 and return a different response.
    // If we can't determine the version, we will use the latest default v2023.1.0 and higher.
    // https://github.com/bitwarden/server/blob/9ca93381ce416454734418c3a9f99ab49747f1b6/src/Api/Controllers/OrganizationExportController.cs#L44
    let use_list_response_model = if let Some(client_version) = client_version {
        let ver_match = semver::VersionReq::parse("<2023.1.0").unwrap();
        ver_match.matches(&client_version.0)
    } else {
        false
    };

    // Also both main keys here need to be lowercase, else the export will fail.
    if use_list_response_model {
        // Backwards compatible pre v2023.1.0 response
        Json(json!({
            "collections": {
                "data": convert_json_key_lcase_first(_get_org_collections(org_id, &mut conn).await),
                "object": "list",
                "continuationToken": null,
            },
            "ciphers": {
                "data": convert_json_key_lcase_first(_get_org_details(org_id, &headers.host, &headers.user.uuid, &mut conn).await),
                "object": "list",
                "continuationToken": null,
            }
        }))
    } else {
        // v2023.1.0 and newer response
        Json(json!({
            "collections": convert_json_key_lcase_first(_get_org_collections(org_id, &mut conn).await),
            "ciphers": convert_json_key_lcase_first(_get_org_details(org_id, &headers.host, &headers.user.uuid, &mut conn).await),
        }))
    }
}

async fn _api_key(
    org_id: &str,
    data: Json<PasswordOrOtpData>,
    rotate: bool,
    headers: AdminHeaders,
    mut conn: DbConn,
) -> JsonResult {
    let data: PasswordOrOtpData = data.into_inner();
    let user = headers.user;

    // Validate the admin users password/otp
    data.validate(&user, true, &mut conn).await?;

    let org_api_key = match OrganizationApiKey::find_by_org_uuid(org_id, &conn).await {
        Some(mut org_api_key) => {
            if rotate {
                org_api_key.api_key = crate::crypto::generate_api_key();
                org_api_key.revision_date = chrono::Utc::now().naive_utc();
                org_api_key.save(&conn).await.expect("Error rotating organization API Key");
            }
            org_api_key
        }
        None => {
            let api_key = crate::crypto::generate_api_key();
            let new_org_api_key = OrganizationApiKey::new(String::from(org_id), api_key);
            new_org_api_key.save(&conn).await.expect("Error creating organization API Key");
            new_org_api_key
        }
    };

    Ok(Json(json!({
      "apiKey": org_api_key.api_key,
      "revisionDate": crate::util::format_date(&org_api_key.revision_date),
      "object": "apiKey",
    })))
}

#[post("/organizations/<org_id>/api-key", data = "<data>")]
async fn api_key(org_id: &str, data: Json<PasswordOrOtpData>, headers: AdminHeaders, conn: DbConn) -> JsonResult {
    _api_key(org_id, data, false, headers, conn).await
}

#[post("/organizations/<org_id>/rotate-api-key", data = "<data>")]
async fn rotate_api_key(
    org_id: &str,
    data: Json<PasswordOrOtpData>,
    headers: AdminHeaders,
    conn: DbConn,
) -> JsonResult {
    _api_key(org_id, data, true, headers, conn).await
}<|MERGE_RESOLUTION|>--- conflicted
+++ resolved
@@ -9,12 +9,8 @@
         core::{log_event, two_factor, CipherSyncData, CipherSyncType},
         EmptyResult, JsonResult, Notify, PasswordOrOtpData, UpdateType,
     },
-<<<<<<< HEAD
-    auth::{decode_invite, AdminHeaders, Headers, ManagerHeaders, ManagerHeadersLoose, OwnerHeaders},
+    auth::{decode_invite, AdminHeaders, ClientVersion, Headers, ManagerHeaders, ManagerHeadersLoose, OwnerHeaders},
     business::organization_logic,
-=======
-    auth::{decode_invite, AdminHeaders, ClientVersion, Headers, ManagerHeaders, ManagerHeadersLoose, OwnerHeaders},
->>>>>>> cdfdc6ff
     db::{models::*, DbConn},
     mail,
     util::{convert_json_key_lcase_first, NumberOrString},
