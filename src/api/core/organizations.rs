use num_traits::FromPrimitive;
use rocket::serde::json::Json;
use rocket::Route;
use serde_json::Value;
use std::collections::{HashMap, HashSet};

use crate::api::admin::FAKE_ADMIN_UUID;
use crate::{
    api::{
        core::{log_event, two_factor, CipherSyncData, CipherSyncType},
        EmptyResult, JsonResult, Notify, PasswordOrOtpData, UpdateType,
    },
    auth::{
        decode_invite, AdminHeaders, ClientVersion, Headers, ManagerHeaders, ManagerHeadersLoose, OrgMemberHeaders,
        OwnerHeaders,
    },
    db::{models::*, DbConn},
    mail,
    util::{convert_json_key_lcase_first, get_uuid, NumberOrString},
    CONFIG,
};

pub fn routes() -> Vec<Route> {
    routes![
        get_organization,
        create_organization,
        delete_organization,
        post_delete_organization,
        leave_organization,
        get_user_collections,
        get_org_collections,
        get_org_collections_details,
        get_org_collection_detail,
        get_collection_users,
        put_collection_users,
        put_organization,
        post_organization,
        post_organization_collections,
        delete_organization_collection_member,
        post_organization_collection_delete_member,
        post_organization_collection_update,
        put_organization_collection_update,
        delete_organization_collection,
        post_organization_collection_delete,
        bulk_delete_organization_collections,
        post_bulk_collections,
        get_org_details,
        get_org_domain_sso_details,
        get_members,
        send_invite,
        reinvite_member,
        bulk_reinvite_members,
        confirm_invite,
        bulk_confirm_invite,
        accept_invite,
        get_org_user_mini_details,
        get_user,
        edit_member,
        put_member,
        delete_member,
        bulk_delete_member,
        post_delete_member,
        post_org_import,
        list_policies,
        list_policies_token,
        get_master_password_policy,
        get_policy,
        put_policy,
        get_organization_tax,
        get_plans,
        get_plans_all,
        get_plans_tax_rates,
        import,
        post_org_keys,
        get_organization_keys,
        get_organization_public_key,
        bulk_public_keys,
        deactivate_member,
        bulk_deactivate_members,
        revoke_member,
        bulk_revoke_members,
        activate_member,
        bulk_activate_members,
        restore_member,
        bulk_restore_members,
        get_groups,
        get_groups_details,
        post_groups,
        get_group,
        put_group,
        post_group,
        get_group_details,
        delete_group,
        post_delete_group,
        bulk_delete_groups,
        get_group_members,
        put_group_members,
        get_user_groups,
        post_user_groups,
        put_user_groups,
        delete_group_member,
        post_delete_group_member,
        put_reset_password_enrollment,
        get_reset_password_details,
        put_reset_password,
        get_org_export,
        api_key,
        rotate_api_key,
        get_billing_metadata,
        get_auto_enroll_status,
    ]
}

#[derive(Deserialize)]
#[serde(rename_all = "camelCase")]
struct OrgData {
    billing_email: String,
    collection_name: String,
    key: String,
    name: String,
    keys: Option<OrgKeyData>,
    #[allow(dead_code)]
    plan_type: NumberOrString, // Ignored, always use the same plan
}

#[derive(Deserialize, Debug)]
#[serde(rename_all = "camelCase")]
struct OrganizationUpdateData {
    billing_email: String,
    name: String,
}

#[derive(Deserialize)]
#[serde(rename_all = "camelCase")]
struct NewCollectionData {
    name: String,
    groups: Vec<NewCollectionGroupData>,
    users: Vec<NewCollectionMemberData>,
    id: Option<CollectionId>,
    external_id: Option<String>,
}

#[derive(Deserialize)]
#[serde(rename_all = "camelCase")]
struct NewCollectionGroupData {
    hide_passwords: bool,
    id: GroupId,
    read_only: bool,
    manage: bool,
}

#[derive(Deserialize)]
#[serde(rename_all = "camelCase")]
struct NewCollectionMemberData {
    hide_passwords: bool,
    id: MembershipId,
    read_only: bool,
    manage: bool,
}

#[derive(Deserialize)]
#[serde(rename_all = "camelCase")]
struct OrgKeyData {
    encrypted_private_key: String,
    public_key: String,
}

#[derive(Deserialize, Debug)]
#[serde(rename_all = "camelCase")]
struct BulkGroupIds {
    ids: Vec<GroupId>,
}

#[derive(Deserialize, Debug)]
#[serde(rename_all = "camelCase")]
struct BulkMembershipIds {
    ids: Vec<MembershipId>,
}

#[post("/organizations", data = "<data>")]
async fn create_organization(headers: Headers, data: Json<OrgData>, mut conn: DbConn) -> JsonResult {
    if !CONFIG.is_org_creation_allowed(&headers.user.email) {
        err!("User not allowed to create organizations")
    }
    if OrgPolicy::is_applicable_to_user(&headers.user.uuid, OrgPolicyType::SingleOrg, None, &mut conn).await {
        err!(
            "You may not create an organization. You belong to an organization which has a policy that prohibits you from being a member of any other organization."
        )
    }

    let data: OrgData = data.into_inner();
    let (private_key, public_key) = if data.keys.is_some() {
        let keys: OrgKeyData = data.keys.unwrap();
        (Some(keys.encrypted_private_key), Some(keys.public_key))
    } else {
        (None, None)
    };

    let org = Organization::new(data.name, data.billing_email, private_key, public_key);
    let mut member = Membership::new(headers.user.uuid, org.uuid.clone());
    let collection = Collection::new(org.uuid.clone(), data.collection_name, None);

    member.akey = data.key;
    member.access_all = true;
    member.atype = MembershipType::Owner as i32;
    member.status = MembershipStatus::Confirmed as i32;

    org.save(&mut conn).await?;
    member.save(&mut conn).await?;
    collection.save(&mut conn).await?;

    Ok(Json(org.to_json()))
}

#[delete("/organizations/<org_id>", data = "<data>")]
async fn delete_organization(
    org_id: OrganizationId,
    data: Json<PasswordOrOtpData>,
    headers: OwnerHeaders,
    mut conn: DbConn,
) -> EmptyResult {
    if org_id != headers.org_id {
        err!("Organization not found", "Organization id's do not match");
    }
    let data: PasswordOrOtpData = data.into_inner();

    data.validate(&headers.user, true, &mut conn).await?;

    match Organization::find_by_uuid(&org_id, &mut conn).await {
        None => err!("Organization not found"),
        Some(org) => org.delete(&mut conn).await,
    }
}

#[post("/organizations/<org_id>/delete", data = "<data>")]
async fn post_delete_organization(
    org_id: OrganizationId,
    data: Json<PasswordOrOtpData>,
    headers: OwnerHeaders,
    conn: DbConn,
) -> EmptyResult {
    delete_organization(org_id, data, headers, conn).await
}

#[post("/organizations/<org_id>/leave")]
async fn leave_organization(org_id: OrganizationId, headers: Headers, mut conn: DbConn) -> EmptyResult {
    match Membership::find_by_user_and_org(&headers.user.uuid, &org_id, &mut conn).await {
        None => err!("User not part of organization"),
        Some(member) => {
            if member.atype == MembershipType::Owner
                && Membership::count_confirmed_by_org_and_type(&org_id, MembershipType::Owner, &mut conn).await <= 1
            {
                err!("The last owner can't leave")
            }

            log_event(
                EventType::OrganizationUserRemoved as i32,
                &member.uuid,
                &org_id,
                &headers.user.uuid,
                headers.device.atype,
                &headers.ip.ip,
                &mut conn,
            )
            .await;

            member.delete(&mut conn).await
        }
    }
}

#[get("/organizations/<org_id>")]
async fn get_organization(org_id: OrganizationId, headers: OwnerHeaders, mut conn: DbConn) -> JsonResult {
    if org_id != headers.org_id {
        err!("Organization not found", "Organization id's do not match");
    }
    match Organization::find_by_uuid(&org_id, &mut conn).await {
        Some(organization) => Ok(Json(organization.to_json())),
        None => err!("Can't find organization details"),
    }
}

#[put("/organizations/<org_id>", data = "<data>")]
async fn put_organization(
    org_id: OrganizationId,
    headers: OwnerHeaders,
    data: Json<OrganizationUpdateData>,
    conn: DbConn,
) -> JsonResult {
    post_organization(org_id, headers, data, conn).await
}

#[post("/organizations/<org_id>", data = "<data>")]
async fn post_organization(
    org_id: OrganizationId,
    headers: OwnerHeaders,
    data: Json<OrganizationUpdateData>,
    mut conn: DbConn,
) -> JsonResult {
    if org_id != headers.org_id {
        err!("Organization not found", "Organization id's do not match");
    }

    let data: OrganizationUpdateData = data.into_inner();

    let Some(mut org) = Organization::find_by_uuid(&org_id, &mut conn).await else {
        err!("Organization not found")
    };

    org.name = data.name;
    org.billing_email = data.billing_email.to_lowercase();

    org.save(&mut conn).await?;

    log_event(
        EventType::OrganizationUpdated as i32,
        org_id.as_ref(),
        &org_id,
        &headers.user.uuid,
        headers.device.atype,
        &headers.ip.ip,
        &mut conn,
    )
    .await;

    Ok(Json(org.to_json()))
}

// GET /api/collections?writeOnly=false
#[get("/collections")]
async fn get_user_collections(headers: Headers, mut conn: DbConn) -> Json<Value> {
    Json(json!({
        "data":
            Collection::find_by_user_uuid(headers.user.uuid, &mut conn).await
            .iter()
            .map(Collection::to_json)
            .collect::<Value>(),
        "object": "list",
        "continuationToken": null,
    }))
}

// Called during the SSO enrollment
// The `_identifier` should be the harcoded value returned by `get_org_domain_sso_details`
// The returned `Id` will then be passed to `get_master_password_policy` which will mainly ignore it
#[get("/organizations/<_identifier>/auto-enroll-status")]
fn get_auto_enroll_status(_identifier: &str) -> JsonResult {
    Ok(Json(json!({
        "Id": get_uuid(),
        "ResetPasswordEnabled": false, // Not implemented
    })))
}

#[get("/organizations/<org_id>/collections")]
async fn get_org_collections(org_id: OrganizationId, headers: ManagerHeadersLoose, mut conn: DbConn) -> JsonResult {
    if org_id != headers.membership.org_uuid {
        err!("Organization not found", "Organization id's do not match");
    }
    Ok(Json(json!({
        "data": _get_org_collections(&org_id, &mut conn).await,
        "object": "list",
        "continuationToken": null,
    })))
}

#[get("/organizations/<org_id>/collections/details")]
async fn get_org_collections_details(
    org_id: OrganizationId,
    headers: ManagerHeadersLoose,
    mut conn: DbConn,
) -> JsonResult {
    if org_id != headers.membership.org_uuid {
        err!("Organization not found", "Organization id's do not match");
    }
    let mut data = Vec::new();

    let Some(member) = Membership::find_by_user_and_org(&headers.user.uuid, &org_id, &mut conn).await else {
        err!("User is not part of organization")
    };

    // get all collection memberships for the current organization
    let col_users = CollectionUser::find_by_organization_swap_user_uuid_with_member_uuid(&org_id, &mut conn).await;
    // Generate a HashMap to get the correct MembershipType per user to determine the manage permission
    // We use the uuid instead of the user_uuid here, since that is what is used in CollectionUser
    let membership_type: HashMap<MembershipId, i32> =
        Membership::find_confirmed_by_org(&org_id, &mut conn).await.into_iter().map(|m| (m.uuid, m.atype)).collect();

    // check if current user has full access to the organization (either directly or via any group)
    let has_full_access_to_org = member.access_all
        || (CONFIG.org_groups_enabled()
            && GroupUser::has_full_access_by_member(&org_id, &member.uuid, &mut conn).await);

    for col in Collection::find_by_organization(&org_id, &mut conn).await {
        // check whether the current user has access to the given collection
        let assigned = has_full_access_to_org
            || CollectionUser::has_access_to_collection_by_user(&col.uuid, &member.user_uuid, &mut conn).await
            || (CONFIG.org_groups_enabled()
                && GroupUser::has_access_to_collection_by_member(&col.uuid, &member.uuid, &mut conn).await);

        // get the users assigned directly to the given collection
        let users: Vec<Value> = col_users
            .iter()
            .filter(|collection_member| collection_member.collection_uuid == col.uuid)
            .map(|collection_member| {
                collection_member.to_json_details_for_member(
                    *membership_type.get(&collection_member.membership_uuid).unwrap_or(&(MembershipType::User as i32)),
                )
            })
            .collect();

        // get the group details for the given collection
        let groups: Vec<Value> = if CONFIG.org_groups_enabled() {
            CollectionGroup::find_by_collection(&col.uuid, &mut conn)
                .await
                .iter()
                .map(|collection_group| collection_group.to_json_details_for_group())
                .collect()
        } else {
            Vec::with_capacity(0)
        };

        let mut json_object = col.to_json_details(&headers.user.uuid, None, &mut conn).await;
        json_object["assigned"] = json!(assigned);
        json_object["users"] = json!(users);
        json_object["groups"] = json!(groups);
        json_object["object"] = json!("collectionAccessDetails");
        json_object["unmanaged"] = json!(false);
        data.push(json_object)
    }

    Ok(Json(json!({
        "data": data,
        "object": "list",
        "continuationToken": null,
    })))
}

async fn _get_org_collections(org_id: &OrganizationId, conn: &mut DbConn) -> Value {
    Collection::find_by_organization(org_id, conn).await.iter().map(Collection::to_json).collect::<Value>()
}

#[post("/organizations/<org_id>/collections", data = "<data>")]
async fn post_organization_collections(
    org_id: OrganizationId,
    headers: ManagerHeadersLoose,
    data: Json<NewCollectionData>,
    mut conn: DbConn,
) -> JsonResult {
    if org_id != headers.membership.org_uuid {
        err!("Organization not found", "Organization id's do not match");
    }
    let data: NewCollectionData = data.into_inner();

    let Some(org) = Organization::find_by_uuid(&org_id, &mut conn).await else {
        err!("Can't find organization details")
    };

    let collection = Collection::new(org.uuid, data.name, data.external_id);
    collection.save(&mut conn).await?;

    log_event(
        EventType::CollectionCreated as i32,
        &collection.uuid,
        &org_id,
        &headers.user.uuid,
        headers.device.atype,
        &headers.ip.ip,
        &mut conn,
    )
    .await;

    for group in data.groups {
        CollectionGroup::new(collection.uuid.clone(), group.id, group.read_only, group.hide_passwords, group.manage)
            .save(&mut conn)
            .await?;
    }

    for user in data.users {
        let Some(member) = Membership::find_by_uuid_and_org(&user.id, &org_id, &mut conn).await else {
            err!("User is not part of organization")
        };

        if member.access_all {
            continue;
        }

        CollectionUser::save(
            &member.user_uuid,
            &collection.uuid,
            user.read_only,
            user.hide_passwords,
            user.manage,
            &mut conn,
        )
        .await?;
    }

    if headers.membership.atype == MembershipType::Manager && !headers.membership.access_all {
        CollectionUser::save(&headers.membership.user_uuid, &collection.uuid, false, false, false, &mut conn).await?;
    }

    Ok(Json(collection.to_json()))
}

#[put("/organizations/<org_id>/collections/<col_id>", data = "<data>")]
async fn put_organization_collection_update(
    org_id: OrganizationId,
    col_id: CollectionId,
    headers: ManagerHeaders,
    data: Json<NewCollectionData>,
    conn: DbConn,
) -> JsonResult {
    post_organization_collection_update(org_id, col_id, headers, data, conn).await
}

#[post("/organizations/<org_id>/collections/<col_id>", data = "<data>")]
async fn post_organization_collection_update(
    org_id: OrganizationId,
    col_id: CollectionId,
    headers: ManagerHeaders,
    data: Json<NewCollectionData>,
    mut conn: DbConn,
) -> JsonResult {
    if org_id != headers.org_id {
        err!("Organization not found", "Organization id's do not match");
    }
    let data: NewCollectionData = data.into_inner();

    if Organization::find_by_uuid(&org_id, &mut conn).await.is_none() {
        err!("Can't find organization details")
    };

    let Some(mut collection) = Collection::find_by_uuid_and_org(&col_id, &org_id, &mut conn).await else {
        err!("Collection not found")
    };

    collection.name = data.name;
    collection.external_id = match data.external_id {
        Some(external_id) if !external_id.trim().is_empty() => Some(external_id),
        _ => None,
    };

    collection.save(&mut conn).await?;

    log_event(
        EventType::CollectionUpdated as i32,
        &collection.uuid,
        &org_id,
        &headers.user.uuid,
        headers.device.atype,
        &headers.ip.ip,
        &mut conn,
    )
    .await;

    CollectionGroup::delete_all_by_collection(&col_id, &mut conn).await?;

    for group in data.groups {
        CollectionGroup::new(col_id.clone(), group.id, group.read_only, group.hide_passwords, group.manage)
            .save(&mut conn)
            .await?;
    }

    CollectionUser::delete_all_by_collection(&col_id, &mut conn).await?;

    for user in data.users {
        let Some(member) = Membership::find_by_uuid_and_org(&user.id, &org_id, &mut conn).await else {
            err!("User is not part of organization")
        };

        if member.access_all {
            continue;
        }

        CollectionUser::save(&member.user_uuid, &col_id, user.read_only, user.hide_passwords, user.manage, &mut conn)
            .await?;
    }

    Ok(Json(collection.to_json_details(&headers.user.uuid, None, &mut conn).await))
}

#[delete("/organizations/<org_id>/collections/<col_id>/user/<member_id>")]
async fn delete_organization_collection_member(
    org_id: OrganizationId,
    col_id: CollectionId,
    member_id: MembershipId,
    headers: AdminHeaders,
    mut conn: DbConn,
) -> EmptyResult {
    if org_id != headers.org_id {
        err!("Organization not found", "Organization id's do not match");
    }
    let Some(collection) = Collection::find_by_uuid_and_org(&col_id, &org_id, &mut conn).await else {
        err!("Collection not found", "Collection does not exist or does not belong to this organization")
    };

    match Membership::find_by_uuid_and_org(&member_id, &org_id, &mut conn).await {
        None => err!("User not found in organization"),
        Some(member) => {
            match CollectionUser::find_by_collection_and_user(&collection.uuid, &member.user_uuid, &mut conn).await {
                None => err!("User not assigned to collection"),
                Some(col_user) => col_user.delete(&mut conn).await,
            }
        }
    }
}

#[post("/organizations/<org_id>/collections/<col_id>/delete-user/<member_id>")]
async fn post_organization_collection_delete_member(
    org_id: OrganizationId,
    col_id: CollectionId,
    member_id: MembershipId,
    headers: AdminHeaders,
    conn: DbConn,
) -> EmptyResult {
    delete_organization_collection_member(org_id, col_id, member_id, headers, conn).await
}

async fn _delete_organization_collection(
    org_id: &OrganizationId,
    col_id: &CollectionId,
    headers: &ManagerHeaders,
    conn: &mut DbConn,
) -> EmptyResult {
    let Some(collection) = Collection::find_by_uuid_and_org(col_id, org_id, conn).await else {
        err!("Collection not found", "Collection does not exist or does not belong to this organization")
    };
    log_event(
        EventType::CollectionDeleted as i32,
        &collection.uuid,
        org_id,
        &headers.user.uuid,
        headers.device.atype,
        &headers.ip.ip,
        conn,
    )
    .await;
    collection.delete(conn).await
}

#[delete("/organizations/<org_id>/collections/<col_id>")]
async fn delete_organization_collection(
    org_id: OrganizationId,
    col_id: CollectionId,
    headers: ManagerHeaders,
    mut conn: DbConn,
) -> EmptyResult {
    _delete_organization_collection(&org_id, &col_id, &headers, &mut conn).await
}

#[derive(Deserialize, Debug)]
#[serde(rename_all = "camelCase")]
struct DeleteCollectionData {
    #[allow(dead_code)]
    id: String,
    #[allow(dead_code)]
    org_id: OrganizationId,
}

#[post("/organizations/<org_id>/collections/<col_id>/delete")]
async fn post_organization_collection_delete(
    org_id: OrganizationId,
    col_id: CollectionId,
    headers: ManagerHeaders,
    mut conn: DbConn,
) -> EmptyResult {
    _delete_organization_collection(&org_id, &col_id, &headers, &mut conn).await
}

#[derive(Deserialize, Debug)]
#[serde(rename_all = "camelCase")]
struct BulkCollectionIds {
    ids: Vec<CollectionId>,
}

#[delete("/organizations/<org_id>/collections", data = "<data>")]
async fn bulk_delete_organization_collections(
    org_id: OrganizationId,
    headers: ManagerHeadersLoose,
    data: Json<BulkCollectionIds>,
    mut conn: DbConn,
) -> EmptyResult {
    if org_id != headers.membership.org_uuid {
        err!("Organization not found", "Organization id's do not match");
    }
    let data: BulkCollectionIds = data.into_inner();

    let collections = data.ids;

    let headers = ManagerHeaders::from_loose(headers, &collections, &mut conn).await?;

    for col_id in collections {
        _delete_organization_collection(&org_id, &col_id, &headers, &mut conn).await?
    }
    Ok(())
}

#[get("/organizations/<org_id>/collections/<col_id>/details")]
async fn get_org_collection_detail(
    org_id: OrganizationId,
    col_id: CollectionId,
    headers: ManagerHeaders,
    mut conn: DbConn,
) -> JsonResult {
    if org_id != headers.org_id {
        err!("Organization not found", "Organization id's do not match");
    }
    match Collection::find_by_uuid_and_user(&col_id, headers.user.uuid.clone(), &mut conn).await {
        None => err!("Collection not found"),
        Some(collection) => {
            if collection.org_uuid != org_id {
                err!("Collection is not owned by organization")
            }

            let Some(member) = Membership::find_by_user_and_org(&headers.user.uuid, &org_id, &mut conn).await else {
                err!("User is not part of organization")
            };

            let groups: Vec<Value> = if CONFIG.org_groups_enabled() {
                CollectionGroup::find_by_collection(&collection.uuid, &mut conn)
                    .await
                    .iter()
                    .map(|collection_group| collection_group.to_json_details_for_group())
                    .collect()
            } else {
                // The Bitwarden clients seem to call this API regardless of whether groups are enabled,
                // so just act as if there are no groups.
                Vec::with_capacity(0)
            };

            // Generate a HashMap to get the correct MembershipType per user to determine the manage permission
            // We use the uuid instead of the user_uuid here, since that is what is used in CollectionUser
            let membership_type: HashMap<MembershipId, i32> = Membership::find_confirmed_by_org(&org_id, &mut conn)
                .await
                .into_iter()
                .map(|m| (m.uuid, m.atype))
                .collect();

            let users: Vec<Value> =
                CollectionUser::find_by_collection_swap_user_uuid_with_member_uuid(&collection.uuid, &mut conn)
                    .await
                    .iter()
                    .map(|collection_member| {
                        collection_member.to_json_details_for_member(
                            *membership_type
                                .get(&collection_member.membership_uuid)
                                .unwrap_or(&(MembershipType::User as i32)),
                        )
                    })
                    .collect();

            let assigned = Collection::can_access_collection(&member, &collection.uuid, &mut conn).await;

            let mut json_object = collection.to_json_details(&headers.user.uuid, None, &mut conn).await;
            json_object["assigned"] = json!(assigned);
            json_object["users"] = json!(users);
            json_object["groups"] = json!(groups);
            json_object["object"] = json!("collectionAccessDetails");

            Ok(Json(json_object))
        }
    }
}

#[get("/organizations/<org_id>/collections/<col_id>/users")]
async fn get_collection_users(
    org_id: OrganizationId,
    col_id: CollectionId,
    headers: ManagerHeaders,
    mut conn: DbConn,
) -> JsonResult {
    if org_id != headers.org_id {
        err!("Organization not found", "Organization id's do not match");
    }
    // Get org and collection, check that collection is from org
    let Some(collection) = Collection::find_by_uuid_and_org(&col_id, &org_id, &mut conn).await else {
        err!("Collection not found in Organization")
    };

    let mut member_list = Vec::new();
    for col_user in CollectionUser::find_by_collection(&collection.uuid, &mut conn).await {
        member_list.push(
            Membership::find_by_user_and_org(&col_user.user_uuid, &org_id, &mut conn)
                .await
                .unwrap()
                .to_json_user_access_restrictions(&col_user),
        );
    }

    Ok(Json(json!(member_list)))
}

#[put("/organizations/<org_id>/collections/<col_id>/users", data = "<data>")]
async fn put_collection_users(
    org_id: OrganizationId,
    col_id: CollectionId,
    data: Json<Vec<MembershipData>>,
    headers: ManagerHeaders,
    mut conn: DbConn,
) -> EmptyResult {
    if org_id != headers.org_id {
        err!("Organization not found", "Organization id's do not match");
    }
    // Get org and collection, check that collection is from org
    if Collection::find_by_uuid_and_org(&col_id, &org_id, &mut conn).await.is_none() {
        err!("Collection not found in Organization")
    }

    // Delete all the user-collections
    CollectionUser::delete_all_by_collection(&col_id, &mut conn).await?;

    // And then add all the received ones (except if the user has access_all)
    for d in data.iter() {
        let Some(user) = Membership::find_by_uuid_and_org(&d.id, &org_id, &mut conn).await else {
            err!("User is not part of organization")
        };

        if user.access_all {
            continue;
        }

        CollectionUser::save(&user.user_uuid, &col_id, d.read_only, d.hide_passwords, d.manage, &mut conn).await?;
    }

    Ok(())
}

#[derive(FromForm)]
struct OrgIdData {
    #[field(name = "organizationId")]
    organization_id: OrganizationId,
}

#[get("/ciphers/organization-details?<data..>")]
async fn get_org_details(data: OrgIdData, headers: OrgMemberHeaders, mut conn: DbConn) -> JsonResult {
    if data.organization_id != headers.org_id {
        err_code!("Resource not found.", "Organization id's do not match", rocket::http::Status::NotFound.code);
    }

    Ok(Json(json!({
        "data": _get_org_details(&data.organization_id, &headers.host, &headers.user.uuid, &mut conn).await,
        "object": "list",
        "continuationToken": null,
    })))
}

async fn _get_org_details(org_id: &OrganizationId, host: &str, user_id: &UserId, conn: &mut DbConn) -> Value {
    let ciphers = Cipher::find_by_org(org_id, conn).await;
    let cipher_sync_data = CipherSyncData::new(user_id, CipherSyncType::Organization, conn).await;

    let mut ciphers_json = Vec::with_capacity(ciphers.len());
    for c in ciphers {
        ciphers_json.push(c.to_json(host, user_id, Some(&cipher_sync_data), CipherSyncType::Organization, conn).await);
    }
    json!(ciphers_json)
}

// Endpoint called when the user select SSO login (body: `{ "email": "" }`).
// Returning a Domain/Organization here allow to prefill it and prevent prompting the user
// VaultWarden sso login is not linked to Org so we set a dummy value.
#[post("/organizations/domain/sso/details")]
fn get_org_domain_sso_details() -> JsonResult {
    Ok(Json(json!({
        "organizationIdentifier": "vaultwarden",
        "ssoAvailable": CONFIG.sso_enabled(),
        "verifiedDate": crate::util::format_date(&chrono::Utc::now().naive_utc()),
    })))
}

#[derive(FromForm)]
struct GetOrgUserData {
    #[field(name = "includeCollections")]
    include_collections: Option<bool>,
    #[field(name = "includeGroups")]
    include_groups: Option<bool>,
}

#[get("/organizations/<org_id>/users?<data..>")]
async fn get_members(
    data: GetOrgUserData,
    org_id: OrganizationId,
    headers: ManagerHeadersLoose,
    mut conn: DbConn,
) -> JsonResult {
    if org_id != headers.membership.org_uuid {
        err!("Organization not found", "Organization id's do not match");
    }
    let mut users_json = Vec::new();
    for u in Membership::find_by_org(&org_id, &mut conn).await {
        users_json.push(
            u.to_json_user_details(
                data.include_collections.unwrap_or(false),
                data.include_groups.unwrap_or(false),
                &mut conn,
            )
            .await,
        );
    }

    Ok(Json(json!({
        "data": users_json,
        "object": "list",
        "continuationToken": null,
    })))
}

#[post("/organizations/<org_id>/keys", data = "<data>")]
async fn post_org_keys(
    org_id: OrganizationId,
    data: Json<OrgKeyData>,
    headers: AdminHeaders,
    mut conn: DbConn,
) -> JsonResult {
    if org_id != headers.org_id {
        err!("Organization not found", "Organization id's do not match");
    }
    let data: OrgKeyData = data.into_inner();

    let mut org = match Organization::find_by_uuid(&org_id, &mut conn).await {
        Some(organization) => {
            if organization.private_key.is_some() && organization.public_key.is_some() {
                err!("Organization Keys already exist")
            }
            organization
        }
        None => err!("Can't find organization details"),
    };

    org.private_key = Some(data.encrypted_private_key);
    org.public_key = Some(data.public_key);

    org.save(&mut conn).await?;

    Ok(Json(json!({
        "object": "organizationKeys",
        "publicKey": org.public_key,
        "privateKey": org.private_key,
    })))
}

#[derive(Deserialize)]
#[serde(rename_all = "camelCase")]
struct CollectionData {
    id: CollectionId,
    read_only: bool,
    hide_passwords: bool,
    manage: bool,
}

#[derive(Deserialize)]
#[serde(rename_all = "camelCase")]
struct MembershipData {
    id: MembershipId,
    read_only: bool,
    hide_passwords: bool,
    manage: bool,
}

#[derive(Deserialize)]
#[serde(rename_all = "camelCase")]
struct InviteData {
    emails: Vec<String>,
    groups: Vec<GroupId>,
    r#type: NumberOrString,
    collections: Option<Vec<CollectionData>>,
    #[serde(default)]
    access_all: bool,
    #[serde(default)]
    permissions: HashMap<String, Value>,
}

#[post("/organizations/<org_id>/users/invite", data = "<data>")]
async fn send_invite(
    org_id: OrganizationId,
    data: Json<InviteData>,
    headers: AdminHeaders,
    mut conn: DbConn,
) -> EmptyResult {
    if org_id != headers.org_id {
        err!("Organization not found", "Organization id's do not match");
    }
    let mut data: InviteData = data.into_inner();

    // HACK: We need the raw user-type to be sure custom role is selected to determine the access_all permission
    // The from_str() will convert the custom role type into a manager role type
    let raw_type = &data.r#type.into_string();
    // Membership::from_str will convert custom (4) to manager (3)
    let new_type = match MembershipType::from_str(raw_type) {
        Some(new_type) => new_type as i32,
        None => err!("Invalid type"),
    };

    if new_type != MembershipType::User && headers.membership_type != MembershipType::Owner {
        err!("Only Owners can invite Managers, Admins or Owners")
    }

    // HACK: This converts the Custom role which has the `Manage all collections` box checked into an access_all flag
    // Since the parent checkbox is not sent to the server we need to check and verify the child checkboxes
    // If the box is not checked, the user will still be a manager, but not with the access_all permission
    if raw_type.eq("4")
        && data.permissions.get("editAnyCollection") == Some(&json!(true))
        && data.permissions.get("deleteAnyCollection") == Some(&json!(true))
        && data.permissions.get("createNewCollections") == Some(&json!(true))
    {
        data.access_all = true;
    }

    let mut user_created: bool = false;
    for email in data.emails.iter() {
        let mut member_status = MembershipStatus::Invited as i32;
        let user = match User::find_by_mail(email, &mut conn).await {
            None => {
                if !CONFIG.invitations_allowed() {
                    err!(format!("User does not exist: {email}"))
                }

                if !CONFIG.is_email_domain_allowed(email) {
                    err!("Email domain not eligible for invitations")
                }

                if !CONFIG.mail_enabled() {
                    Invitation::new(email).save(&mut conn).await?;
                }

                let mut new_user = User::new(email.clone(), None);
                new_user.save(&mut conn).await?;
                user_created = true;
                new_user
            }
            Some(user) => {
                if Membership::find_by_user_and_org(&user.uuid, &org_id, &mut conn).await.is_some() {
                    err!(format!("User already in organization: {email}"))
                } else {
                    // automatically accept existing users if mail is disabled
                    if !CONFIG.mail_enabled() && !user.password_hash.is_empty() {
                        member_status = MembershipStatus::Accepted as i32;
                    }
                    user
                }
            }
        };

        let mut new_member = Membership::new(user.uuid.clone(), org_id.clone());
        let access_all = data.access_all;
        new_member.access_all = access_all;
        new_member.atype = new_type;
        new_member.status = member_status;
        new_member.save(&mut conn).await?;

        if CONFIG.mail_enabled() {
            let org_name = match Organization::find_by_uuid(&org_id, &mut conn).await {
                Some(org) => org.name,
                None => err!("Error looking up organization"),
            };

            if let Err(e) = mail::send_invite(
                &user,
                org_id.clone(),
                new_member.uuid.clone(),
                &org_name,
                Some(headers.user.email.clone()),
            )
            .await
            {
                // Upon error delete the user, invite and org member records when needed
                if user_created {
                    user.delete(&mut conn).await?;
                } else {
                    new_member.delete(&mut conn).await?;
                }

                err!(format!("Error sending invite: {e:?} "));
            }
        }

        log_event(
            EventType::OrganizationUserInvited as i32,
            &new_member.uuid,
            &org_id,
            &headers.user.uuid,
            headers.device.atype,
            &headers.ip.ip,
            &mut conn,
        )
        .await;

        // If no accessAll, add the collections received
        if !access_all {
            for col in data.collections.iter().flatten() {
                match Collection::find_by_uuid_and_org(&col.id, &org_id, &mut conn).await {
                    None => err!("Collection not found in Organization"),
                    Some(collection) => {
                        CollectionUser::save(
                            &user.uuid,
                            &collection.uuid,
                            col.read_only,
                            col.hide_passwords,
                            col.manage,
                            &mut conn,
                        )
                        .await?;
                    }
                }
            }
        }

        for group_id in data.groups.iter() {
            let mut group_entry = GroupUser::new(group_id.clone(), new_member.uuid.clone());
            group_entry.save(&mut conn).await?;
        }
    }

    Ok(())
}

#[post("/organizations/<org_id>/users/reinvite", data = "<data>")]
async fn bulk_reinvite_members(
    org_id: OrganizationId,
    data: Json<BulkMembershipIds>,
    headers: AdminHeaders,
    mut conn: DbConn,
) -> JsonResult {
    if org_id != headers.org_id {
        err!("Organization not found", "Organization id's do not match");
    }
    let data: BulkMembershipIds = data.into_inner();

    let mut bulk_response = Vec::new();
    for member_id in data.ids {
        let err_msg = match _reinvite_member(&org_id, &member_id, &headers.user.email, &mut conn).await {
            Ok(_) => String::new(),
            Err(e) => format!("{e:?}"),
        };

        bulk_response.push(json!(
            {
                "object": "OrganizationBulkConfirmResponseModel",
                "id": member_id,
                "error": err_msg
            }
        ))
    }

    Ok(Json(json!({
        "data": bulk_response,
        "object": "list",
        "continuationToken": null
    })))
}

#[post("/organizations/<org_id>/users/<member_id>/reinvite")]
async fn reinvite_member(
    org_id: OrganizationId,
    member_id: MembershipId,
    headers: AdminHeaders,
    mut conn: DbConn,
) -> EmptyResult {
    _reinvite_member(&org_id, &member_id, &headers.user.email, &mut conn).await
}

async fn _reinvite_member(
    org_id: &OrganizationId,
    member_id: &MembershipId,
    invited_by_email: &str,
    conn: &mut DbConn,
) -> EmptyResult {
    let Some(member) = Membership::find_by_uuid_and_org(member_id, org_id, conn).await else {
        err!("The user hasn't been invited to the organization.")
    };

    if member.status != MembershipStatus::Invited as i32 {
        err!("The user is already accepted or confirmed to the organization")
    }

    let Some(user) = User::find_by_uuid(&member.user_uuid, conn).await else {
        err!("User not found.")
    };

    if !CONFIG.invitations_allowed() && user.password_hash.is_empty() {
        err!("Invitations are not allowed.")
    }

    let org_name = match Organization::find_by_uuid(org_id, conn).await {
        Some(org) => org.name,
        None => err!("Error looking up organization."),
    };

    if CONFIG.mail_enabled() {
        mail::send_invite(&user, org_id.clone(), member.uuid, &org_name, Some(invited_by_email.to_string())).await?;
    } else if user.password_hash.is_empty() {
        let invitation = Invitation::new(&user.email);
        invitation.save(conn).await?;
    } else {
        Invitation::take(&user.email, conn).await;
        let mut member = member;
        member.status = MembershipStatus::Accepted as i32;
        member.save(conn).await?;
    }

    Ok(())
}

#[derive(Deserialize)]
#[serde(rename_all = "camelCase")]
struct AcceptData {
    token: String,
    reset_password_key: Option<String>,
}

#[post("/organizations/<org_id>/users/<member_id>/accept", data = "<data>")]
async fn accept_invite(
    org_id: OrganizationId,
    member_id: MembershipId,
    data: Json<AcceptData>,
    headers: Headers,
    mut conn: DbConn,
) -> EmptyResult {
    // The web-vault passes org_id and member_id in the URL, but we are just reading them from the JWT instead
    let data: AcceptData = data.into_inner();
    let claims = decode_invite(&data.token)?;

    // Don't allow other users from accepting an invitation.
    if !claims.email.eq(&headers.user.email) {
        err!("Invitation was issued to a different account", "Claim does not match user_id")
    }

    // If a claim does not have a member_id or it does not match the one in from the URI, something is wrong.
    if !claims.member_id.eq(&member_id) {
        err!("Error accepting the invitation", "Claim does not match the member_id")
    }

    let member = &claims.member_id;
    let org = &claims.org_id;

    Invitation::take(&claims.email, &mut conn).await;

    // skip invitation logic when we were invited via the /admin panel
    if **member != FAKE_ADMIN_UUID {
        let Some(mut member) = Membership::find_by_uuid_and_org(member, org, &mut conn).await else {
            err!("Error accepting the invitation")
        };

        if member.status != MembershipStatus::Invited as i32 {
            err!("User already accepted the invitation")
        }

        let master_password_required = OrgPolicy::org_is_reset_password_auto_enroll(org, &mut conn).await;
        if data.reset_password_key.is_none() && master_password_required {
            err!("Reset password key is required, but not provided.");
        }

        // This check is also done at accept_invite, _confirm_invite, _activate_member, edit_member, admin::update_membership_type
        // It returns different error messages per function.
        if member.atype < MembershipType::Admin {
            match OrgPolicy::is_user_allowed(&member.user_uuid, &org_id, false, &mut conn).await {
                Ok(_) => {}
                Err(OrgPolicyErr::TwoFactorMissing) => {
                    if CONFIG.email_2fa_auto_fallback() {
                        two_factor::email::activate_email_2fa(&headers.user, &mut conn).await?;
                    } else {
                        err!("You cannot join this organization until you enable two-step login on your user account");
                    }
                }
                Err(OrgPolicyErr::SingleOrgEnforced) => {
                    err!("You cannot join this organization because you are a member of an organization which forbids it");
                }
            }
        }

        member.status = MembershipStatus::Accepted as i32;

        if master_password_required {
            member.reset_password_key = data.reset_password_key;
        }

        member.save(&mut conn).await?;
    }

    if CONFIG.mail_enabled() {
        if let Some(invited_by_email) = &claims.invited_by_email {
            let org_name = match Organization::find_by_uuid(&claims.org_id, &mut conn).await {
                Some(org) => org.name,
                None => err!("Organization not found."),
            };
            // User was invited to an organization, so they must be confirmed manually after acceptance
            mail::send_invite_accepted(&claims.email, invited_by_email, &org_name).await?;
        } else {
            // User was invited from /admin, so they are automatically confirmed
            let org_name = CONFIG.invitation_org_name();
            mail::send_invite_confirmed(&claims.email, &org_name).await?;
        }
    }

    Ok(())
}

#[derive(Deserialize)]
#[serde(rename_all = "camelCase")]
struct ConfirmData {
    id: Option<MembershipId>,
    key: Option<String>,
}

#[derive(Deserialize)]
#[serde(rename_all = "camelCase")]
struct BulkConfirmData {
    keys: Option<Vec<ConfirmData>>,
}

#[post("/organizations/<org_id>/users/confirm", data = "<data>")]
async fn bulk_confirm_invite(
    org_id: OrganizationId,
    data: Json<BulkConfirmData>,
    headers: AdminHeaders,
    mut conn: DbConn,
    nt: Notify<'_>,
) -> JsonResult {
    if org_id != headers.org_id {
        err!("Organization not found", "Organization id's do not match");
    }
    let data = data.into_inner();

    let mut bulk_response = Vec::new();
    match data.keys {
        Some(keys) => {
            for invite in keys {
                let member_id = invite.id.unwrap();
                let user_key = invite.key.unwrap_or_default();
                let err_msg = match _confirm_invite(&org_id, &member_id, &user_key, &headers, &mut conn, &nt).await {
                    Ok(_) => String::new(),
                    Err(e) => format!("{e:?}"),
                };

                bulk_response.push(json!(
                    {
                        "object": "OrganizationBulkConfirmResponseModel",
                        "id": member_id,
                        "error": err_msg
                    }
                ));
            }
        }
        None => error!("No keys to confirm"),
    }

    Ok(Json(json!({
        "data": bulk_response,
        "object": "list",
        "continuationToken": null
    })))
}

#[post("/organizations/<org_id>/users/<member_id>/confirm", data = "<data>")]
async fn confirm_invite(
    org_id: OrganizationId,
    member_id: MembershipId,
    data: Json<ConfirmData>,
    headers: AdminHeaders,
    mut conn: DbConn,
    nt: Notify<'_>,
) -> EmptyResult {
    let data = data.into_inner();
    let user_key = data.key.unwrap_or_default();
    _confirm_invite(&org_id, &member_id, &user_key, &headers, &mut conn, &nt).await
}

async fn _confirm_invite(
    org_id: &OrganizationId,
    member_id: &MembershipId,
    key: &str,
    headers: &AdminHeaders,
    conn: &mut DbConn,
    nt: &Notify<'_>,
) -> EmptyResult {
    if key.is_empty() || member_id.is_empty() {
        err!("Key or UserId is not set, unable to process request");
    }

    let Some(mut member_to_confirm) = Membership::find_by_uuid_and_org(member_id, org_id, conn).await else {
        err!("The specified user isn't a member of the organization")
    };

    if member_to_confirm.atype != MembershipType::User && headers.membership_type != MembershipType::Owner {
        err!("Only Owners can confirm Managers, Admins or Owners")
    }

    if member_to_confirm.status != MembershipStatus::Accepted as i32 {
        err!("User in invalid state")
    }

    // This check is also done at accept_invite, _confirm_invite, _activate_member, edit_member, admin::update_membership_type
    // It returns different error messages per function.
    if member_to_confirm.atype < MembershipType::Admin {
        match OrgPolicy::is_user_allowed(&member_to_confirm.user_uuid, org_id, true, conn).await {
            Ok(_) => {}
            Err(OrgPolicyErr::TwoFactorMissing) => {
                if CONFIG.email_2fa_auto_fallback() {
                    two_factor::email::find_and_activate_email_2fa(&member_to_confirm.user_uuid, conn).await?;
                } else {
                    err!("You cannot confirm this user because they have not setup 2FA");
                }
            }
            Err(OrgPolicyErr::SingleOrgEnforced) => {
                err!("You cannot confirm this user because they are a member of an organization which forbids it");
            }
        }
    }

    member_to_confirm.status = MembershipStatus::Confirmed as i32;
    member_to_confirm.akey = key.to_string();

    log_event(
        EventType::OrganizationUserConfirmed as i32,
        &member_to_confirm.uuid,
        org_id,
        &headers.user.uuid,
        headers.device.atype,
        &headers.ip.ip,
        conn,
    )
    .await;

    if CONFIG.mail_enabled() {
        let org_name = match Organization::find_by_uuid(org_id, conn).await {
            Some(org) => org.name,
            None => err!("Error looking up organization."),
        };
        let address = match User::find_by_uuid(&member_to_confirm.user_uuid, conn).await {
            Some(user) => user.email,
            None => err!("Error looking up user."),
        };
        mail::send_invite_confirmed(&address, &org_name).await?;
    }

    let save_result = member_to_confirm.save(conn).await;

    if let Some(user) = User::find_by_uuid(&member_to_confirm.user_uuid, conn).await {
        nt.send_user_update(UpdateType::SyncOrgKeys, &user).await;
    }

    save_result
}

#[get("/organizations/<org_id>/users/mini-details", rank = 1)]
async fn get_org_user_mini_details(
    org_id: OrganizationId,
    headers: ManagerHeadersLoose,
    mut conn: DbConn,
) -> JsonResult {
    if org_id != headers.membership.org_uuid {
        err!("Organization not found", "Organization id's do not match");
    }
    let mut members_json = Vec::new();
    for m in Membership::find_by_org(&org_id, &mut conn).await {
        members_json.push(m.to_json_mini_details(&mut conn).await);
    }

    Ok(Json(json!({
        "data": members_json,
        "object": "list",
        "continuationToken": null,
    })))
}

#[get("/organizations/<org_id>/users/<member_id>?<data..>", rank = 2)]
async fn get_user(
    org_id: OrganizationId,
    member_id: MembershipId,
    data: GetOrgUserData,
    headers: AdminHeaders,
    mut conn: DbConn,
) -> JsonResult {
    if org_id != headers.org_id {
        err!("Organization not found", "Organization id's do not match");
    }
    let Some(user) = Membership::find_by_uuid_and_org(&member_id, &org_id, &mut conn).await else {
        err!("The specified user isn't a member of the organization")
    };

    // In this case, when groups are requested we also need to include collections.
    // Else these will not be shown in the interface, and could lead to missing collections when saved.
    let include_groups = data.include_groups.unwrap_or(false);
    Ok(Json(
        user.to_json_user_details(data.include_collections.unwrap_or(include_groups), include_groups, &mut conn).await,
    ))
}

#[derive(Deserialize)]
#[serde(rename_all = "camelCase")]
struct EditUserData {
    r#type: NumberOrString,
    collections: Option<Vec<CollectionData>>,
    groups: Option<Vec<GroupId>>,
    #[serde(default)]
    access_all: bool,
    #[serde(default)]
    permissions: HashMap<String, Value>,
}

#[put("/organizations/<org_id>/users/<member_id>", data = "<data>", rank = 1)]
async fn put_member(
    org_id: OrganizationId,
    member_id: MembershipId,
    data: Json<EditUserData>,
    headers: AdminHeaders,
    conn: DbConn,
) -> EmptyResult {
    edit_member(org_id, member_id, data, headers, conn).await
}

#[post("/organizations/<org_id>/users/<member_id>", data = "<data>", rank = 1)]
async fn edit_member(
    org_id: OrganizationId,
    member_id: MembershipId,
    data: Json<EditUserData>,
    headers: AdminHeaders,
    mut conn: DbConn,
) -> EmptyResult {
    if org_id != headers.org_id {
        err!("Organization not found", "Organization id's do not match");
    }
    let mut data: EditUserData = data.into_inner();

    // HACK: We need the raw user-type to be sure custom role is selected to determine the access_all permission
    // The from_str() will convert the custom role type into a manager role type
    let raw_type = &data.r#type.into_string();
    // MembershipTyp::from_str will convert custom (4) to manager (3)
    let Some(new_type) = MembershipType::from_str(raw_type) else {
        err!("Invalid type")
    };

    // HACK: This converts the Custom role which has the `Manage all collections` box checked into an access_all flag
    // Since the parent checkbox is not sent to the server we need to check and verify the child checkboxes
    // If the box is not checked, the user will still be a manager, but not with the access_all permission
    if raw_type.eq("4")
        && data.permissions.get("editAnyCollection") == Some(&json!(true))
        && data.permissions.get("deleteAnyCollection") == Some(&json!(true))
        && data.permissions.get("createNewCollections") == Some(&json!(true))
    {
        data.access_all = true;
    }

    let mut member_to_edit = match Membership::find_by_uuid_and_org(&member_id, &org_id, &mut conn).await {
        Some(member) => member,
        None => err!("The specified user isn't member of the organization"),
    };

    if new_type != member_to_edit.atype
        && (member_to_edit.atype >= MembershipType::Admin || new_type >= MembershipType::Admin)
        && headers.membership_type != MembershipType::Owner
    {
        err!("Only Owners can grant and remove Admin or Owner privileges")
    }

    if member_to_edit.atype == MembershipType::Owner && headers.membership_type != MembershipType::Owner {
        err!("Only Owners can edit Owner users")
    }

    if member_to_edit.atype == MembershipType::Owner
        && new_type != MembershipType::Owner
        && member_to_edit.status == MembershipStatus::Confirmed as i32
    {
        // Removing owner permission, check that there is at least one other confirmed owner
        if Membership::count_confirmed_by_org_and_type(&org_id, MembershipType::Owner, &mut conn).await <= 1 {
            err!("Can't delete the last owner")
        }
    }

    // This check is also done at accept_invite, _confirm_invite, _activate_member, edit_member, admin::update_membership_type
    // It returns different error messages per function.
    if new_type < MembershipType::Admin {
        match OrgPolicy::is_user_allowed(&member_to_edit.user_uuid, &org_id, true, &mut conn).await {
            Ok(_) => {}
            Err(OrgPolicyErr::TwoFactorMissing) => {
                if CONFIG.email_2fa_auto_fallback() {
                    two_factor::email::find_and_activate_email_2fa(&member_to_edit.user_uuid, &mut conn).await?;
                } else {
                    err!("You cannot modify this user to this type because they have not setup 2FA");
                }
            }
            Err(OrgPolicyErr::SingleOrgEnforced) => {
                err!("You cannot modify this user to this type because they are a member of an organization which forbids it");
            }
        }
    }

    member_to_edit.access_all = data.access_all;
    member_to_edit.atype = new_type as i32;

    // Delete all the odd collections
    for c in CollectionUser::find_by_organization_and_user_uuid(&org_id, &member_to_edit.user_uuid, &mut conn).await {
        c.delete(&mut conn).await?;
    }

    // If no accessAll, add the collections received
    if !data.access_all {
        for col in data.collections.iter().flatten() {
            match Collection::find_by_uuid_and_org(&col.id, &org_id, &mut conn).await {
                None => err!("Collection not found in Organization"),
                Some(collection) => {
                    CollectionUser::save(
                        &member_to_edit.user_uuid,
                        &collection.uuid,
                        col.read_only,
                        col.hide_passwords,
                        col.manage,
                        &mut conn,
                    )
                    .await?;
                }
            }
        }
    }

    GroupUser::delete_all_by_member(&member_to_edit.uuid, &mut conn).await?;

    for group_id in data.groups.iter().flatten() {
        let mut group_entry = GroupUser::new(group_id.clone(), member_to_edit.uuid.clone());
        group_entry.save(&mut conn).await?;
    }

    log_event(
        EventType::OrganizationUserUpdated as i32,
        &member_to_edit.uuid,
        &org_id,
        &headers.user.uuid,
        headers.device.atype,
        &headers.ip.ip,
        &mut conn,
    )
    .await;

    member_to_edit.save(&mut conn).await
}

#[delete("/organizations/<org_id>/users", data = "<data>")]
async fn bulk_delete_member(
    org_id: OrganizationId,
    data: Json<BulkMembershipIds>,
    headers: AdminHeaders,
    mut conn: DbConn,
    nt: Notify<'_>,
) -> JsonResult {
    if org_id != headers.org_id {
        err!("Organization not found", "Organization id's do not match");
    }
    let data: BulkMembershipIds = data.into_inner();

    let mut bulk_response = Vec::new();
    for member_id in data.ids {
        let err_msg = match _delete_member(&org_id, &member_id, &headers, &mut conn, &nt).await {
            Ok(_) => String::new(),
            Err(e) => format!("{e:?}"),
        };

        bulk_response.push(json!(
            {
                "object": "OrganizationBulkConfirmResponseModel",
                "id": member_id,
                "error": err_msg
            }
        ))
    }

    Ok(Json(json!({
        "data": bulk_response,
        "object": "list",
        "continuationToken": null
    })))
}

#[delete("/organizations/<org_id>/users/<member_id>")]
async fn delete_member(
    org_id: OrganizationId,
    member_id: MembershipId,
    headers: AdminHeaders,
    mut conn: DbConn,
    nt: Notify<'_>,
) -> EmptyResult {
    _delete_member(&org_id, &member_id, &headers, &mut conn, &nt).await
}

#[post("/organizations/<org_id>/users/<member_id>/delete")]
async fn post_delete_member(
    org_id: OrganizationId,
    member_id: MembershipId,
    headers: AdminHeaders,
    mut conn: DbConn,
    nt: Notify<'_>,
) -> EmptyResult {
    _delete_member(&org_id, &member_id, &headers, &mut conn, &nt).await
}

async fn _delete_member(
    org_id: &OrganizationId,
    member_id: &MembershipId,
    headers: &AdminHeaders,
    conn: &mut DbConn,
    nt: &Notify<'_>,
) -> EmptyResult {
    let Some(member_to_delete) = Membership::find_by_uuid_and_org(member_id, org_id, conn).await else {
        err!("User to delete isn't member of the organization")
    };

    if member_to_delete.atype != MembershipType::User && headers.membership_type != MembershipType::Owner {
        err!("Only Owners can delete Admins or Owners")
    }

    if member_to_delete.atype == MembershipType::Owner && member_to_delete.status == MembershipStatus::Confirmed as i32
    {
        // Removing owner, check that there is at least one other confirmed owner
        if Membership::count_confirmed_by_org_and_type(org_id, MembershipType::Owner, conn).await <= 1 {
            err!("Can't delete the last owner")
        }
    }

    log_event(
        EventType::OrganizationUserRemoved as i32,
        &member_to_delete.uuid,
        org_id,
        &headers.user.uuid,
        headers.device.atype,
        &headers.ip.ip,
        conn,
    )
    .await;

    if let Some(user) = User::find_by_uuid(&member_to_delete.user_uuid, conn).await {
        nt.send_user_update(UpdateType::SyncOrgKeys, &user).await;
    }

    member_to_delete.delete(conn).await
}

#[post("/organizations/<org_id>/users/public-keys", data = "<data>")]
async fn bulk_public_keys(
    org_id: OrganizationId,
    data: Json<BulkMembershipIds>,
    headers: AdminHeaders,
    mut conn: DbConn,
) -> JsonResult {
    if org_id != headers.org_id {
        err!("Organization not found", "Organization id's do not match");
    }
    let data: BulkMembershipIds = data.into_inner();

    let mut bulk_response = Vec::new();
    // Check all received Membership UUID's and find the matching User to retrieve the public-key.
    // If the user does not exists, just ignore it, and do not return any information regarding that Membership UUID.
    // The web-vault will then ignore that user for the following steps.
    for member_id in data.ids {
        match Membership::find_by_uuid_and_org(&member_id, &org_id, &mut conn).await {
            Some(member) => match User::find_by_uuid(&member.user_uuid, &mut conn).await {
                Some(user) => bulk_response.push(json!(
                    {
                        "object": "organizationUserPublicKeyResponseModel",
                        "id": member_id,
                        "userId": user.uuid,
                        "key": user.public_key
                    }
                )),
                None => debug!("User doesn't exist"),
            },
            None => debug!("Membership doesn't exist"),
        }
    }

    Ok(Json(json!({
        "data": bulk_response,
        "object": "list",
        "continuationToken": null
    })))
}

use super::ciphers::update_cipher_from_data;
use super::ciphers::CipherData;

#[derive(Deserialize)]
#[serde(rename_all = "camelCase")]
struct ImportData {
    ciphers: Vec<CipherData>,
    collections: Vec<NewCollectionData>,
    collection_relationships: Vec<RelationsData>,
}

#[derive(Deserialize)]
#[serde(rename_all = "camelCase")]
struct RelationsData {
    // Cipher index
    key: usize,
    // Collection index
    value: usize,
}

#[post("/ciphers/import-organization?<query..>", data = "<data>")]
async fn post_org_import(
    query: OrgIdData,
    data: Json<ImportData>,
    headers: AdminHeaders,
    mut conn: DbConn,
    nt: Notify<'_>,
) -> EmptyResult {
    let data: ImportData = data.into_inner();
    let org_id = query.organization_id;

    // Validate the import before continuing
    // Bitwarden does not process the import if there is one item invalid.
    // Since we check for the size of the encrypted note length, we need to do that here to pre-validate it.
    // TODO: See if we can optimize the whole cipher adding/importing and prevent duplicate code and checks.
    Cipher::validate_cipher_data(&data.ciphers)?;

    let existing_collections: HashSet<Option<CollectionId>> =
        Collection::find_by_organization(&org_id, &mut conn).await.into_iter().map(|c| Some(c.uuid)).collect();
    let mut collections: Vec<CollectionId> = Vec::with_capacity(data.collections.len());
    for col in data.collections {
        let collection_uuid = if existing_collections.contains(&col.id) {
            col.id.unwrap()
        } else {
            let new_collection = Collection::new(org_id.clone(), col.name, col.external_id);
            new_collection.save(&mut conn).await?;
            new_collection.uuid
        };

        collections.push(collection_uuid);
    }

    // Read the relations between collections and ciphers
    // Ciphers can be in multiple collections at the same time
    let mut relations = Vec::with_capacity(data.collection_relationships.len());
    for relation in data.collection_relationships {
        relations.push((relation.key, relation.value));
    }

    let headers: Headers = headers.into();

    let mut ciphers: Vec<CipherId> = Vec::with_capacity(data.ciphers.len());
    for mut cipher_data in data.ciphers {
        // Always clear folder_id's via an organization import
        cipher_data.folder_id = None;
        let mut cipher = Cipher::new(cipher_data.r#type, cipher_data.name.clone());
        update_cipher_from_data(&mut cipher, cipher_data, &headers, None, &mut conn, &nt, UpdateType::None).await.ok();
        ciphers.push(cipher.uuid);
    }

    // Assign the collections
    for (cipher_index, col_index) in relations {
        let cipher_id = &ciphers[cipher_index];
        let col_id = &collections[col_index];
        CollectionCipher::save(cipher_id, col_id, &mut conn).await?;
    }

    let mut user = headers.user;
    user.update_revision(&mut conn).await
}

#[derive(Deserialize)]
#[serde(rename_all = "camelCase")]
#[allow(dead_code)]
struct BulkCollectionsData {
    organization_id: OrganizationId,
    cipher_ids: Vec<CipherId>,
    collection_ids: HashSet<CollectionId>,
    remove_collections: bool,
}

// This endpoint is only reachable via the organization view, therefore this endpoint is located here
// Also Bitwarden does not send out Notifications for these changes, it only does this for individual cipher collection updates
#[post("/ciphers/bulk-collections", data = "<data>")]
async fn post_bulk_collections(data: Json<BulkCollectionsData>, headers: Headers, mut conn: DbConn) -> EmptyResult {
    let data: BulkCollectionsData = data.into_inner();

    // This feature does not seem to be active on all the clients
    // To prevent future issues, add a check to block a call when this is set to true
    if data.remove_collections {
        err!("Bulk removing of collections is not yet implemented")
    }

    // Get all the collection available to the user in one query
    // Also filter based upon the provided collections
    let user_collections: HashMap<CollectionId, Collection> =
        Collection::find_by_organization_and_user_uuid(&data.organization_id, &headers.user.uuid, &mut conn)
            .await
            .into_iter()
            .filter_map(|c| {
                if data.collection_ids.contains(&c.uuid) {
                    Some((c.uuid.clone(), c))
                } else {
                    None
                }
            })
            .collect();

    // Verify if all the collections requested exists and are writeable for the user, else abort
    for collection_uuid in &data.collection_ids {
        match user_collections.get(collection_uuid) {
            Some(collection) if collection.is_writable_by_user(&headers.user.uuid, &mut conn).await => (),
            _ => err_code!("Resource not found", "User does not have access to a collection", 404),
        }
    }

    for cipher_id in data.cipher_ids.iter() {
        // Only act on existing cipher uuid's
        // Do not abort the operation just ignore it, it could be a cipher was just deleted for example
        if let Some(cipher) = Cipher::find_by_uuid_and_org(cipher_id, &data.organization_id, &mut conn).await {
            if cipher.is_write_accessible_to_user(&headers.user.uuid, &mut conn).await {
                for collection in &data.collection_ids {
                    CollectionCipher::save(&cipher.uuid, collection, &mut conn).await?;
                }
            }
        };
    }

    Ok(())
}

#[get("/organizations/<org_id>/policies")]
async fn list_policies(org_id: OrganizationId, headers: AdminHeaders, mut conn: DbConn) -> JsonResult {
    if org_id != headers.org_id {
        err!("Organization not found", "Organization id's do not match");
    }
    let policies = OrgPolicy::find_by_org(&org_id, &mut conn).await;
    let policies_json: Vec<Value> = policies.iter().map(OrgPolicy::to_json).collect();

    Ok(Json(json!({
        "data": policies_json,
        "object": "list",
        "continuationToken": null
    })))
}

#[get("/organizations/<org_id>/policies/token?<token>")]
async fn list_policies_token(org_id: OrganizationId, token: &str, mut conn: DbConn) -> JsonResult {
    let invite = decode_invite(token)?;

    if invite.org_id != org_id {
        err!("Token doesn't match request organization");
    }

    // exit early when we have been invited via /admin panel
    if org_id.as_ref() == FAKE_ADMIN_UUID {
        return Ok(Json(json!({})));
    }

    // TODO: We receive the invite token as ?token=<>, validate it contains the org id
    let policies = OrgPolicy::find_by_org(&org_id, &mut conn).await;
    let policies_json: Vec<Value> = policies.iter().map(OrgPolicy::to_json).collect();

    Ok(Json(json!({
        "data": policies_json,
        "object": "list",
        "continuationToken": null
    })))
}

<<<<<<< HEAD
// Called during the SSO enrollment.
// Cannot use the OrganizationId guard since the Org does not exists.
#[get("/organizations/<org_id>/policies/master-password", rank = 1)]
fn get_master_password_policy(org_id: OrganizationId, _headers: Headers) -> JsonResult {
    let data = match CONFIG.sso_master_password_policy() {
        Some(policy) => policy,
        None => "null".to_string(),
    };

    let policy =
        OrgPolicy::new(org_id, OrgPolicyType::MasterPassword, CONFIG.sso_master_password_policy().is_some(), data);

    Ok(Json(policy.to_json()))
}

#[get("/organizations/<org_id>/policies/<pol_type>", rank = 2)]
async fn get_policy(org_id: OrganizationId, pol_type: i32, _headers: AdminHeaders, mut conn: DbConn) -> JsonResult {
=======
#[get("/organizations/<org_id>/policies/<pol_type>")]
async fn get_policy(org_id: OrganizationId, pol_type: i32, headers: AdminHeaders, mut conn: DbConn) -> JsonResult {
    if org_id != headers.org_id {
        err!("Organization not found", "Organization id's do not match");
    }
>>>>>>> 2903a3a1
    let Some(pol_type_enum) = OrgPolicyType::from_i32(pol_type) else {
        err!("Invalid or unsupported policy type")
    };

    let policy = match OrgPolicy::find_by_org_and_type(&org_id, pol_type_enum, &mut conn).await {
        Some(p) => p,
        None => OrgPolicy::new(org_id.clone(), pol_type_enum, false, "null".to_string()),
    };

    Ok(Json(policy.to_json()))
}

#[derive(Deserialize)]
struct PolicyData {
    enabled: bool,
    #[serde(rename = "type")]
    _type: i32,
    data: Option<Value>,
}

#[put("/organizations/<org_id>/policies/<pol_type>", data = "<data>")]
async fn put_policy(
    org_id: OrganizationId,
    pol_type: i32,
    data: Json<PolicyData>,
    headers: AdminHeaders,
    mut conn: DbConn,
) -> JsonResult {
    if org_id != headers.org_id {
        err!("Organization not found", "Organization id's do not match");
    }
    let data: PolicyData = data.into_inner();

    let Some(pol_type_enum) = OrgPolicyType::from_i32(pol_type) else {
        err!("Invalid or unsupported policy type")
    };

    // Bitwarden only allows the Reset Password policy when Single Org policy is enabled
    // Vaultwarden encouraged to use multiple orgs instead of groups because groups were not available in the past
    // Now that groups are available we can enforce this option when wanted.
    // We put this behind a config option to prevent breaking current installation.
    // Maybe we want to enable this by default in the future, but currently it is disabled by default.
    if CONFIG.enforce_single_org_with_reset_pw_policy() {
        if pol_type_enum == OrgPolicyType::ResetPassword && data.enabled {
            let single_org_policy_enabled =
                match OrgPolicy::find_by_org_and_type(&org_id, OrgPolicyType::SingleOrg, &mut conn).await {
                    Some(p) => p.enabled,
                    None => false,
                };

            if !single_org_policy_enabled {
                err!("Single Organization policy is not enabled. It is mandatory for this policy to be enabled.")
            }
        }

        // Also prevent the Single Org Policy to be disabled if the Reset Password policy is enabled
        if pol_type_enum == OrgPolicyType::SingleOrg && !data.enabled {
            let reset_pw_policy_enabled =
                match OrgPolicy::find_by_org_and_type(&org_id, OrgPolicyType::ResetPassword, &mut conn).await {
                    Some(p) => p.enabled,
                    None => false,
                };

            if reset_pw_policy_enabled {
                err!("Account recovery policy is enabled. It is not allowed to disable this policy.")
            }
        }
    }

    // When enabling the TwoFactorAuthentication policy, revoke all members that do not have 2FA
    if pol_type_enum == OrgPolicyType::TwoFactorAuthentication && data.enabled {
        two_factor::enforce_2fa_policy_for_org(
            &org_id,
            &headers.user.uuid,
            headers.device.atype,
            &headers.ip.ip,
            &mut conn,
        )
        .await?;
    }

    // When enabling the SingleOrg policy, remove this org's members that are members of other orgs
    if pol_type_enum == OrgPolicyType::SingleOrg && data.enabled {
        for member in Membership::find_by_org(&org_id, &mut conn).await.into_iter() {
            // Policy only applies to non-Owner/non-Admin members who have accepted joining the org
            // Exclude invited and revoked users when checking for this policy.
            // Those users will not be allowed to accept or be activated because of the policy checks done there.
            // We check if the count is larger then 1, because it includes this organization also.
            if member.atype < MembershipType::Admin
                && member.status != MembershipStatus::Invited as i32
                && Membership::count_accepted_and_confirmed_by_user(&member.user_uuid, &mut conn).await > 1
            {
                if CONFIG.mail_enabled() {
                    let org = Organization::find_by_uuid(&member.org_uuid, &mut conn).await.unwrap();
                    let user = User::find_by_uuid(&member.user_uuid, &mut conn).await.unwrap();

                    mail::send_single_org_removed_from_org(&user.email, &org.name).await?;
                }

                log_event(
                    EventType::OrganizationUserRemoved as i32,
                    &member.uuid,
                    &org_id,
                    &headers.user.uuid,
                    headers.device.atype,
                    &headers.ip.ip,
                    &mut conn,
                )
                .await;

                member.delete(&mut conn).await?;
            }
        }
    }

    let mut policy = match OrgPolicy::find_by_org_and_type(&org_id, pol_type_enum, &mut conn).await {
        Some(p) => p,
        None => OrgPolicy::new(org_id.clone(), pol_type_enum, false, "{}".to_string()),
    };

    policy.enabled = data.enabled;
    policy.data = serde_json::to_string(&data.data)?;
    policy.save(&mut conn).await?;

    log_event(
        EventType::PolicyUpdated as i32,
        policy.uuid.as_ref(),
        &org_id,
        &headers.user.uuid,
        headers.device.atype,
        &headers.ip.ip,
        &mut conn,
    )
    .await;

    Ok(Json(policy.to_json()))
}

#[allow(unused_variables)]
#[get("/organizations/<org_id>/tax")]
fn get_organization_tax(org_id: OrganizationId, _headers: Headers) -> Json<Value> {
    // Prevent a 404 error, which also causes Javascript errors.
    // Upstream sends "Only allowed when not self hosted." As an error message.
    // If we do the same it will also output this to the log, which is overkill.
    // An empty list/data also works fine.
    Json(_empty_data_json())
}

#[get("/plans")]
fn get_plans() -> Json<Value> {
    // Respond with a minimal json just enough to allow the creation of an new organization.
    Json(json!({
        "object": "list",
        "data": [{
            "object": "plan",
            "type": 0,
            "product": 0,
            "name": "Free",
            "nameLocalizationKey": "planNameFree",
            "bitwardenProduct": 0,
            "maxUsers": 0,
            "descriptionLocalizationKey": "planDescFree"
        },{
            "object": "plan",
            "type": 0,
            "product": 1,
            "name": "Free",
            "nameLocalizationKey": "planNameFree",
            "bitwardenProduct": 1,
            "maxUsers": 0,
            "descriptionLocalizationKey": "planDescFree"
        }],
        "continuationToken": null
    }))
}

#[get("/plans/all")]
fn get_plans_all() -> Json<Value> {
    get_plans()
}

#[get("/plans/sales-tax-rates")]
fn get_plans_tax_rates(_headers: Headers) -> Json<Value> {
    // Prevent a 404 error, which also causes Javascript errors.
    Json(_empty_data_json())
}

#[get("/organizations/<_org_id>/billing/metadata")]
fn get_billing_metadata(_org_id: OrganizationId, _headers: Headers) -> Json<Value> {
    // Prevent a 404 error, which also causes Javascript errors.
    Json(_empty_data_json())
}

fn _empty_data_json() -> Value {
    json!({
        "object": "list",
        "data": [],
        "continuationToken": null
    })
}

#[derive(Deserialize, Debug)]
#[serde(rename_all = "camelCase")]
struct OrgImportGroupData {
    #[allow(dead_code)]
    name: String, // "GroupName"
    #[allow(dead_code)]
    external_id: String, // "cn=GroupName,ou=Groups,dc=example,dc=com"
    #[allow(dead_code)]
    users: Vec<String>, // ["uid=user,ou=People,dc=example,dc=com"]
}

#[derive(Deserialize, Debug)]
#[serde(rename_all = "camelCase")]
struct OrgImportUserData {
    email: String, // "user@maildomain.net"
    #[allow(dead_code)]
    external_id: String, // "uid=user,ou=People,dc=example,dc=com"
    deleted: bool,
}

#[derive(Deserialize, Debug)]
#[serde(rename_all = "camelCase")]
struct OrgImportData {
    #[allow(dead_code)]
    groups: Vec<OrgImportGroupData>,
    overwrite_existing: bool,
    users: Vec<OrgImportUserData>,
}

/// This function seems to be deprected
/// It is only used with older directory connectors
/// TODO: Cleanup Tech debt
#[post("/organizations/<org_id>/import", data = "<data>")]
async fn import(org_id: OrganizationId, data: Json<OrgImportData>, headers: Headers, mut conn: DbConn) -> EmptyResult {
    let data = data.into_inner();

    // TODO: Currently we aren't storing the externalId's anywhere, so we also don't have a way
    // to differentiate between auto-imported users and manually added ones.
    // This means that this endpoint can end up removing users that were added manually by an admin,
    // as opposed to upstream which only removes auto-imported users.

    // User needs to be admin or owner to use the Directory Connector
    match Membership::find_by_user_and_org(&headers.user.uuid, &org_id, &mut conn).await {
        Some(member) if member.atype >= MembershipType::Admin => { /* Okay, nothing to do */ }
        Some(_) => err!("User has insufficient permissions to use Directory Connector"),
        None => err!("User not part of organization"),
    };

    for user_data in &data.users {
        if user_data.deleted {
            // If user is marked for deletion and it exists, delete it
            if let Some(member) = Membership::find_by_email_and_org(&user_data.email, &org_id, &mut conn).await {
                log_event(
                    EventType::OrganizationUserRemoved as i32,
                    &member.uuid,
                    &org_id,
                    &headers.user.uuid,
                    headers.device.atype,
                    &headers.ip.ip,
                    &mut conn,
                )
                .await;

                member.delete(&mut conn).await?;
            }

        // If user is not part of the organization, but it exists
        } else if Membership::find_by_email_and_org(&user_data.email, &org_id, &mut conn).await.is_none() {
            if let Some(user) = User::find_by_mail(&user_data.email, &mut conn).await {
                let member_status = if CONFIG.mail_enabled() {
                    MembershipStatus::Invited as i32
                } else {
                    MembershipStatus::Accepted as i32 // Automatically mark user as accepted if no email invites
                };

                let mut new_member = Membership::new(user.uuid.clone(), org_id.clone());
                new_member.access_all = false;
                new_member.atype = MembershipType::User as i32;
                new_member.status = member_status;

                if CONFIG.mail_enabled() {
                    let org_name = match Organization::find_by_uuid(&org_id, &mut conn).await {
                        Some(org) => org.name,
                        None => err!("Error looking up organization"),
                    };

                    mail::send_invite(
                        &user,
                        org_id.clone(),
                        new_member.uuid.clone(),
                        &org_name,
                        Some(headers.user.email.clone()),
                    )
                    .await?;
                }

                // Save the member after sending an email
                // If sending fails the member will not be saved to the database, and will not result in the admin needing to reinvite the users manually
                new_member.save(&mut conn).await?;

                log_event(
                    EventType::OrganizationUserInvited as i32,
                    &new_member.uuid,
                    &org_id,
                    &headers.user.uuid,
                    headers.device.atype,
                    &headers.ip.ip,
                    &mut conn,
                )
                .await;
            }
        }
    }

    // If this flag is enabled, any user that isn't provided in the Users list will be removed (by default they will be kept unless they have Deleted == true)
    if data.overwrite_existing {
        for member in Membership::find_by_org_and_type(&org_id, MembershipType::User, &mut conn).await {
            if let Some(user_email) = User::find_by_uuid(&member.user_uuid, &mut conn).await.map(|u| u.email) {
                if !data.users.iter().any(|u| u.email == user_email) {
                    log_event(
                        EventType::OrganizationUserRemoved as i32,
                        &member.uuid,
                        &org_id,
                        &headers.user.uuid,
                        headers.device.atype,
                        &headers.ip.ip,
                        &mut conn,
                    )
                    .await;

                    member.delete(&mut conn).await?;
                }
            }
        }
    }

    Ok(())
}

// Pre web-vault v2022.9.x endpoint
#[put("/organizations/<org_id>/users/<member_id>/deactivate")]
async fn deactivate_member(
    org_id: OrganizationId,
    member_id: MembershipId,
    headers: AdminHeaders,
    mut conn: DbConn,
) -> EmptyResult {
    _revoke_member(&org_id, &member_id, &headers, &mut conn).await
}

#[derive(Deserialize, Debug)]
#[serde(rename_all = "camelCase")]
struct BulkRevokeMembershipIds {
    ids: Option<Vec<MembershipId>>,
}

// Pre web-vault v2022.9.x endpoint
#[put("/organizations/<org_id>/users/deactivate", data = "<data>")]
async fn bulk_deactivate_members(
    org_id: OrganizationId,
    data: Json<BulkRevokeMembershipIds>,
    headers: AdminHeaders,
    conn: DbConn,
) -> JsonResult {
    bulk_revoke_members(org_id, data, headers, conn).await
}

#[put("/organizations/<org_id>/users/<member_id>/revoke")]
async fn revoke_member(
    org_id: OrganizationId,
    member_id: MembershipId,
    headers: AdminHeaders,
    mut conn: DbConn,
) -> EmptyResult {
    _revoke_member(&org_id, &member_id, &headers, &mut conn).await
}

#[put("/organizations/<org_id>/users/revoke", data = "<data>")]
async fn bulk_revoke_members(
    org_id: OrganizationId,
    data: Json<BulkRevokeMembershipIds>,
    headers: AdminHeaders,
    mut conn: DbConn,
) -> JsonResult {
    if org_id != headers.org_id {
        err!("Organization not found", "Organization id's do not match");
    }
    let data = data.into_inner();

    let mut bulk_response = Vec::new();
    match data.ids {
        Some(members) => {
            for member_id in members {
                let err_msg = match _revoke_member(&org_id, &member_id, &headers, &mut conn).await {
                    Ok(_) => String::new(),
                    Err(e) => format!("{e:?}"),
                };

                bulk_response.push(json!(
                    {
                        "object": "OrganizationUserBulkResponseModel",
                        "id": member_id,
                        "error": err_msg
                    }
                ));
            }
        }
        None => error!("No users to revoke"),
    }

    Ok(Json(json!({
        "data": bulk_response,
        "object": "list",
        "continuationToken": null
    })))
}

async fn _revoke_member(
    org_id: &OrganizationId,
    member_id: &MembershipId,
    headers: &AdminHeaders,
    conn: &mut DbConn,
) -> EmptyResult {
    match Membership::find_by_uuid_and_org(member_id, org_id, conn).await {
        Some(mut member) if member.status > MembershipStatus::Revoked as i32 => {
            if member.user_uuid == headers.user.uuid {
                err!("You cannot revoke yourself")
            }
            if member.atype == MembershipType::Owner && headers.membership_type != MembershipType::Owner {
                err!("Only owners can revoke other owners")
            }
            if member.atype == MembershipType::Owner
                && Membership::count_confirmed_by_org_and_type(org_id, MembershipType::Owner, conn).await <= 1
            {
                err!("Organization must have at least one confirmed owner")
            }

            member.revoke();
            member.save(conn).await?;

            log_event(
                EventType::OrganizationUserRevoked as i32,
                &member.uuid,
                org_id,
                &headers.user.uuid,
                headers.device.atype,
                &headers.ip.ip,
                conn,
            )
            .await;
        }
        Some(_) => err!("User is already revoked"),
        None => err!("User not found in organization"),
    }
    Ok(())
}

// Pre web-vault v2022.9.x endpoint
#[put("/organizations/<org_id>/users/<member_id>/activate")]
async fn activate_member(
    org_id: OrganizationId,
    member_id: MembershipId,
    headers: AdminHeaders,
    mut conn: DbConn,
) -> EmptyResult {
    _restore_member(&org_id, &member_id, &headers, &mut conn).await
}

// Pre web-vault v2022.9.x endpoint
#[put("/organizations/<org_id>/users/activate", data = "<data>")]
async fn bulk_activate_members(
    org_id: OrganizationId,
    data: Json<BulkMembershipIds>,
    headers: AdminHeaders,
    conn: DbConn,
) -> JsonResult {
    bulk_restore_members(org_id, data, headers, conn).await
}

#[put("/organizations/<org_id>/users/<member_id>/restore")]
async fn restore_member(
    org_id: OrganizationId,
    member_id: MembershipId,
    headers: AdminHeaders,
    mut conn: DbConn,
) -> EmptyResult {
    _restore_member(&org_id, &member_id, &headers, &mut conn).await
}

#[put("/organizations/<org_id>/users/restore", data = "<data>")]
async fn bulk_restore_members(
    org_id: OrganizationId,
    data: Json<BulkMembershipIds>,
    headers: AdminHeaders,
    mut conn: DbConn,
) -> JsonResult {
    if org_id != headers.org_id {
        err!("Organization not found", "Organization id's do not match");
    }
    let data = data.into_inner();

    let mut bulk_response = Vec::new();
    for member_id in data.ids {
        let err_msg = match _restore_member(&org_id, &member_id, &headers, &mut conn).await {
            Ok(_) => String::new(),
            Err(e) => format!("{e:?}"),
        };

        bulk_response.push(json!(
            {
                "object": "OrganizationUserBulkResponseModel",
                "id": member_id,
                "error": err_msg
            }
        ));
    }

    Ok(Json(json!({
        "data": bulk_response,
        "object": "list",
        "continuationToken": null
    })))
}

async fn _restore_member(
    org_id: &OrganizationId,
    member_id: &MembershipId,
    headers: &AdminHeaders,
    conn: &mut DbConn,
) -> EmptyResult {
    match Membership::find_by_uuid_and_org(member_id, org_id, conn).await {
        Some(mut member) if member.status < MembershipStatus::Accepted as i32 => {
            if member.user_uuid == headers.user.uuid {
                err!("You cannot restore yourself")
            }
            if member.atype == MembershipType::Owner && headers.membership_type != MembershipType::Owner {
                err!("Only owners can restore other owners")
            }

            // This check is also done at accept_invite, _confirm_invite, _activate_member, edit_member, admin::update_membership_type
            // It returns different error messages per function.
            if member.atype < MembershipType::Admin {
                match OrgPolicy::is_user_allowed(&member.user_uuid, org_id, false, conn).await {
                    Ok(_) => {}
                    Err(OrgPolicyErr::TwoFactorMissing) => {
                        if CONFIG.email_2fa_auto_fallback() {
                            two_factor::email::find_and_activate_email_2fa(&member.user_uuid, conn).await?;
                        } else {
                            err!("You cannot restore this user because they have not setup 2FA");
                        }
                    }
                    Err(OrgPolicyErr::SingleOrgEnforced) => {
                        err!("You cannot restore this user because they are a member of an organization which forbids it");
                    }
                }
            }

            member.restore();
            member.save(conn).await?;

            log_event(
                EventType::OrganizationUserRestored as i32,
                &member.uuid,
                org_id,
                &headers.user.uuid,
                headers.device.atype,
                &headers.ip.ip,
                conn,
            )
            .await;
        }
        Some(_) => err!("User is already active"),
        None => err!("User not found in organization"),
    }
    Ok(())
}

#[get("/organizations/<org_id>/groups")]
async fn get_groups(org_id: OrganizationId, headers: ManagerHeadersLoose, mut conn: DbConn) -> JsonResult {
    if org_id != headers.membership.org_uuid {
        err!("Organization not found", "Organization id's do not match");
    }
    let groups: Vec<Value> = if CONFIG.org_groups_enabled() {
        // Group::find_by_organization(&org_id, &mut conn).await.iter().map(Group::to_json).collect::<Value>()
        let groups = Group::find_by_organization(&org_id, &mut conn).await;
        let mut groups_json = Vec::with_capacity(groups.len());

        for g in groups {
            groups_json.push(g.to_json_details(&mut conn).await)
        }
        groups_json
    } else {
        // The Bitwarden clients seem to call this API regardless of whether groups are enabled,
        // so just act as if there are no groups.
        Vec::with_capacity(0)
    };

    Ok(Json(json!({
        "data": groups,
        "object": "list",
        "continuationToken": null,
    })))
}

#[get("/organizations/<org_id>/groups/details", rank = 1)]
async fn get_groups_details(org_id: OrganizationId, headers: ManagerHeadersLoose, conn: DbConn) -> JsonResult {
    get_groups(org_id, headers, conn).await
}

#[derive(Deserialize)]
#[serde(rename_all = "camelCase")]
struct GroupRequest {
    name: String,
    #[serde(default)]
    access_all: bool,
    external_id: Option<String>,
    collections: Vec<SelectedCollection>,
    users: Vec<MembershipId>,
}

impl GroupRequest {
    pub fn to_group(&self, org_uuid: &OrganizationId) -> Group {
        Group::new(org_uuid.clone(), self.name.clone(), self.access_all, self.external_id.clone())
    }

    pub fn update_group(&self, mut group: Group) -> Group {
        group.name.clone_from(&self.name);
        group.access_all = self.access_all;
        // Group Updates do not support changing the external_id
        // These input fields are in a disabled state, and can only be updated/added via ldap_import

        group
    }
}

#[derive(Deserialize, Serialize)]
#[serde(rename_all = "camelCase")]
struct SelectedCollection {
    id: CollectionId,
    read_only: bool,
    hide_passwords: bool,
    manage: bool,
}

impl SelectedCollection {
    pub fn to_collection_group(&self, groups_uuid: GroupId) -> CollectionGroup {
        CollectionGroup::new(self.id.clone(), groups_uuid, self.read_only, self.hide_passwords, self.manage)
    }
}

#[post("/organizations/<org_id>/groups/<group_id>", data = "<data>")]
async fn post_group(
    org_id: OrganizationId,
    group_id: GroupId,
    data: Json<GroupRequest>,
    headers: AdminHeaders,
    conn: DbConn,
) -> JsonResult {
    put_group(org_id, group_id, data, headers, conn).await
}

#[post("/organizations/<org_id>/groups", data = "<data>")]
async fn post_groups(
    org_id: OrganizationId,
    headers: AdminHeaders,
    data: Json<GroupRequest>,
    mut conn: DbConn,
) -> JsonResult {
    if !CONFIG.org_groups_enabled() {
        err!("Group support is disabled");
    }

    let group_request = data.into_inner();
    let group = group_request.to_group(&org_id);

    log_event(
        EventType::GroupCreated as i32,
        &group.uuid,
        &org_id,
        &headers.user.uuid,
        headers.device.atype,
        &headers.ip.ip,
        &mut conn,
    )
    .await;

    add_update_group(group, group_request.collections, group_request.users, org_id, &headers, &mut conn).await
}

#[put("/organizations/<org_id>/groups/<group_id>", data = "<data>")]
async fn put_group(
    org_id: OrganizationId,
    group_id: GroupId,
    data: Json<GroupRequest>,
    headers: AdminHeaders,
    mut conn: DbConn,
) -> JsonResult {
    if !CONFIG.org_groups_enabled() {
        err!("Group support is disabled");
    }

    let Some(group) = Group::find_by_uuid_and_org(&group_id, &org_id, &mut conn).await else {
        err!("Group not found", "Group uuid is invalid or does not belong to the organization")
    };

    let group_request = data.into_inner();
    let updated_group = group_request.update_group(group);

    CollectionGroup::delete_all_by_group(&group_id, &mut conn).await?;
    GroupUser::delete_all_by_group(&group_id, &mut conn).await?;

    log_event(
        EventType::GroupUpdated as i32,
        &updated_group.uuid,
        &org_id,
        &headers.user.uuid,
        headers.device.atype,
        &headers.ip.ip,
        &mut conn,
    )
    .await;

    add_update_group(updated_group, group_request.collections, group_request.users, org_id, &headers, &mut conn).await
}

async fn add_update_group(
    mut group: Group,
    collections: Vec<SelectedCollection>,
    members: Vec<MembershipId>,
    org_id: OrganizationId,
    headers: &AdminHeaders,
    conn: &mut DbConn,
) -> JsonResult {
    group.save(conn).await?;

    for col_selection in collections {
        let mut collection_group = col_selection.to_collection_group(group.uuid.clone());
        collection_group.save(conn).await?;
    }

    for assigned_member in members {
        let mut user_entry = GroupUser::new(group.uuid.clone(), assigned_member.clone());
        user_entry.save(conn).await?;

        log_event(
            EventType::OrganizationUserUpdatedGroups as i32,
            &assigned_member,
            &org_id,
            &headers.user.uuid,
            headers.device.atype,
            &headers.ip.ip,
            conn,
        )
        .await;
    }

    Ok(Json(json!({
        "id": group.uuid,
        "organizationId": group.organizations_uuid,
        "name": group.name,
        "accessAll": group.access_all,
        "externalId": group.external_id
    })))
}

#[get("/organizations/<org_id>/groups/<group_id>/details")]
async fn get_group_details(
    org_id: OrganizationId,
    group_id: GroupId,
    headers: AdminHeaders,
    mut conn: DbConn,
) -> JsonResult {
    if org_id != headers.org_id {
        err!("Organization not found", "Organization id's do not match");
    }
    if !CONFIG.org_groups_enabled() {
        err!("Group support is disabled");
    }

    let Some(group) = Group::find_by_uuid_and_org(&group_id, &org_id, &mut conn).await else {
        err!("Group not found", "Group uuid is invalid or does not belong to the organization")
    };

    Ok(Json(group.to_json_details(&mut conn).await))
}

#[post("/organizations/<org_id>/groups/<group_id>/delete")]
async fn post_delete_group(
    org_id: OrganizationId,
    group_id: GroupId,
    headers: AdminHeaders,
    mut conn: DbConn,
) -> EmptyResult {
    _delete_group(&org_id, &group_id, &headers, &mut conn).await
}

#[delete("/organizations/<org_id>/groups/<group_id>")]
async fn delete_group(
    org_id: OrganizationId,
    group_id: GroupId,
    headers: AdminHeaders,
    mut conn: DbConn,
) -> EmptyResult {
    _delete_group(&org_id, &group_id, &headers, &mut conn).await
}

async fn _delete_group(
    org_id: &OrganizationId,
    group_id: &GroupId,
    headers: &AdminHeaders,
    conn: &mut DbConn,
) -> EmptyResult {
    if !CONFIG.org_groups_enabled() {
        err!("Group support is disabled");
    }

    let Some(group) = Group::find_by_uuid_and_org(group_id, org_id, conn).await else {
        err!("Group not found", "Group uuid is invalid or does not belong to the organization")
    };

    log_event(
        EventType::GroupDeleted as i32,
        &group.uuid,
        org_id,
        &headers.user.uuid,
        headers.device.atype,
        &headers.ip.ip,
        conn,
    )
    .await;

    group.delete(conn).await
}

#[delete("/organizations/<org_id>/groups", data = "<data>")]
async fn bulk_delete_groups(
    org_id: OrganizationId,
    data: Json<BulkGroupIds>,
    headers: AdminHeaders,
    mut conn: DbConn,
) -> EmptyResult {
    if !CONFIG.org_groups_enabled() {
        err!("Group support is disabled");
    }

    let data: BulkGroupIds = data.into_inner();

    for group_id in data.ids {
        _delete_group(&org_id, &group_id, &headers, &mut conn).await?
    }
    Ok(())
}

#[get("/organizations/<org_id>/groups/<group_id>", rank = 2)]
async fn get_group(org_id: OrganizationId, group_id: GroupId, headers: AdminHeaders, mut conn: DbConn) -> JsonResult {
    if org_id != headers.org_id {
        err!("Organization not found", "Organization id's do not match");
    }
    if !CONFIG.org_groups_enabled() {
        err!("Group support is disabled");
    }

    let Some(group) = Group::find_by_uuid_and_org(&group_id, &org_id, &mut conn).await else {
        err!("Group not found", "Group uuid is invalid or does not belong to the organization")
    };

    Ok(Json(group.to_json()))
}

#[get("/organizations/<org_id>/groups/<group_id>/users")]
async fn get_group_members(
    org_id: OrganizationId,
    group_id: GroupId,
    headers: AdminHeaders,
    mut conn: DbConn,
) -> JsonResult {
    if org_id != headers.org_id {
        err!("Organization not found", "Organization id's do not match");
    }
    if !CONFIG.org_groups_enabled() {
        err!("Group support is disabled");
    }

    if Group::find_by_uuid_and_org(&group_id, &org_id, &mut conn).await.is_none() {
        err!("Group could not be found!", "Group uuid is invalid or does not belong to the organization")
    };

    let group_members: Vec<MembershipId> = GroupUser::find_by_group(&group_id, &mut conn)
        .await
        .iter()
        .map(|entry| entry.users_organizations_uuid.clone())
        .collect();

    Ok(Json(json!(group_members)))
}

#[put("/organizations/<org_id>/groups/<group_id>/users", data = "<data>")]
async fn put_group_members(
    org_id: OrganizationId,
    group_id: GroupId,
    headers: AdminHeaders,
    data: Json<Vec<MembershipId>>,
    mut conn: DbConn,
) -> EmptyResult {
    if !CONFIG.org_groups_enabled() {
        err!("Group support is disabled");
    }

    if Group::find_by_uuid_and_org(&group_id, &org_id, &mut conn).await.is_none() {
        err!("Group could not be found!", "Group uuid is invalid or does not belong to the organization")
    };

    GroupUser::delete_all_by_group(&group_id, &mut conn).await?;

    let assigned_members = data.into_inner();
    for assigned_member in assigned_members {
        let mut user_entry = GroupUser::new(group_id.clone(), assigned_member.clone());
        user_entry.save(&mut conn).await?;

        log_event(
            EventType::OrganizationUserUpdatedGroups as i32,
            &assigned_member,
            &org_id,
            &headers.user.uuid,
            headers.device.atype,
            &headers.ip.ip,
            &mut conn,
        )
        .await;
    }

    Ok(())
}

#[get("/organizations/<org_id>/users/<member_id>/groups")]
async fn get_user_groups(
    org_id: OrganizationId,
    member_id: MembershipId,
    headers: AdminHeaders,
    mut conn: DbConn,
) -> JsonResult {
    if org_id != headers.org_id {
        err!("Organization not found", "Organization id's do not match");
    }
    if !CONFIG.org_groups_enabled() {
        err!("Group support is disabled");
    }

    if Membership::find_by_uuid_and_org(&member_id, &org_id, &mut conn).await.is_none() {
        err!("User could not be found!")
    };

    let user_groups: Vec<GroupId> =
        GroupUser::find_by_member(&member_id, &mut conn).await.iter().map(|entry| entry.groups_uuid.clone()).collect();

    Ok(Json(json!(user_groups)))
}

#[derive(Deserialize)]
#[serde(rename_all = "camelCase")]
struct OrganizationUserUpdateGroupsRequest {
    group_ids: Vec<GroupId>,
}

#[post("/organizations/<org_id>/users/<member_id>/groups", data = "<data>")]
async fn post_user_groups(
    org_id: OrganizationId,
    member_id: MembershipId,
    data: Json<OrganizationUserUpdateGroupsRequest>,
    headers: AdminHeaders,
    conn: DbConn,
) -> EmptyResult {
    put_user_groups(org_id, member_id, data, headers, conn).await
}

#[put("/organizations/<org_id>/users/<member_id>/groups", data = "<data>")]
async fn put_user_groups(
    org_id: OrganizationId,
    member_id: MembershipId,
    data: Json<OrganizationUserUpdateGroupsRequest>,
    headers: AdminHeaders,
    mut conn: DbConn,
) -> EmptyResult {
    if org_id != headers.org_id {
        err!("Organization not found", "Organization id's do not match");
    }
    if !CONFIG.org_groups_enabled() {
        err!("Group support is disabled");
    }

    if Membership::find_by_uuid_and_org(&member_id, &org_id, &mut conn).await.is_none() {
        err!("User could not be found or does not belong to the organization.");
    }

    GroupUser::delete_all_by_member(&member_id, &mut conn).await?;

    let assigned_group_ids = data.into_inner();
    for assigned_group_id in assigned_group_ids.group_ids {
        let mut group_user = GroupUser::new(assigned_group_id.clone(), member_id.clone());
        group_user.save(&mut conn).await?;
    }

    log_event(
        EventType::OrganizationUserUpdatedGroups as i32,
        &member_id,
        &org_id,
        &headers.user.uuid,
        headers.device.atype,
        &headers.ip.ip,
        &mut conn,
    )
    .await;

    Ok(())
}

#[post("/organizations/<org_id>/groups/<group_id>/delete-user/<member_id>")]
async fn post_delete_group_member(
    org_id: OrganizationId,
    group_id: GroupId,
    member_id: MembershipId,
    headers: AdminHeaders,
    conn: DbConn,
) -> EmptyResult {
    delete_group_member(org_id, group_id, member_id, headers, conn).await
}

#[delete("/organizations/<org_id>/groups/<group_id>/users/<member_id>")]
async fn delete_group_member(
    org_id: OrganizationId,
    group_id: GroupId,
    member_id: MembershipId,
    headers: AdminHeaders,
    mut conn: DbConn,
) -> EmptyResult {
    if org_id != headers.org_id {
        err!("Organization not found", "Organization id's do not match");
    }
    if !CONFIG.org_groups_enabled() {
        err!("Group support is disabled");
    }

    if Membership::find_by_uuid_and_org(&member_id, &org_id, &mut conn).await.is_none() {
        err!("User could not be found or does not belong to the organization.");
    }

    if Group::find_by_uuid_and_org(&group_id, &org_id, &mut conn).await.is_none() {
        err!("Group could not be found or does not belong to the organization.");
    }

    log_event(
        EventType::OrganizationUserUpdatedGroups as i32,
        &member_id,
        &org_id,
        &headers.user.uuid,
        headers.device.atype,
        &headers.ip.ip,
        &mut conn,
    )
    .await;

    GroupUser::delete_by_group_and_member(&group_id, &member_id, &mut conn).await
}

#[derive(Deserialize)]
#[serde(rename_all = "camelCase")]
struct OrganizationUserResetPasswordEnrollmentRequest {
    reset_password_key: Option<String>,
    master_password_hash: Option<String>,
    otp: Option<String>,
}

#[derive(Deserialize)]
#[serde(rename_all = "camelCase")]
struct OrganizationUserResetPasswordRequest {
    new_master_password_hash: String,
    key: String,
}

// Upstream reports this is the renamed endpoint instead of `/keys`
// But the clients do not seem to use this at all
// Just add it here in case they will
#[get("/organizations/<org_id>/public-key")]
async fn get_organization_public_key(
    org_id: OrganizationId,
    headers: OrgMemberHeaders,
    mut conn: DbConn,
) -> JsonResult {
    if org_id != headers.org_id {
        err!("Organization not found", "Organization id's do not match");
    }
    let Some(org) = Organization::find_by_uuid(&org_id, &mut conn).await else {
        err!("Organization not found")
    };

    Ok(Json(json!({
        "object": "organizationPublicKey",
        "publicKey": org.public_key,
    })))
}

// Obsolete - Renamed to public-key (2023.8), left for backwards compatibility with older clients
// https://github.com/bitwarden/server/blob/25dc0c9178e3e3584074bbef0d4be827b7c89415/src/Api/AdminConsole/Controllers/OrganizationsController.cs#L463-L468
#[get("/organizations/<org_id>/keys")]
async fn get_organization_keys(org_id: OrganizationId, headers: OrgMemberHeaders, conn: DbConn) -> JsonResult {
    get_organization_public_key(org_id, headers, conn).await
}

#[put("/organizations/<org_id>/users/<member_id>/reset-password", data = "<data>")]
async fn put_reset_password(
    org_id: OrganizationId,
    member_id: MembershipId,
    headers: AdminHeaders,
    data: Json<OrganizationUserResetPasswordRequest>,
    mut conn: DbConn,
    nt: Notify<'_>,
) -> EmptyResult {
    if org_id != headers.org_id {
        err!("Organization not found", "Organization id's do not match");
    }
    let Some(org) = Organization::find_by_uuid(&org_id, &mut conn).await else {
        err!("Required organization not found")
    };

    let Some(member) = Membership::find_by_uuid_and_org(&member_id, &org.uuid, &mut conn).await else {
        err!("User to reset isn't member of required organization")
    };

    let Some(user) = User::find_by_uuid(&member.user_uuid, &mut conn).await else {
        err!("User not found")
    };

    check_reset_password_applicable_and_permissions(&org_id, &member_id, &headers, &mut conn).await?;

    if member.reset_password_key.is_none() {
        err!("Password reset not or not correctly enrolled");
    }
    if member.status != (MembershipStatus::Confirmed as i32) {
        err!("Organization user must be confirmed for password reset functionality");
    }

    // Sending email before resetting password to ensure working email configuration and the resulting
    // user notification. Also this might add some protection against security flaws and misuse
    if let Err(e) = mail::send_admin_reset_password(&user.email, &user.name, &org.name).await {
        err!(format!("Error sending user reset password email: {e:#?}"));
    }

    let reset_request = data.into_inner();

    let mut user = user;
    user.set_password(reset_request.new_master_password_hash.as_str(), Some(reset_request.key), true, None);
    user.save(&mut conn).await?;

    nt.send_logout(&user, None).await;

    log_event(
        EventType::OrganizationUserAdminResetPassword as i32,
        &member_id,
        &org_id,
        &headers.user.uuid,
        headers.device.atype,
        &headers.ip.ip,
        &mut conn,
    )
    .await;

    Ok(())
}

#[get("/organizations/<org_id>/users/<member_id>/reset-password-details")]
async fn get_reset_password_details(
    org_id: OrganizationId,
    member_id: MembershipId,
    headers: AdminHeaders,
    mut conn: DbConn,
) -> JsonResult {
    if org_id != headers.org_id {
        err!("Organization not found", "Organization id's do not match");
    }
    let Some(org) = Organization::find_by_uuid(&org_id, &mut conn).await else {
        err!("Required organization not found")
    };

    let Some(member) = Membership::find_by_uuid_and_org(&member_id, &org_id, &mut conn).await else {
        err!("User to reset isn't member of required organization")
    };

    let Some(user) = User::find_by_uuid(&member.user_uuid, &mut conn).await else {
        err!("User not found")
    };

    check_reset_password_applicable_and_permissions(&org_id, &member_id, &headers, &mut conn).await?;

    // https://github.com/bitwarden/server/blob/3b50ccb9f804efaacdc46bed5b60e5b28eddefcf/src/Api/Models/Response/Organizations/OrganizationUserResponseModel.cs#L111
    Ok(Json(json!({
        "object": "organizationUserResetPasswordDetails",
        "kdf":user.client_kdf_type,
        "kdfIterations":user.client_kdf_iter,
        "kdfMemory":user.client_kdf_memory,
        "kdfParallelism":user.client_kdf_parallelism,
        "resetPasswordKey":member.reset_password_key,
        "encryptedPrivateKey":org.private_key,

    })))
}

async fn check_reset_password_applicable_and_permissions(
    org_id: &OrganizationId,
    member_id: &MembershipId,
    headers: &AdminHeaders,
    conn: &mut DbConn,
) -> EmptyResult {
    check_reset_password_applicable(org_id, conn).await?;

    let Some(target_user) = Membership::find_by_uuid_and_org(member_id, org_id, conn).await else {
        err!("Reset target user not found")
    };

    // Resetting user must be higher/equal to user to reset
    match headers.membership_type {
        MembershipType::Owner => Ok(()),
        MembershipType::Admin if target_user.atype <= MembershipType::Admin => Ok(()),
        _ => err!("No permission to reset this user's password"),
    }
}

async fn check_reset_password_applicable(org_id: &OrganizationId, conn: &mut DbConn) -> EmptyResult {
    if !CONFIG.mail_enabled() {
        err!("Password reset is not supported on an email-disabled instance.");
    }

    let Some(policy) = OrgPolicy::find_by_org_and_type(org_id, OrgPolicyType::ResetPassword, conn).await else {
        err!("Policy not found")
    };

    if !policy.enabled {
        err!("Reset password policy not enabled");
    }

    Ok(())
}

#[put("/organizations/<org_id>/users/<member_id>/reset-password-enrollment", data = "<data>")]
async fn put_reset_password_enrollment(
    org_id: OrganizationId,
    member_id: MembershipId,
    headers: Headers,
    data: Json<OrganizationUserResetPasswordEnrollmentRequest>,
    mut conn: DbConn,
) -> EmptyResult {
    let Some(mut member) = Membership::find_by_user_and_org(&headers.user.uuid, &org_id, &mut conn).await else {
        err!("User to enroll isn't member of required organization")
    };

    check_reset_password_applicable(&org_id, &mut conn).await?;

    let reset_request = data.into_inner();

    if reset_request.reset_password_key.is_none()
        && OrgPolicy::org_is_reset_password_auto_enroll(&org_id, &mut conn).await
    {
        err!("Reset password can't be withdrawn due to an enterprise policy");
    }

    if reset_request.reset_password_key.is_some() {
        PasswordOrOtpData {
            master_password_hash: reset_request.master_password_hash,
            otp: reset_request.otp,
        }
        .validate(&headers.user, true, &mut conn)
        .await?;
    }

    member.reset_password_key = reset_request.reset_password_key;
    member.save(&mut conn).await?;

    let log_id = if member.reset_password_key.is_some() {
        EventType::OrganizationUserResetPasswordEnroll as i32
    } else {
        EventType::OrganizationUserResetPasswordWithdraw as i32
    };

    log_event(log_id, &member_id, &org_id, &headers.user.uuid, headers.device.atype, &headers.ip.ip, &mut conn).await;

    Ok(())
}

// This is a new function active since the v2022.9.x clients.
// It combines the previous two calls done before.
// We call those two functions here and combine them ourselves.
//
// NOTE: It seems clients can't handle uppercase-first keys!!
//       We need to convert all keys so they have the first character to be a lowercase.
//       Else the export will be just an empty JSON file.
#[get("/organizations/<org_id>/export")]
async fn get_org_export(
    org_id: OrganizationId,
    headers: AdminHeaders,
    client_version: Option<ClientVersion>,
    mut conn: DbConn,
) -> JsonResult {
    if org_id != headers.org_id {
        err!("Organization not found", "Organization id's do not match");
    }
    // Since version v2023.1.0 the format of the export is different.
    // Also, this endpoint was created since v2022.9.0.
    // Therefore, we will check for any version smaller then v2023.1.0 and return a different response.
    // If we can't determine the version, we will use the latest default v2023.1.0 and higher.
    // https://github.com/bitwarden/server/blob/9ca93381ce416454734418c3a9f99ab49747f1b6/src/Api/Controllers/OrganizationExportController.cs#L44
    let use_list_response_model = if let Some(client_version) = client_version {
        let ver_match = semver::VersionReq::parse("<2023.1.0").unwrap();
        ver_match.matches(&client_version.0)
    } else {
        false
    };

    // Also both main keys here need to be lowercase, else the export will fail.
    if use_list_response_model {
        // Backwards compatible pre v2023.1.0 response
        Ok(Json(json!({
            "collections": {
                "data": convert_json_key_lcase_first(_get_org_collections(&org_id, &mut conn).await),
                "object": "list",
                "continuationToken": null,
            },
            "ciphers": {
                "data": convert_json_key_lcase_first(_get_org_details(&org_id, &headers.host, &headers.user.uuid, &mut conn).await),
                "object": "list",
                "continuationToken": null,
            }
        })))
    } else {
        // v2023.1.0 and newer response
        Ok(Json(json!({
            "collections": convert_json_key_lcase_first(_get_org_collections(&org_id, &mut conn).await),
            "ciphers": convert_json_key_lcase_first(_get_org_details(&org_id, &headers.host, &headers.user.uuid, &mut conn).await),
        })))
    }
}

async fn _api_key(
    org_id: &OrganizationId,
    data: Json<PasswordOrOtpData>,
    rotate: bool,
    headers: AdminHeaders,
    mut conn: DbConn,
) -> JsonResult {
    let data: PasswordOrOtpData = data.into_inner();
    let user = headers.user;

    // Validate the admin users password/otp
    data.validate(&user, true, &mut conn).await?;

    let org_api_key = match OrganizationApiKey::find_by_org_uuid(org_id, &conn).await {
        Some(mut org_api_key) => {
            if rotate {
                org_api_key.api_key = crate::crypto::generate_api_key();
                org_api_key.revision_date = chrono::Utc::now().naive_utc();
                org_api_key.save(&conn).await.expect("Error rotating organization API Key");
            }
            org_api_key
        }
        None => {
            let api_key = crate::crypto::generate_api_key();
            let new_org_api_key = OrganizationApiKey::new(org_id.clone(), api_key);
            new_org_api_key.save(&conn).await.expect("Error creating organization API Key");
            new_org_api_key
        }
    };

    Ok(Json(json!({
      "apiKey": org_api_key.api_key,
      "revisionDate": crate::util::format_date(&org_api_key.revision_date),
      "object": "apiKey",
    })))
}

#[post("/organizations/<org_id>/api-key", data = "<data>")]
async fn api_key(
    org_id: OrganizationId,
    data: Json<PasswordOrOtpData>,
    headers: AdminHeaders,
    conn: DbConn,
) -> JsonResult {
    _api_key(&org_id, data, false, headers, conn).await
}

#[post("/organizations/<org_id>/rotate-api-key", data = "<data>")]
async fn rotate_api_key(
    org_id: OrganizationId,
    data: Json<PasswordOrOtpData>,
    headers: AdminHeaders,
    conn: DbConn,
) -> JsonResult {
    _api_key(&org_id, data, true, headers, conn).await
}<|MERGE_RESOLUTION|>--- conflicted
+++ resolved
@@ -1952,7 +1952,6 @@
     })))
 }
 
-<<<<<<< HEAD
 // Called during the SSO enrollment.
 // Cannot use the OrganizationId guard since the Org does not exists.
 #[get("/organizations/<org_id>/policies/master-password", rank = 1)]
@@ -1969,14 +1968,11 @@
 }
 
 #[get("/organizations/<org_id>/policies/<pol_type>", rank = 2)]
-async fn get_policy(org_id: OrganizationId, pol_type: i32, _headers: AdminHeaders, mut conn: DbConn) -> JsonResult {
-=======
-#[get("/organizations/<org_id>/policies/<pol_type>")]
 async fn get_policy(org_id: OrganizationId, pol_type: i32, headers: AdminHeaders, mut conn: DbConn) -> JsonResult {
     if org_id != headers.org_id {
         err!("Organization not found", "Organization id's do not match");
     }
->>>>>>> 2903a3a1
+
     let Some(pol_type_enum) = OrgPolicyType::from_i32(pol_type) else {
         err!("Invalid or unsupported policy type")
     };
