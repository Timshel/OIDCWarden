use num_traits::FromPrimitive;
use rocket::serde::json::Json;
use rocket::Route;
use serde_json::Value;
use std::collections::{HashMap, HashSet};

use crate::api::admin::FAKE_ADMIN_UUID;
use crate::{
    api::{
        core::{log_event, two_factor, CipherSyncData, CipherSyncType},
        EmptyResult, JsonResult, Notify, PasswordOrOtpData, UpdateType,
    },
    auth::{
        decode_invite, AdminHeaders, ClientVersion, Headers, ManagerHeaders, ManagerHeadersLoose, OrgMemberHeaders,
        OwnerHeaders,
    },
    business::organization_logic,
    db::{models::*, DbConn},
    mail,
    util::{convert_json_key_lcase_first, get_uuid, NumberOrString},
    CONFIG,
};

pub fn routes() -> Vec<Route> {
    routes![
        get_organization,
        create_organization,
        delete_organization,
        post_delete_organization,
        leave_organization,
        get_user_collections,
        get_org_collections,
        get_org_collections_details,
        get_org_collection_detail,
        get_collection_users,
        put_collection_users,
        put_organization,
        post_organization,
        post_organization_collections,
        delete_organization_collection_member,
        post_organization_collection_delete_member,
        post_bulk_access_collections,
        post_organization_collection_update,
        put_organization_collection_update,
        delete_organization_collection,
        post_organization_collection_delete,
        bulk_delete_organization_collections,
        post_bulk_collections,
        get_org_details,
        get_org_domain_sso_details,
        get_members,
        send_invite,
        reinvite_member,
        bulk_reinvite_members,
        confirm_invite,
        bulk_confirm_invite,
        accept_invite,
        get_org_user_mini_details,
        get_user,
        edit_member,
        put_member,
        delete_member,
        bulk_delete_member,
        post_delete_member,
        post_org_import,
        list_policies,
        list_policies_token,
        get_master_password_policy,
        get_policy,
        put_policy,
        get_organization_tax,
        get_plans,
        get_plans_all,
        get_plans_tax_rates,
        import,
        post_org_keys,
        get_organization_keys,
        get_organization_public_key,
        bulk_public_keys,
        deactivate_member,
        bulk_deactivate_members,
        revoke_member,
        bulk_revoke_members,
        activate_member,
        bulk_activate_members,
        restore_member,
        bulk_restore_members,
        get_groups,
        get_groups_details,
        post_groups,
        get_group,
        put_group,
        post_group,
        get_group_details,
        delete_group,
        post_delete_group,
        bulk_delete_groups,
        get_group_members,
        put_group_members,
        get_user_groups,
        post_user_groups,
        put_user_groups,
        delete_group_member,
        post_delete_group_member,
        put_reset_password_enrollment,
        get_reset_password_details,
        put_reset_password,
        get_org_export,
        api_key,
        rotate_api_key,
        get_auto_enroll_status,
        get_billing_metadata,
    ]
}

#[derive(Deserialize)]
#[serde(rename_all = "camelCase")]
struct OrgData {
    billing_email: String,
    collection_name: String,
    key: String,
    name: String,
    keys: Option<OrgKeyData>,
    #[allow(dead_code)]
    plan_type: NumberOrString, // Ignored, always use the same plan
}

#[derive(Deserialize, Debug)]
#[serde(rename_all = "camelCase")]
struct OrganizationUpdateData {
    billing_email: String,
    name: String,
}

#[derive(Deserialize)]
#[serde(rename_all = "camelCase")]
struct FullCollectionData {
    name: String,
    groups: Vec<CollectionGroupData>,
    users: Vec<CollectionMembershipData>,
    id: Option<CollectionId>,
    external_id: Option<String>,
}

#[derive(Deserialize)]
#[serde(rename_all = "camelCase")]
struct CollectionGroupData {
    hide_passwords: bool,
    id: GroupId,
    read_only: bool,
    manage: bool,
}

#[derive(Deserialize)]
#[serde(rename_all = "camelCase")]
struct CollectionMembershipData {
    hide_passwords: bool,
    id: MembershipId,
    read_only: bool,
    manage: bool,
}

#[derive(Deserialize)]
#[serde(rename_all = "camelCase")]
struct OrgKeyData {
    encrypted_private_key: String,
    public_key: String,
}

#[derive(Deserialize, Debug)]
#[serde(rename_all = "camelCase")]
struct BulkGroupIds {
    ids: Vec<GroupId>,
}

#[derive(Deserialize, Debug)]
#[serde(rename_all = "camelCase")]
struct BulkMembershipIds {
    ids: Vec<MembershipId>,
}

#[post("/organizations", data = "<data>")]
async fn create_organization(headers: Headers, data: Json<OrgData>, mut conn: DbConn) -> JsonResult {
    if !CONFIG.is_org_creation_allowed(&headers.user.email) {
        err!("User not allowed to create organizations")
    }
    if OrgPolicy::is_applicable_to_user(&headers.user.uuid, OrgPolicyType::SingleOrg, None, &mut conn).await {
        err!(
            "You may not create an organization. You belong to an organization which has a policy that prohibits you from being a member of any other organization."
        )
    }

    let data: OrgData = data.into_inner();
    let (private_key, public_key) = if data.keys.is_some() {
        let keys: OrgKeyData = data.keys.unwrap();
        (Some(keys.encrypted_private_key), Some(keys.public_key))
    } else {
        (None, None)
    };

    let org = Organization::new(data.name, data.billing_email, private_key, public_key);
    let mut member = Membership::new(headers.user.uuid, org.uuid.clone(), None);
    let collection = Collection::new(org.uuid.clone(), data.collection_name, None);

    member.akey = data.key;
    member.access_all = true;
    member.atype = MembershipType::Owner as i32;
    member.status = MembershipStatus::Confirmed as i32;

    org.save(&mut conn).await?;
    member.save(&mut conn).await?;
    collection.save(&mut conn).await?;

    Ok(Json(org.to_json()))
}

#[delete("/organizations/<org_id>", data = "<data>")]
async fn delete_organization(
    org_id: OrganizationId,
    data: Json<PasswordOrOtpData>,
    headers: OwnerHeaders,
    mut conn: DbConn,
) -> EmptyResult {
    if org_id != headers.org_id {
        err!("Organization not found", "Organization id's do not match");
    }
    let data: PasswordOrOtpData = data.into_inner();

    data.validate(&headers.user, true, &mut conn).await?;

    match Organization::find_by_uuid(&org_id, &mut conn).await {
        None => err!("Organization not found"),
        Some(org) => org.delete(&mut conn).await,
    }
}

#[post("/organizations/<org_id>/delete", data = "<data>")]
async fn post_delete_organization(
    org_id: OrganizationId,
    data: Json<PasswordOrOtpData>,
    headers: OwnerHeaders,
    conn: DbConn,
) -> EmptyResult {
    delete_organization(org_id, data, headers, conn).await
}

#[post("/organizations/<org_id>/leave")]
async fn leave_organization(org_id: OrganizationId, headers: Headers, mut conn: DbConn) -> EmptyResult {
    match Membership::find_by_user_and_org(&headers.user.uuid, &org_id, &mut conn).await {
        None => err!("User not part of organization"),
        Some(member) => {
            if member.atype == MembershipType::Owner
                && Membership::count_confirmed_by_org_and_type(&org_id, MembershipType::Owner, &mut conn).await <= 1
            {
                err!("The last owner can't leave")
            }

            log_event(
                EventType::OrganizationUserLeft as i32,
                &member.uuid,
                &org_id,
                &headers.user.uuid,
                headers.device.atype,
                &headers.ip.ip,
                &mut conn,
            )
            .await;

            member.delete(&mut conn).await
        }
    }
}

#[get("/organizations/<org_id>")]
async fn get_organization(org_id: OrganizationId, headers: OwnerHeaders, mut conn: DbConn) -> JsonResult {
    if org_id != headers.org_id {
        err!("Organization not found", "Organization id's do not match");
    }
    match Organization::find_by_uuid(&org_id, &mut conn).await {
        Some(organization) => Ok(Json(organization.to_json())),
        None => err!("Can't find organization details"),
    }
}

#[put("/organizations/<org_id>", data = "<data>")]
async fn put_organization(
    org_id: OrganizationId,
    headers: OwnerHeaders,
    data: Json<OrganizationUpdateData>,
    conn: DbConn,
) -> JsonResult {
    post_organization(org_id, headers, data, conn).await
}

#[post("/organizations/<org_id>", data = "<data>")]
async fn post_organization(
    org_id: OrganizationId,
    headers: OwnerHeaders,
    data: Json<OrganizationUpdateData>,
    mut conn: DbConn,
) -> JsonResult {
    if org_id != headers.org_id {
        err!("Organization not found", "Organization id's do not match");
    }

    let data: OrganizationUpdateData = data.into_inner();

    let Some(mut org) = Organization::find_by_uuid(&org_id, &mut conn).await else {
        err!("Organization not found")
    };

    org.name = data.name;
    org.billing_email = data.billing_email.to_lowercase();

    org.save(&mut conn).await?;

    log_event(
        EventType::OrganizationUpdated as i32,
        org_id.as_ref(),
        &org_id,
        &headers.user.uuid,
        headers.device.atype,
        &headers.ip.ip,
        &mut conn,
    )
    .await;

    Ok(Json(org.to_json()))
}

// GET /api/collections?writeOnly=false
#[get("/collections")]
async fn get_user_collections(headers: Headers, mut conn: DbConn) -> Json<Value> {
    Json(json!({
        "data":
            Collection::find_by_user_uuid(headers.user.uuid, &mut conn).await
            .iter()
            .map(Collection::to_json)
            .collect::<Value>(),
        "object": "list",
        "continuationToken": null,
    }))
}

// Called during the SSO enrollment
// We return the org_id if it exists ortherwise we return the first associated with the user
#[get("/organizations/<identifier>/auto-enroll-status")]
async fn get_auto_enroll_status(identifier: &str, headers: Headers, mut conn: DbConn) -> JsonResult {
    let org_id = match Organization::find_by_name(identifier, &mut conn).await.map(|o| o.uuid) {
        Some(org_id) => Some(org_id),
        None => Membership::find_main_user_org(&headers.user.uuid, &mut conn).await.map(|uo| uo.org_uuid),
    };

    Ok(Json(json!({
        "Id": org_id.map(|oi| oi.to_string()).unwrap_or_else(get_uuid),
        "ResetPasswordEnabled": false, // Not implemented
    })))
}

#[get("/organizations/<org_id>/collections")]
async fn get_org_collections(org_id: OrganizationId, headers: ManagerHeadersLoose, mut conn: DbConn) -> JsonResult {
    if org_id != headers.membership.org_uuid {
        err!("Organization not found", "Organization id's do not match");
    }
    Ok(Json(json!({
        "data": _get_org_collections(&org_id, &mut conn).await,
        "object": "list",
        "continuationToken": null,
    })))
}

#[get("/organizations/<org_id>/collections/details")]
async fn get_org_collections_details(
    org_id: OrganizationId,
    headers: ManagerHeadersLoose,
    mut conn: DbConn,
) -> JsonResult {
    if org_id != headers.membership.org_uuid {
        err!("Organization not found", "Organization id's do not match");
    }
    let mut data = Vec::new();

    let Some(member) = Membership::find_by_user_and_org(&headers.user.uuid, &org_id, &mut conn).await else {
        err!("User is not part of organization")
    };

    // get all collection memberships for the current organization
    let col_users = CollectionUser::find_by_organization_swap_user_uuid_with_member_uuid(&org_id, &mut conn).await;
    // Generate a HashMap to get the correct MembershipType per user to determine the manage permission
    // We use the uuid instead of the user_uuid here, since that is what is used in CollectionUser
    let membership_type: HashMap<MembershipId, i32> =
        Membership::find_confirmed_by_org(&org_id, &mut conn).await.into_iter().map(|m| (m.uuid, m.atype)).collect();

    // check if current user has full access to the organization (either directly or via any group)
    let has_full_access_to_org = member.access_all
        || (CONFIG.org_groups_enabled()
            && GroupUser::has_full_access_by_member(&org_id, &member.uuid, &mut conn).await);

    for col in Collection::find_by_organization(&org_id, &mut conn).await {
        // check whether the current user has access to the given collection
        let assigned = has_full_access_to_org
            || CollectionUser::has_access_to_collection_by_user(&col.uuid, &member.user_uuid, &mut conn).await
            || (CONFIG.org_groups_enabled()
                && GroupUser::has_access_to_collection_by_member(&col.uuid, &member.uuid, &mut conn).await);

        // get the users assigned directly to the given collection
        let users: Vec<Value> = col_users
            .iter()
            .filter(|collection_member| collection_member.collection_uuid == col.uuid)
            .map(|collection_member| {
                collection_member.to_json_details_for_member(
                    *membership_type.get(&collection_member.membership_uuid).unwrap_or(&(MembershipType::User as i32)),
                )
            })
            .collect();

        // get the group details for the given collection
        let groups: Vec<Value> = if CONFIG.org_groups_enabled() {
            CollectionGroup::find_by_collection(&col.uuid, &mut conn)
                .await
                .iter()
                .map(|collection_group| collection_group.to_json_details_for_group())
                .collect()
        } else {
            Vec::with_capacity(0)
        };

        let mut json_object = col.to_json_details(&headers.user.uuid, None, &mut conn).await;
        json_object["assigned"] = json!(assigned);
        json_object["users"] = json!(users);
        json_object["groups"] = json!(groups);
        json_object["object"] = json!("collectionAccessDetails");
        json_object["unmanaged"] = json!(false);
        data.push(json_object)
    }

    Ok(Json(json!({
        "data": data,
        "object": "list",
        "continuationToken": null,
    })))
}

async fn _get_org_collections(org_id: &OrganizationId, conn: &mut DbConn) -> Value {
    Collection::find_by_organization(org_id, conn).await.iter().map(Collection::to_json).collect::<Value>()
}

#[post("/organizations/<org_id>/collections", data = "<data>")]
async fn post_organization_collections(
    org_id: OrganizationId,
    headers: ManagerHeadersLoose,
    data: Json<FullCollectionData>,
    mut conn: DbConn,
) -> JsonResult {
    if org_id != headers.membership.org_uuid {
        err!("Organization not found", "Organization id's do not match");
    }
    let data: FullCollectionData = data.into_inner();

    let Some(org) = Organization::find_by_uuid(&org_id, &mut conn).await else {
        err!("Can't find organization details")
    };

    let collection = Collection::new(org.uuid, data.name, data.external_id);
    collection.save(&mut conn).await?;

    log_event(
        EventType::CollectionCreated as i32,
        &collection.uuid,
        &org_id,
        &headers.user.uuid,
        headers.device.atype,
        &headers.ip.ip,
        &mut conn,
    )
    .await;

    for group in data.groups {
        CollectionGroup::new(collection.uuid.clone(), group.id, group.read_only, group.hide_passwords, group.manage)
            .save(&mut conn)
            .await?;
    }

    for user in data.users {
        let Some(member) = Membership::find_by_uuid_and_org(&user.id, &org_id, &mut conn).await else {
            err!("User is not part of organization")
        };

        if member.access_all {
            continue;
        }

        CollectionUser::save(
            &member.user_uuid,
            &collection.uuid,
            user.read_only,
            user.hide_passwords,
            user.manage,
            &mut conn,
        )
        .await?;
    }

    if headers.membership.atype == MembershipType::Manager && !headers.membership.access_all {
        CollectionUser::save(&headers.membership.user_uuid, &collection.uuid, false, false, false, &mut conn).await?;
    }

    Ok(Json(collection.to_json_details(&headers.membership.user_uuid, None, &mut conn).await))
}

#[derive(Deserialize)]
#[serde(rename_all = "camelCase")]
struct BulkCollectionAccessData {
    collection_ids: Vec<CollectionId>,
    groups: Vec<CollectionGroupData>,
    users: Vec<CollectionMembershipData>,
}

#[post("/organizations/<org_id>/collections/bulk-access", data = "<data>", rank = 1)]
async fn post_bulk_access_collections(
    org_id: OrganizationId,
    headers: ManagerHeadersLoose,
    data: Json<BulkCollectionAccessData>,
    mut conn: DbConn,
) -> EmptyResult {
    if org_id != headers.membership.org_uuid {
        err!("Organization not found", "Organization id's do not match");
    }
    let data: BulkCollectionAccessData = data.into_inner();

    if Organization::find_by_uuid(&org_id, &mut conn).await.is_none() {
        err!("Can't find organization details")
    };

    for col_id in data.collection_ids {
        let Some(collection) = Collection::find_by_uuid_and_org(&col_id, &org_id, &mut conn).await else {
            err!("Collection not found")
        };

        // update collection modification date
        collection.save(&mut conn).await?;

        log_event(
            EventType::CollectionUpdated as i32,
            &collection.uuid,
            &org_id,
            &headers.user.uuid,
            headers.device.atype,
            &headers.ip.ip,
            &mut conn,
        )
        .await;

        CollectionGroup::delete_all_by_collection(&col_id, &mut conn).await?;
        for group in &data.groups {
            CollectionGroup::new(col_id.clone(), group.id.clone(), group.read_only, group.hide_passwords, group.manage)
                .save(&mut conn)
                .await?;
        }

        CollectionUser::delete_all_by_collection(&col_id, &mut conn).await?;
        for user in &data.users {
            let Some(member) = Membership::find_by_uuid_and_org(&user.id, &org_id, &mut conn).await else {
                err!("User is not part of organization")
            };

            if member.access_all {
                continue;
            }

            CollectionUser::save(
                &member.user_uuid,
                &col_id,
                user.read_only,
                user.hide_passwords,
                user.manage,
                &mut conn,
            )
            .await?;
        }
    }

    Ok(())
}

#[put("/organizations/<org_id>/collections/<col_id>", data = "<data>")]
async fn put_organization_collection_update(
    org_id: OrganizationId,
    col_id: CollectionId,
    headers: ManagerHeaders,
    data: Json<FullCollectionData>,
    conn: DbConn,
) -> JsonResult {
    post_organization_collection_update(org_id, col_id, headers, data, conn).await
}

#[post("/organizations/<org_id>/collections/<col_id>", data = "<data>", rank = 2)]
async fn post_organization_collection_update(
    org_id: OrganizationId,
    col_id: CollectionId,
    headers: ManagerHeaders,
    data: Json<FullCollectionData>,
    mut conn: DbConn,
) -> JsonResult {
    if org_id != headers.org_id {
        err!("Organization not found", "Organization id's do not match");
    }
    let data: FullCollectionData = data.into_inner();

    if Organization::find_by_uuid(&org_id, &mut conn).await.is_none() {
        err!("Can't find organization details")
    };

    let Some(mut collection) = Collection::find_by_uuid_and_org(&col_id, &org_id, &mut conn).await else {
        err!("Collection not found")
    };

    collection.name = data.name;
    collection.external_id = match data.external_id {
        Some(external_id) if !external_id.trim().is_empty() => Some(external_id),
        _ => None,
    };

    collection.save(&mut conn).await?;

    log_event(
        EventType::CollectionUpdated as i32,
        &collection.uuid,
        &org_id,
        &headers.user.uuid,
        headers.device.atype,
        &headers.ip.ip,
        &mut conn,
    )
    .await;

    CollectionGroup::delete_all_by_collection(&col_id, &mut conn).await?;

    for group in data.groups {
        CollectionGroup::new(col_id.clone(), group.id, group.read_only, group.hide_passwords, group.manage)
            .save(&mut conn)
            .await?;
    }

    CollectionUser::delete_all_by_collection(&col_id, &mut conn).await?;

    for user in data.users {
        let Some(member) = Membership::find_by_uuid_and_org(&user.id, &org_id, &mut conn).await else {
            err!("User is not part of organization")
        };

        if member.access_all {
            continue;
        }

        CollectionUser::save(&member.user_uuid, &col_id, user.read_only, user.hide_passwords, user.manage, &mut conn)
            .await?;
    }

    Ok(Json(collection.to_json_details(&headers.user.uuid, None, &mut conn).await))
}

#[delete("/organizations/<org_id>/collections/<col_id>/user/<member_id>")]
async fn delete_organization_collection_member(
    org_id: OrganizationId,
    col_id: CollectionId,
    member_id: MembershipId,
    headers: AdminHeaders,
    mut conn: DbConn,
) -> EmptyResult {
    if org_id != headers.org_id {
        err!("Organization not found", "Organization id's do not match");
    }
    let Some(collection) = Collection::find_by_uuid_and_org(&col_id, &org_id, &mut conn).await else {
        err!("Collection not found", "Collection does not exist or does not belong to this organization")
    };

    match Membership::find_by_uuid_and_org(&member_id, &org_id, &mut conn).await {
        None => err!("User not found in organization"),
        Some(member) => {
            match CollectionUser::find_by_collection_and_user(&collection.uuid, &member.user_uuid, &mut conn).await {
                None => err!("User not assigned to collection"),
                Some(col_user) => col_user.delete(&mut conn).await,
            }
        }
    }
}

#[post("/organizations/<org_id>/collections/<col_id>/delete-user/<member_id>")]
async fn post_organization_collection_delete_member(
    org_id: OrganizationId,
    col_id: CollectionId,
    member_id: MembershipId,
    headers: AdminHeaders,
    conn: DbConn,
) -> EmptyResult {
    delete_organization_collection_member(org_id, col_id, member_id, headers, conn).await
}

async fn _delete_organization_collection(
    org_id: &OrganizationId,
    col_id: &CollectionId,
    headers: &ManagerHeaders,
    conn: &mut DbConn,
) -> EmptyResult {
    let Some(collection) = Collection::find_by_uuid_and_org(col_id, org_id, conn).await else {
        err!("Collection not found", "Collection does not exist or does not belong to this organization")
    };
    log_event(
        EventType::CollectionDeleted as i32,
        &collection.uuid,
        org_id,
        &headers.user.uuid,
        headers.device.atype,
        &headers.ip.ip,
        conn,
    )
    .await;
    collection.delete(conn).await
}

#[delete("/organizations/<org_id>/collections/<col_id>")]
async fn delete_organization_collection(
    org_id: OrganizationId,
    col_id: CollectionId,
    headers: ManagerHeaders,
    mut conn: DbConn,
) -> EmptyResult {
    _delete_organization_collection(&org_id, &col_id, &headers, &mut conn).await
}

#[derive(Deserialize, Debug)]
#[serde(rename_all = "camelCase")]
struct DeleteCollectionData {
    #[allow(dead_code)]
    id: String,
    #[allow(dead_code)]
    org_id: OrganizationId,
}

#[post("/organizations/<org_id>/collections/<col_id>/delete")]
async fn post_organization_collection_delete(
    org_id: OrganizationId,
    col_id: CollectionId,
    headers: ManagerHeaders,
    mut conn: DbConn,
) -> EmptyResult {
    _delete_organization_collection(&org_id, &col_id, &headers, &mut conn).await
}

#[derive(Deserialize, Debug)]
#[serde(rename_all = "camelCase")]
struct BulkCollectionIds {
    ids: Vec<CollectionId>,
}

#[delete("/organizations/<org_id>/collections", data = "<data>")]
async fn bulk_delete_organization_collections(
    org_id: OrganizationId,
    headers: ManagerHeadersLoose,
    data: Json<BulkCollectionIds>,
    mut conn: DbConn,
) -> EmptyResult {
    if org_id != headers.membership.org_uuid {
        err!("Organization not found", "Organization id's do not match");
    }
    let data: BulkCollectionIds = data.into_inner();

    let collections = data.ids;

    let headers = ManagerHeaders::from_loose(headers, &collections, &mut conn).await?;

    for col_id in collections {
        _delete_organization_collection(&org_id, &col_id, &headers, &mut conn).await?
    }
    Ok(())
}

#[get("/organizations/<org_id>/collections/<col_id>/details")]
async fn get_org_collection_detail(
    org_id: OrganizationId,
    col_id: CollectionId,
    headers: ManagerHeaders,
    mut conn: DbConn,
) -> JsonResult {
    if org_id != headers.org_id {
        err!("Organization not found", "Organization id's do not match");
    }
    match Collection::find_by_uuid_and_user(&col_id, headers.user.uuid.clone(), &mut conn).await {
        None => err!("Collection not found"),
        Some(collection) => {
            if collection.org_uuid != org_id {
                err!("Collection is not owned by organization")
            }

            let Some(member) = Membership::find_by_user_and_org(&headers.user.uuid, &org_id, &mut conn).await else {
                err!("User is not part of organization")
            };

            let groups: Vec<Value> = if CONFIG.org_groups_enabled() {
                CollectionGroup::find_by_collection(&collection.uuid, &mut conn)
                    .await
                    .iter()
                    .map(|collection_group| collection_group.to_json_details_for_group())
                    .collect()
            } else {
                // The Bitwarden clients seem to call this API regardless of whether groups are enabled,
                // so just act as if there are no groups.
                Vec::with_capacity(0)
            };

            // Generate a HashMap to get the correct MembershipType per user to determine the manage permission
            // We use the uuid instead of the user_uuid here, since that is what is used in CollectionUser
            let membership_type: HashMap<MembershipId, i32> = Membership::find_confirmed_by_org(&org_id, &mut conn)
                .await
                .into_iter()
                .map(|m| (m.uuid, m.atype))
                .collect();

            let users: Vec<Value> = CollectionUser::find_by_org_and_coll_swap_user_uuid_with_member_uuid(
                &org_id,
                &collection.uuid,
                &mut conn,
            )
            .await
            .iter()
            .map(|collection_member| {
                collection_member.to_json_details_for_member(
                    *membership_type.get(&collection_member.membership_uuid).unwrap_or(&(MembershipType::User as i32)),
                )
            })
            .collect();

            let assigned = Collection::can_access_collection(&member, &collection.uuid, &mut conn).await;

            let mut json_object = collection.to_json_details(&headers.user.uuid, None, &mut conn).await;
            json_object["assigned"] = json!(assigned);
            json_object["users"] = json!(users);
            json_object["groups"] = json!(groups);
            json_object["object"] = json!("collectionAccessDetails");

            Ok(Json(json_object))
        }
    }
}

#[get("/organizations/<org_id>/collections/<col_id>/users")]
async fn get_collection_users(
    org_id: OrganizationId,
    col_id: CollectionId,
    headers: ManagerHeaders,
    mut conn: DbConn,
) -> JsonResult {
    if org_id != headers.org_id {
        err!("Organization not found", "Organization id's do not match");
    }
    // Get org and collection, check that collection is from org
    let Some(collection) = Collection::find_by_uuid_and_org(&col_id, &org_id, &mut conn).await else {
        err!("Collection not found in Organization")
    };

    let mut member_list = Vec::new();
    for col_user in CollectionUser::find_by_collection(&collection.uuid, &mut conn).await {
        member_list.push(
            Membership::find_by_user_and_org(&col_user.user_uuid, &org_id, &mut conn)
                .await
                .unwrap()
                .to_json_user_access_restrictions(&col_user),
        );
    }

    Ok(Json(json!(member_list)))
}

#[put("/organizations/<org_id>/collections/<col_id>/users", data = "<data>")]
async fn put_collection_users(
    org_id: OrganizationId,
    col_id: CollectionId,
    data: Json<Vec<CollectionMembershipData>>,
    headers: ManagerHeaders,
    mut conn: DbConn,
) -> EmptyResult {
    if org_id != headers.org_id {
        err!("Organization not found", "Organization id's do not match");
    }
    // Get org and collection, check that collection is from org
    if Collection::find_by_uuid_and_org(&col_id, &org_id, &mut conn).await.is_none() {
        err!("Collection not found in Organization")
    }

    // Delete all the user-collections
    CollectionUser::delete_all_by_collection(&col_id, &mut conn).await?;

    // And then add all the received ones (except if the user has access_all)
    for d in data.iter() {
        let Some(user) = Membership::find_by_uuid_and_org(&d.id, &org_id, &mut conn).await else {
            err!("User is not part of organization")
        };

        if user.access_all {
            continue;
        }

        CollectionUser::save(&user.user_uuid, &col_id, d.read_only, d.hide_passwords, d.manage, &mut conn).await?;
    }

    Ok(())
}

#[derive(FromForm)]
struct OrgIdData {
    #[field(name = "organizationId")]
    organization_id: OrganizationId,
}

#[get("/ciphers/organization-details?<data..>")]
async fn get_org_details(data: OrgIdData, headers: OrgMemberHeaders, mut conn: DbConn) -> JsonResult {
    if data.organization_id != headers.org_id {
        err_code!("Resource not found.", "Organization id's do not match", rocket::http::Status::NotFound.code);
    }

    Ok(Json(json!({
        "data": _get_org_details(&data.organization_id, &headers.host, &headers.user.uuid, &mut conn).await,
        "object": "list",
        "continuationToken": null,
    })))
}

async fn _get_org_details(org_id: &OrganizationId, host: &str, user_id: &UserId, conn: &mut DbConn) -> Value {
    let ciphers = Cipher::find_by_org(org_id, conn).await;
    let cipher_sync_data = CipherSyncData::new(user_id, CipherSyncType::Organization, conn).await;

    let mut ciphers_json = Vec::with_capacity(ciphers.len());
    for c in ciphers {
        ciphers_json.push(c.to_json(host, user_id, Some(&cipher_sync_data), CipherSyncType::Organization, conn).await);
    }
    json!(ciphers_json)
}

#[derive(Deserialize)]
#[serde(rename_all = "camelCase")]
struct OrgDomainDetails {
    email: String,
}

// Returning a Domain/Organization here allow to prefill it and prevent prompting the user
// So we either return an Org name associated to the user or a dummy value.
// The `verifiedDate` is required but the value ATM is ignored.
#[post("/organizations/domain/sso/details", data = "<data>")]
async fn get_org_domain_sso_details(data: Json<OrgDomainDetails>, mut conn: DbConn) -> JsonResult {
    let data: OrgDomainDetails = data.into_inner();

    let identifier = match Organization::find_main_org_user_email(&data.email, &mut conn).await {
        Some(org) => org.name,
        None => crate::sso::FAKE_IDENTIFIER.to_string(),
    };

    Ok(Json(json!({
        "organizationIdentifier": identifier,
        "ssoAvailable": CONFIG.sso_enabled(),
        "verifiedDate": crate::util::format_date(&chrono::Utc::now().naive_utc()),
    })))
}

#[derive(FromForm)]
struct GetOrgUserData {
    #[field(name = "includeCollections")]
    include_collections: Option<bool>,
    #[field(name = "includeGroups")]
    include_groups: Option<bool>,
}

#[get("/organizations/<org_id>/users?<data..>")]
async fn get_members(
    data: GetOrgUserData,
    org_id: OrganizationId,
    headers: ManagerHeadersLoose,
    mut conn: DbConn,
) -> JsonResult {
    if org_id != headers.membership.org_uuid {
        err!("Organization not found", "Organization id's do not match");
    }
    let mut users_json = Vec::new();
    for u in Membership::find_by_org(&org_id, &mut conn).await {
        users_json.push(
            u.to_json_user_details(
                data.include_collections.unwrap_or(false),
                data.include_groups.unwrap_or(false),
                &mut conn,
            )
            .await,
        );
    }

    Ok(Json(json!({
        "data": users_json,
        "object": "list",
        "continuationToken": null,
    })))
}

#[post("/organizations/<org_id>/keys", data = "<data>")]
async fn post_org_keys(
    org_id: OrganizationId,
    data: Json<OrgKeyData>,
    headers: AdminHeaders,
    mut conn: DbConn,
) -> JsonResult {
    if org_id != headers.org_id {
        err!("Organization not found", "Organization id's do not match");
    }
    let data: OrgKeyData = data.into_inner();

    let mut org = match Organization::find_by_uuid(&org_id, &mut conn).await {
        Some(organization) => {
            if organization.private_key.is_some() && organization.public_key.is_some() {
                err!("Organization Keys already exist")
            }
            organization
        }
        None => err!("Can't find organization details"),
    };

    org.private_key = Some(data.encrypted_private_key);
    org.public_key = Some(data.public_key);

    org.save(&mut conn).await?;

    Ok(Json(json!({
        "object": "organizationKeys",
        "publicKey": org.public_key,
        "privateKey": org.private_key,
    })))
}

#[derive(Deserialize)]
#[serde(rename_all = "camelCase")]
<<<<<<< HEAD
pub struct CollectionData {
    pub id: CollectionId,
    pub read_only: bool,
    pub hide_passwords: bool,
    pub manage: bool,
}

#[derive(Deserialize)]
#[serde(rename_all = "camelCase")]
struct MembershipData {
    id: MembershipId,
    read_only: bool,
    hide_passwords: bool,
    manage: bool,
}

#[derive(Deserialize)]
#[serde(rename_all = "camelCase")]
=======
>>>>>>> 8d1df08b
struct InviteData {
    emails: Vec<String>,
    groups: Vec<GroupId>,
    r#type: NumberOrString,
    collections: Option<Vec<CollectionData>>,
    #[serde(default)]
    access_all: bool,
    #[serde(default)]
    permissions: HashMap<String, Value>,
}

#[post("/organizations/<org_id>/users/invite", data = "<data>")]
async fn send_invite(
    org_id: OrganizationId,
    data: Json<InviteData>,
    headers: AdminHeaders,
    mut conn: DbConn,
) -> EmptyResult {
    if org_id != headers.org_id {
        err!("Organization not found", "Organization id's do not match");
    }
    let mut data: InviteData = data.into_inner();

    // HACK: We need the raw user-type to be sure custom role is selected to determine the access_all permission
    // The from_str() will convert the custom role type into a manager role type
    let raw_type = &data.r#type.into_string();
    // Membership::from_str will convert custom (4) to manager (3)
    let new_type = match MembershipType::from_str(raw_type) {
        Some(new_type) => new_type,
        None => err!("Invalid type"),
    };

    if new_type != MembershipType::User && headers.membership_type != MembershipType::Owner {
        err!("Only Owners can invite Managers, Admins or Owners")
    }

    // HACK: This converts the Custom role which has the `Manage all collections` box checked into an access_all flag
    // Since the parent checkbox is not sent to the server we need to check and verify the child checkboxes
    // If the box is not checked, the user will still be a manager, but not with the access_all permission
    if raw_type.eq("4")
        && data.permissions.get("editAnyCollection") == Some(&json!(true))
        && data.permissions.get("deleteAnyCollection") == Some(&json!(true))
        && data.permissions.get("createNewCollections") == Some(&json!(true))
    {
        data.access_all = true;
    }

    let mut user_created: bool = false;
    let collections = data.collections.into_iter().flatten().collect();

    let org = match Organization::find_by_uuid(&org_id, &mut conn).await {
        Some(org) => org,
        None => err!("Error looking up organization"),
    };

    for email in data.emails.iter() {
        let user = match User::find_by_mail(email, &mut conn).await {
            None => {
                if !CONFIG.invitations_allowed() {
                    err!(format!("User does not exist: {email}"))
                }

                if !CONFIG.is_email_domain_allowed(email) {
                    err!("Email domain not eligible for invitations")
                }

                if !CONFIG.mail_enabled() {
                    Invitation::new(email).save(&mut conn).await?;
                }

                let mut new_user = User::new(email.clone(), None);
                new_user.save(&mut conn).await?;
                user_created = true;
                new_user
            }
            Some(user) => {
                if Membership::find_by_user_and_org(&user.uuid, &org_id, &mut conn).await.is_some() {
                    err!(format!("User already in organization: {email}"))
                }
                user
            }
        };

        if let Err(e) = organization_logic::invite(
            &headers.user.uuid,
            &headers.device,
            &headers.ip,
            &org,
            &user,
            new_type,
            &data.groups,
            data.access_all,
            &collections,
            headers.user.email.clone(),
            false,
            &mut conn,
        )
        .await
        {
            // Upon error delete the user, invite and org member records when needed
            if user_created {
                user.delete(&mut conn).await?;
            }

            return Err(e);
        };
    }

    Ok(())
}

#[post("/organizations/<org_id>/users/reinvite", data = "<data>")]
async fn bulk_reinvite_members(
    org_id: OrganizationId,
    data: Json<BulkMembershipIds>,
    headers: AdminHeaders,
    mut conn: DbConn,
) -> JsonResult {
    if org_id != headers.org_id {
        err!("Organization not found", "Organization id's do not match");
    }
    let data: BulkMembershipIds = data.into_inner();

    let mut bulk_response = Vec::new();
    for member_id in data.ids {
        let err_msg = match _reinvite_member(&org_id, &member_id, &headers.user.email, &mut conn).await {
            Ok(_) => String::new(),
            Err(e) => format!("{e:?}"),
        };

        bulk_response.push(json!(
            {
                "object": "OrganizationBulkConfirmResponseModel",
                "id": member_id,
                "error": err_msg
            }
        ))
    }

    Ok(Json(json!({
        "data": bulk_response,
        "object": "list",
        "continuationToken": null
    })))
}

#[post("/organizations/<org_id>/users/<member_id>/reinvite")]
async fn reinvite_member(
    org_id: OrganizationId,
    member_id: MembershipId,
    headers: AdminHeaders,
    mut conn: DbConn,
) -> EmptyResult {
    _reinvite_member(&org_id, &member_id, &headers.user.email, &mut conn).await
}

async fn _reinvite_member(
    org_id: &OrganizationId,
    member_id: &MembershipId,
    invited_by_email: &str,
    conn: &mut DbConn,
) -> EmptyResult {
    let Some(member) = Membership::find_by_uuid_and_org(member_id, org_id, conn).await else {
        err!("The user hasn't been invited to the organization.")
    };

    if member.status != MembershipStatus::Invited as i32 {
        err!("The user is already accepted or confirmed to the organization")
    }

    let Some(user) = User::find_by_uuid(&member.user_uuid, conn).await else {
        err!("User not found.")
    };

    if !CONFIG.invitations_allowed() && user.password_hash.is_empty() {
        err!("Invitations are not allowed.")
    }

    let org_name = match Organization::find_by_uuid(org_id, conn).await {
        Some(org) => org.name,
        None => err!("Error looking up organization."),
    };

    if CONFIG.mail_enabled() {
        mail::send_invite(&user, org_id.clone(), member.uuid, &org_name, Some(invited_by_email.to_string())).await?;
    } else if user.password_hash.is_empty() {
        let invitation = Invitation::new(&user.email);
        invitation.save(conn).await?;
    } else {
        Invitation::take(&user.email, conn).await;
        let mut member = member;
        member.status = MembershipStatus::Accepted as i32;
        member.save(conn).await?;
    }

    Ok(())
}

#[derive(Deserialize)]
#[serde(rename_all = "camelCase")]
struct AcceptData {
    token: String,
    reset_password_key: Option<String>,
}

#[post("/organizations/<org_id>/users/<member_id>/accept", data = "<data>")]
async fn accept_invite(
    org_id: OrganizationId,
    member_id: MembershipId,
    data: Json<AcceptData>,
    headers: Headers,
    mut conn: DbConn,
) -> EmptyResult {
    // The web-vault passes org_id and member_id in the URL, but we are just reading them from the JWT instead
    let data: AcceptData = data.into_inner();
    let claims = decode_invite(&data.token)?;

    // Don't allow other users from accepting an invitation.
    if !claims.email.eq(&headers.user.email) {
        err!("Invitation was issued to a different account", "Claim does not match user_id")
    }

    // If a claim does not have a member_id or it does not match the one in from the URI, something is wrong.
    if !claims.member_id.eq(&member_id) {
        err!("Error accepting the invitation", "Claim does not match the member_id")
    }

    let member = &claims.member_id;
    let org = &claims.org_id;

    Invitation::take(&claims.email, &mut conn).await;

    // skip invitation logic when we were invited via the /admin panel
    if **member != FAKE_ADMIN_UUID {
        let Some(mut member) = Membership::find_by_uuid_and_org(member, org, &mut conn).await else {
            err!("Error accepting the invitation")
        };

        if member.status != MembershipStatus::Invited as i32 {
            err!("User already accepted the invitation")
        }

        let master_password_required = OrgPolicy::org_is_reset_password_auto_enroll(org, &mut conn).await;
        if data.reset_password_key.is_none() && master_password_required {
            err!("Reset password key is required, but not provided.");
        }

        // This check is also done at accept_invite, _confirm_invite, _activate_member, edit_member, admin::update_membership_type
        // It returns different error messages per function.
        if member.atype < MembershipType::Admin {
            match OrgPolicy::is_user_allowed(&member.user_uuid, &org_id, false, &mut conn).await {
                Ok(_) => {}
                Err(OrgPolicyErr::TwoFactorMissing) => {
                    if CONFIG.email_2fa_auto_fallback() {
                        two_factor::email::activate_email_2fa(&headers.user, &mut conn).await?;
                    } else {
                        err!("You cannot join this organization until you enable two-step login on your user account");
                    }
                }
                Err(OrgPolicyErr::SingleOrgEnforced) => {
                    err!("You cannot join this organization because you are a member of an organization which forbids it");
                }
            }
        }

        member.status = MembershipStatus::Accepted as i32;

        if master_password_required {
            member.reset_password_key = data.reset_password_key;
        }

        member.save(&mut conn).await?;
    }

    if CONFIG.mail_enabled() {
        if let Some(invited_by_email) = &claims.invited_by_email {
            let org_name = match Organization::find_by_uuid(&claims.org_id, &mut conn).await {
                Some(org) => org.name,
                None => err!("Organization not found."),
            };
            // User was invited to an organization, so they must be confirmed manually after acceptance
            mail::send_invite_accepted(&claims.email, invited_by_email, &org_name).await?;
        } else {
            // User was invited from /admin, so they are automatically confirmed
            let org_name = CONFIG.invitation_org_name();
            mail::send_invite_confirmed(&claims.email, &org_name).await?;
        }
    }

    Ok(())
}

#[derive(Deserialize)]
#[serde(rename_all = "camelCase")]
struct ConfirmData {
    id: Option<MembershipId>,
    key: Option<String>,
}

#[derive(Deserialize)]
#[serde(rename_all = "camelCase")]
struct BulkConfirmData {
    keys: Option<Vec<ConfirmData>>,
}

#[post("/organizations/<org_id>/users/confirm", data = "<data>")]
async fn bulk_confirm_invite(
    org_id: OrganizationId,
    data: Json<BulkConfirmData>,
    headers: AdminHeaders,
    mut conn: DbConn,
    nt: Notify<'_>,
) -> JsonResult {
    if org_id != headers.org_id {
        err!("Organization not found", "Organization id's do not match");
    }
    let data = data.into_inner();

    let mut bulk_response = Vec::new();
    match data.keys {
        Some(keys) => {
            for invite in keys {
                let member_id = invite.id.unwrap();
                let user_key = invite.key.unwrap_or_default();
                let err_msg = match _confirm_invite(&org_id, &member_id, &user_key, &headers, &mut conn, &nt).await {
                    Ok(_) => String::new(),
                    Err(e) => format!("{e:?}"),
                };

                bulk_response.push(json!(
                    {
                        "object": "OrganizationBulkConfirmResponseModel",
                        "id": member_id,
                        "error": err_msg
                    }
                ));
            }
        }
        None => error!("No keys to confirm"),
    }

    Ok(Json(json!({
        "data": bulk_response,
        "object": "list",
        "continuationToken": null
    })))
}

#[post("/organizations/<org_id>/users/<member_id>/confirm", data = "<data>")]
async fn confirm_invite(
    org_id: OrganizationId,
    member_id: MembershipId,
    data: Json<ConfirmData>,
    headers: AdminHeaders,
    mut conn: DbConn,
    nt: Notify<'_>,
) -> EmptyResult {
    let data = data.into_inner();
    let user_key = data.key.unwrap_or_default();
    _confirm_invite(&org_id, &member_id, &user_key, &headers, &mut conn, &nt).await
}

async fn _confirm_invite(
    org_id: &OrganizationId,
    member_id: &MembershipId,
    key: &str,
    headers: &AdminHeaders,
    conn: &mut DbConn,
    nt: &Notify<'_>,
) -> EmptyResult {
    if key.is_empty() || member_id.is_empty() {
        err!("Key or UserId is not set, unable to process request");
    }

    let Some(mut member_to_confirm) = Membership::find_by_uuid_and_org(member_id, org_id, conn).await else {
        err!("The specified user isn't a member of the organization")
    };

    if member_to_confirm.atype != MembershipType::User && headers.membership_type != MembershipType::Owner {
        err!("Only Owners can confirm Managers, Admins or Owners")
    }

    if member_to_confirm.status != MembershipStatus::Accepted as i32 {
        err!("User in invalid state")
    }

    // This check is also done at accept_invite, _confirm_invite, _activate_member, edit_member, admin::update_membership_type
    // It returns different error messages per function.
    if member_to_confirm.atype < MembershipType::Admin {
        match OrgPolicy::is_user_allowed(&member_to_confirm.user_uuid, org_id, true, conn).await {
            Ok(_) => {}
            Err(OrgPolicyErr::TwoFactorMissing) => {
                if CONFIG.email_2fa_auto_fallback() {
                    two_factor::email::find_and_activate_email_2fa(&member_to_confirm.user_uuid, conn).await?;
                } else {
                    err!("You cannot confirm this user because they have not setup 2FA");
                }
            }
            Err(OrgPolicyErr::SingleOrgEnforced) => {
                err!("You cannot confirm this user because they are a member of an organization which forbids it");
            }
        }
    }

    member_to_confirm.status = MembershipStatus::Confirmed as i32;
    member_to_confirm.akey = key.to_string();

    log_event(
        EventType::OrganizationUserConfirmed as i32,
        &member_to_confirm.uuid,
        org_id,
        &headers.user.uuid,
        headers.device.atype,
        &headers.ip.ip,
        conn,
    )
    .await;

    if CONFIG.mail_enabled() {
        let org_name = match Organization::find_by_uuid(org_id, conn).await {
            Some(org) => org.name,
            None => err!("Error looking up organization."),
        };
        let address = match User::find_by_uuid(&member_to_confirm.user_uuid, conn).await {
            Some(user) => user.email,
            None => err!("Error looking up user."),
        };
        mail::send_invite_confirmed(&address, &org_name).await?;
    }

    let save_result = member_to_confirm.save(conn).await;

    if let Some(user) = User::find_by_uuid(&member_to_confirm.user_uuid, conn).await {
        nt.send_user_update(UpdateType::SyncOrgKeys, &user).await;
    }

    save_result
}

#[get("/organizations/<org_id>/users/mini-details", rank = 1)]
async fn get_org_user_mini_details(
    org_id: OrganizationId,
    headers: ManagerHeadersLoose,
    mut conn: DbConn,
) -> JsonResult {
    if org_id != headers.membership.org_uuid {
        err!("Organization not found", "Organization id's do not match");
    }
    let mut members_json = Vec::new();
    for m in Membership::find_by_org(&org_id, &mut conn).await {
        members_json.push(m.to_json_mini_details(&mut conn).await);
    }

    Ok(Json(json!({
        "data": members_json,
        "object": "list",
        "continuationToken": null,
    })))
}

#[get("/organizations/<org_id>/users/<member_id>?<data..>", rank = 2)]
async fn get_user(
    org_id: OrganizationId,
    member_id: MembershipId,
    data: GetOrgUserData,
    headers: AdminHeaders,
    mut conn: DbConn,
) -> JsonResult {
    if org_id != headers.org_id {
        err!("Organization not found", "Organization id's do not match");
    }
    let Some(user) = Membership::find_by_uuid_and_org(&member_id, &org_id, &mut conn).await else {
        err!("The specified user isn't a member of the organization")
    };

    // In this case, when groups are requested we also need to include collections.
    // Else these will not be shown in the interface, and could lead to missing collections when saved.
    let include_groups = data.include_groups.unwrap_or(false);
    Ok(Json(
        user.to_json_user_details(data.include_collections.unwrap_or(include_groups), include_groups, &mut conn).await,
    ))
}

#[derive(Deserialize)]
#[serde(rename_all = "camelCase")]
struct EditUserData {
    r#type: NumberOrString,
    collections: Option<Vec<CollectionData>>,
    groups: Option<Vec<GroupId>>,
    #[serde(default)]
    access_all: bool,
    #[serde(default)]
    permissions: HashMap<String, Value>,
}

#[put("/organizations/<org_id>/users/<member_id>", data = "<data>", rank = 1)]
async fn put_member(
    org_id: OrganizationId,
    member_id: MembershipId,
    data: Json<EditUserData>,
    headers: AdminHeaders,
    conn: DbConn,
) -> EmptyResult {
    edit_member(org_id, member_id, data, headers, conn).await
}

#[post("/organizations/<org_id>/users/<member_id>", data = "<data>", rank = 1)]
async fn edit_member(
    org_id: OrganizationId,
    member_id: MembershipId,
    data: Json<EditUserData>,
    headers: AdminHeaders,
    mut conn: DbConn,
) -> EmptyResult {
    if org_id != headers.org_id {
        err!("Organization not found", "Organization id's do not match");
    }
    let mut data: EditUserData = data.into_inner();

    // HACK: We need the raw user-type to be sure custom role is selected to determine the access_all permission
    // The from_str() will convert the custom role type into a manager role type
    let raw_type = &data.r#type.into_string();
    // MembershipTyp::from_str will convert custom (4) to manager (3)
    let Some(new_type) = MembershipType::from_str(raw_type) else {
        err!("Invalid type")
    };

    // HACK: This converts the Custom role which has the `Manage all collections` box checked into an access_all flag
    // Since the parent checkbox is not sent to the server we need to check and verify the child checkboxes
    // If the box is not checked, the user will still be a manager, but not with the access_all permission
    if raw_type.eq("4")
        && data.permissions.get("editAnyCollection") == Some(&json!(true))
        && data.permissions.get("deleteAnyCollection") == Some(&json!(true))
        && data.permissions.get("createNewCollections") == Some(&json!(true))
    {
        data.access_all = true;
    }

    let mut member_to_edit = match Membership::find_by_uuid_and_org(&member_id, &org_id, &mut conn).await {
        Some(member) => member,
        None => err!("The specified user isn't member of the organization"),
    };

    if new_type != member_to_edit.atype
        && (member_to_edit.atype >= MembershipType::Admin || new_type >= MembershipType::Admin)
        && headers.membership_type != MembershipType::Owner
    {
        err!("Only Owners can grant and remove Admin or Owner privileges")
    }

    if member_to_edit.atype == MembershipType::Owner && headers.membership_type != MembershipType::Owner {
        err!("Only Owners can edit Owner users")
    }

    if member_to_edit.atype == MembershipType::Owner
        && new_type != MembershipType::Owner
        && member_to_edit.status == MembershipStatus::Confirmed as i32
    {
        // Removing owner permission, check that there is at least one other confirmed owner
        if Membership::count_confirmed_by_org_and_type(&org_id, MembershipType::Owner, &mut conn).await <= 1 {
            err!("Can't delete the last owner")
        }
    }

    // This check is also done at accept_invite, _confirm_invite, _activate_member, edit_member, admin::update_membership_type
    // It returns different error messages per function.
    if new_type < MembershipType::Admin {
        match OrgPolicy::is_user_allowed(&member_to_edit.user_uuid, &org_id, true, &mut conn).await {
            Ok(_) => {}
            Err(OrgPolicyErr::TwoFactorMissing) => {
                if CONFIG.email_2fa_auto_fallback() {
                    two_factor::email::find_and_activate_email_2fa(&member_to_edit.user_uuid, &mut conn).await?;
                } else {
                    err!("You cannot modify this user to this type because they have not setup 2FA");
                }
            }
            Err(OrgPolicyErr::SingleOrgEnforced) => {
                err!("You cannot modify this user to this type because they are a member of an organization which forbids it");
            }
        }
    }

    member_to_edit.access_all = data.access_all;
    member_to_edit.atype = new_type as i32;

    // Delete all the odd collections
    for c in CollectionUser::find_by_organization_and_user_uuid(&org_id, &member_to_edit.user_uuid, &mut conn).await {
        c.delete(&mut conn).await?;
    }

    // If no accessAll, add the collections received
    if !data.access_all {
        for col in data.collections.iter().flatten() {
            match Collection::find_by_uuid_and_org(&col.id, &org_id, &mut conn).await {
                None => err!("Collection not found in Organization"),
                Some(collection) => {
                    CollectionUser::save(
                        &member_to_edit.user_uuid,
                        &collection.uuid,
                        col.read_only,
                        col.hide_passwords,
                        col.manage,
                        &mut conn,
                    )
                    .await?;
                }
            }
        }
    }

    GroupUser::delete_all_by_member(&member_to_edit.uuid, &mut conn).await?;

    for group_id in data.groups.iter().flatten() {
        let mut group_entry = GroupUser::new(group_id.clone(), member_to_edit.uuid.clone());
        group_entry.save(&mut conn).await?;
    }

    log_event(
        EventType::OrganizationUserUpdated as i32,
        &member_to_edit.uuid,
        &org_id,
        &headers.user.uuid,
        headers.device.atype,
        &headers.ip.ip,
        &mut conn,
    )
    .await;

    member_to_edit.save(&mut conn).await
}

#[delete("/organizations/<org_id>/users", data = "<data>")]
async fn bulk_delete_member(
    org_id: OrganizationId,
    data: Json<BulkMembershipIds>,
    headers: AdminHeaders,
    mut conn: DbConn,
    nt: Notify<'_>,
) -> JsonResult {
    if org_id != headers.org_id {
        err!("Organization not found", "Organization id's do not match");
    }
    let data: BulkMembershipIds = data.into_inner();

    let mut bulk_response = Vec::new();
    for member_id in data.ids {
        let err_msg = match _delete_member(&org_id, &member_id, &headers, &mut conn, &nt).await {
            Ok(_) => String::new(),
            Err(e) => format!("{e:?}"),
        };

        bulk_response.push(json!(
            {
                "object": "OrganizationBulkConfirmResponseModel",
                "id": member_id,
                "error": err_msg
            }
        ))
    }

    Ok(Json(json!({
        "data": bulk_response,
        "object": "list",
        "continuationToken": null
    })))
}

#[delete("/organizations/<org_id>/users/<member_id>")]
async fn delete_member(
    org_id: OrganizationId,
    member_id: MembershipId,
    headers: AdminHeaders,
    mut conn: DbConn,
    nt: Notify<'_>,
) -> EmptyResult {
    _delete_member(&org_id, &member_id, &headers, &mut conn, &nt).await
}

#[post("/organizations/<org_id>/users/<member_id>/delete")]
async fn post_delete_member(
    org_id: OrganizationId,
    member_id: MembershipId,
    headers: AdminHeaders,
    mut conn: DbConn,
    nt: Notify<'_>,
) -> EmptyResult {
    _delete_member(&org_id, &member_id, &headers, &mut conn, &nt).await
}

async fn _delete_member(
    org_id: &OrganizationId,
    member_id: &MembershipId,
    headers: &AdminHeaders,
    conn: &mut DbConn,
    nt: &Notify<'_>,
) -> EmptyResult {
    let Some(member_to_delete) = Membership::find_by_uuid_and_org(member_id, org_id, conn).await else {
        err!("User to delete isn't member of the organization")
    };

    if member_to_delete.atype != MembershipType::User && headers.membership_type != MembershipType::Owner {
        err!("Only Owners can delete Admins or Owners")
    }

    if member_to_delete.atype == MembershipType::Owner && member_to_delete.status == MembershipStatus::Confirmed as i32
    {
        // Removing owner, check that there is at least one other confirmed owner
        if Membership::count_confirmed_by_org_and_type(org_id, MembershipType::Owner, conn).await <= 1 {
            err!("Can't delete the last owner")
        }
    }

    log_event(
        EventType::OrganizationUserRemoved as i32,
        &member_to_delete.uuid,
        org_id,
        &headers.user.uuid,
        headers.device.atype,
        &headers.ip.ip,
        conn,
    )
    .await;

    if let Some(user) = User::find_by_uuid(&member_to_delete.user_uuid, conn).await {
        nt.send_user_update(UpdateType::SyncOrgKeys, &user).await;
    }

    member_to_delete.delete(conn).await
}

#[post("/organizations/<org_id>/users/public-keys", data = "<data>")]
async fn bulk_public_keys(
    org_id: OrganizationId,
    data: Json<BulkMembershipIds>,
    headers: AdminHeaders,
    mut conn: DbConn,
) -> JsonResult {
    if org_id != headers.org_id {
        err!("Organization not found", "Organization id's do not match");
    }
    let data: BulkMembershipIds = data.into_inner();

    let mut bulk_response = Vec::new();
    // Check all received Membership UUID's and find the matching User to retrieve the public-key.
    // If the user does not exists, just ignore it, and do not return any information regarding that Membership UUID.
    // The web-vault will then ignore that user for the following steps.
    for member_id in data.ids {
        match Membership::find_by_uuid_and_org(&member_id, &org_id, &mut conn).await {
            Some(member) => match User::find_by_uuid(&member.user_uuid, &mut conn).await {
                Some(user) => bulk_response.push(json!(
                    {
                        "object": "organizationUserPublicKeyResponseModel",
                        "id": member_id,
                        "userId": user.uuid,
                        "key": user.public_key
                    }
                )),
                None => debug!("User doesn't exist"),
            },
            None => debug!("Membership doesn't exist"),
        }
    }

    Ok(Json(json!({
        "data": bulk_response,
        "object": "list",
        "continuationToken": null
    })))
}

use super::ciphers::update_cipher_from_data;
use super::ciphers::CipherData;

#[derive(Deserialize)]
#[serde(rename_all = "camelCase")]
struct ImportData {
    ciphers: Vec<CipherData>,
    collections: Vec<FullCollectionData>,
    collection_relationships: Vec<RelationsData>,
}

#[derive(Deserialize)]
#[serde(rename_all = "camelCase")]
struct RelationsData {
    // Cipher index
    key: usize,
    // Collection index
    value: usize,
}

#[post("/ciphers/import-organization?<query..>", data = "<data>")]
async fn post_org_import(
    query: OrgIdData,
    data: Json<ImportData>,
    headers: AdminHeaders,
    mut conn: DbConn,
    nt: Notify<'_>,
) -> EmptyResult {
    let data: ImportData = data.into_inner();
    let org_id = query.organization_id;

    // Validate the import before continuing
    // Bitwarden does not process the import if there is one item invalid.
    // Since we check for the size of the encrypted note length, we need to do that here to pre-validate it.
    // TODO: See if we can optimize the whole cipher adding/importing and prevent duplicate code and checks.
    Cipher::validate_cipher_data(&data.ciphers)?;

    let existing_collections: HashSet<Option<CollectionId>> =
        Collection::find_by_organization(&org_id, &mut conn).await.into_iter().map(|c| Some(c.uuid)).collect();
    let mut collections: Vec<CollectionId> = Vec::with_capacity(data.collections.len());
    for col in data.collections {
        let collection_uuid = if existing_collections.contains(&col.id) {
            col.id.unwrap()
        } else {
            let new_collection = Collection::new(org_id.clone(), col.name, col.external_id);
            new_collection.save(&mut conn).await?;
            new_collection.uuid
        };

        collections.push(collection_uuid);
    }

    // Read the relations between collections and ciphers
    // Ciphers can be in multiple collections at the same time
    let mut relations = Vec::with_capacity(data.collection_relationships.len());
    for relation in data.collection_relationships {
        relations.push((relation.key, relation.value));
    }

    let headers: Headers = headers.into();

    let mut ciphers: Vec<CipherId> = Vec::with_capacity(data.ciphers.len());
    for mut cipher_data in data.ciphers {
        // Always clear folder_id's via an organization import
        cipher_data.folder_id = None;
        let mut cipher = Cipher::new(cipher_data.r#type, cipher_data.name.clone());
        update_cipher_from_data(&mut cipher, cipher_data, &headers, None, &mut conn, &nt, UpdateType::None).await.ok();
        ciphers.push(cipher.uuid);
    }

    // Assign the collections
    for (cipher_index, col_index) in relations {
        let cipher_id = &ciphers[cipher_index];
        let col_id = &collections[col_index];
        CollectionCipher::save(cipher_id, col_id, &mut conn).await?;
    }

    let mut user = headers.user;
    user.update_revision(&mut conn).await
}

#[derive(Deserialize)]
#[serde(rename_all = "camelCase")]
#[allow(dead_code)]
struct BulkCollectionsData {
    organization_id: OrganizationId,
    cipher_ids: Vec<CipherId>,
    collection_ids: HashSet<CollectionId>,
    remove_collections: bool,
}

// This endpoint is only reachable via the organization view, therefore this endpoint is located here
// Also Bitwarden does not send out Notifications for these changes, it only does this for individual cipher collection updates
#[post("/ciphers/bulk-collections", data = "<data>")]
async fn post_bulk_collections(data: Json<BulkCollectionsData>, headers: Headers, mut conn: DbConn) -> EmptyResult {
    let data: BulkCollectionsData = data.into_inner();

    // This feature does not seem to be active on all the clients
    // To prevent future issues, add a check to block a call when this is set to true
    if data.remove_collections {
        err!("Bulk removing of collections is not yet implemented")
    }

    // Get all the collection available to the user in one query
    // Also filter based upon the provided collections
    let user_collections: HashMap<CollectionId, Collection> =
        Collection::find_by_organization_and_user_uuid(&data.organization_id, &headers.user.uuid, &mut conn)
            .await
            .into_iter()
            .filter_map(|c| {
                if data.collection_ids.contains(&c.uuid) {
                    Some((c.uuid.clone(), c))
                } else {
                    None
                }
            })
            .collect();

    // Verify if all the collections requested exists and are writeable for the user, else abort
    for collection_uuid in &data.collection_ids {
        match user_collections.get(collection_uuid) {
            Some(collection) if collection.is_writable_by_user(&headers.user.uuid, &mut conn).await => (),
            _ => err_code!("Resource not found", "User does not have access to a collection", 404),
        }
    }

    for cipher_id in data.cipher_ids.iter() {
        // Only act on existing cipher uuid's
        // Do not abort the operation just ignore it, it could be a cipher was just deleted for example
        if let Some(cipher) = Cipher::find_by_uuid_and_org(cipher_id, &data.organization_id, &mut conn).await {
            if cipher.is_write_accessible_to_user(&headers.user.uuid, &mut conn).await {
                for collection in &data.collection_ids {
                    CollectionCipher::save(&cipher.uuid, collection, &mut conn).await?;
                }
            }
        };
    }

    Ok(())
}

#[get("/organizations/<org_id>/policies")]
async fn list_policies(org_id: OrganizationId, headers: AdminHeaders, mut conn: DbConn) -> JsonResult {
    if org_id != headers.org_id {
        err!("Organization not found", "Organization id's do not match");
    }
    let policies = OrgPolicy::find_by_org(&org_id, &mut conn).await;
    let policies_json: Vec<Value> = policies.iter().map(OrgPolicy::to_json).collect();

    Ok(Json(json!({
        "data": policies_json,
        "object": "list",
        "continuationToken": null
    })))
}

#[get("/organizations/<org_id>/policies/token?<token>")]
async fn list_policies_token(org_id: OrganizationId, token: &str, mut conn: DbConn) -> JsonResult {
    let invite = decode_invite(token)?;

    if invite.org_id != org_id {
        err!("Token doesn't match request organization");
    }

    // exit early when we have been invited via /admin panel
    if org_id.as_ref() == FAKE_ADMIN_UUID {
        return Ok(Json(json!({})));
    }

    // TODO: We receive the invite token as ?token=<>, validate it contains the org id
    let policies = OrgPolicy::find_by_org(&org_id, &mut conn).await;
    let policies_json: Vec<Value> = policies.iter().map(OrgPolicy::to_json).collect();

    Ok(Json(json!({
        "data": policies_json,
        "object": "list",
        "continuationToken": null
    })))
}

// Called during the SSO enrollment.
// Cannot use the OrganizationId guard since the Org does not exists.
// Return the org policy if it exists, otherwise use the default one.
#[get("/organizations/<org_id>/policies/master-password", rank = 1)]
async fn get_master_password_policy(org_id: OrganizationId, _headers: Headers, mut conn: DbConn) -> JsonResult {
    let policy =
        OrgPolicy::find_by_org_and_type(&org_id, OrgPolicyType::MasterPassword, &mut conn).await.unwrap_or_else(|| {
            let data = match CONFIG.sso_master_password_policy() {
                Some(policy) => policy,
                None => "null".to_string(),
            };

            OrgPolicy::new(org_id, OrgPolicyType::MasterPassword, CONFIG.sso_master_password_policy().is_some(), data)
        });

    Ok(Json(policy.to_json()))
}

#[get("/organizations/<org_id>/policies/<pol_type>", rank = 2)]
async fn get_policy(org_id: OrganizationId, pol_type: i32, headers: AdminHeaders, mut conn: DbConn) -> JsonResult {
    if org_id != headers.org_id {
        err!("Organization not found", "Organization id's do not match");
    }

    let Some(pol_type_enum) = OrgPolicyType::from_i32(pol_type) else {
        err!("Invalid or unsupported policy type")
    };

    let policy = match OrgPolicy::find_by_org_and_type(&org_id, pol_type_enum, &mut conn).await {
        Some(p) => p,
        None => OrgPolicy::new(org_id.clone(), pol_type_enum, false, "null".to_string()),
    };

    Ok(Json(policy.to_json()))
}

#[derive(Deserialize)]
struct PolicyData {
    enabled: bool,
    #[serde(rename = "type")]
    _type: i32,
    data: Option<Value>,
}

#[put("/organizations/<org_id>/policies/<pol_type>", data = "<data>")]
async fn put_policy(
    org_id: OrganizationId,
    pol_type: i32,
    data: Json<PolicyData>,
    headers: AdminHeaders,
    mut conn: DbConn,
) -> JsonResult {
    if org_id != headers.org_id {
        err!("Organization not found", "Organization id's do not match");
    }
    let data: PolicyData = data.into_inner();

    let Some(pol_type_enum) = OrgPolicyType::from_i32(pol_type) else {
        err!("Invalid or unsupported policy type")
    };

    // Bitwarden only allows the Reset Password policy when Single Org policy is enabled
    // Vaultwarden encouraged to use multiple orgs instead of groups because groups were not available in the past
    // Now that groups are available we can enforce this option when wanted.
    // We put this behind a config option to prevent breaking current installation.
    // Maybe we want to enable this by default in the future, but currently it is disabled by default.
    if CONFIG.enforce_single_org_with_reset_pw_policy() {
        if pol_type_enum == OrgPolicyType::ResetPassword && data.enabled {
            let single_org_policy_enabled =
                match OrgPolicy::find_by_org_and_type(&org_id, OrgPolicyType::SingleOrg, &mut conn).await {
                    Some(p) => p.enabled,
                    None => false,
                };

            if !single_org_policy_enabled {
                err!("Single Organization policy is not enabled. It is mandatory for this policy to be enabled.")
            }
        }

        // Also prevent the Single Org Policy to be disabled if the Reset Password policy is enabled
        if pol_type_enum == OrgPolicyType::SingleOrg && !data.enabled {
            let reset_pw_policy_enabled =
                match OrgPolicy::find_by_org_and_type(&org_id, OrgPolicyType::ResetPassword, &mut conn).await {
                    Some(p) => p.enabled,
                    None => false,
                };

            if reset_pw_policy_enabled {
                err!("Account recovery policy is enabled. It is not allowed to disable this policy.")
            }
        }
    }

    // When enabling the TwoFactorAuthentication policy, revoke all members that do not have 2FA
    if pol_type_enum == OrgPolicyType::TwoFactorAuthentication && data.enabled {
        two_factor::enforce_2fa_policy_for_org(
            &org_id,
            &headers.user.uuid,
            headers.device.atype,
            &headers.ip.ip,
            &mut conn,
        )
        .await?;
    }

    // When enabling the SingleOrg policy, remove this org's members that are members of other orgs
    if pol_type_enum == OrgPolicyType::SingleOrg && data.enabled {
        for member in Membership::find_by_org(&org_id, &mut conn).await.into_iter() {
            // Policy only applies to non-Owner/non-Admin members who have accepted joining the org
            // Exclude invited and revoked users when checking for this policy.
            // Those users will not be allowed to accept or be activated because of the policy checks done there.
            // We check if the count is larger then 1, because it includes this organization also.
            if member.atype < MembershipType::Admin
                && member.status != MembershipStatus::Invited as i32
                && Membership::count_accepted_and_confirmed_by_user(&member.user_uuid, &mut conn).await > 1
            {
                if CONFIG.mail_enabled() {
                    let org = Organization::find_by_uuid(&member.org_uuid, &mut conn).await.unwrap();
                    let user = User::find_by_uuid(&member.user_uuid, &mut conn).await.unwrap();

                    mail::send_single_org_removed_from_org(&user.email, &org.name).await?;
                }

                log_event(
                    EventType::OrganizationUserRemoved as i32,
                    &member.uuid,
                    &org_id,
                    &headers.user.uuid,
                    headers.device.atype,
                    &headers.ip.ip,
                    &mut conn,
                )
                .await;

                member.delete(&mut conn).await?;
            }
        }
    }

    let mut policy = match OrgPolicy::find_by_org_and_type(&org_id, pol_type_enum, &mut conn).await {
        Some(p) => p,
        None => OrgPolicy::new(org_id.clone(), pol_type_enum, false, "{}".to_string()),
    };

    policy.enabled = data.enabled;
    policy.data = serde_json::to_string(&data.data)?;
    policy.save(&mut conn).await?;

    log_event(
        EventType::PolicyUpdated as i32,
        policy.uuid.as_ref(),
        &org_id,
        &headers.user.uuid,
        headers.device.atype,
        &headers.ip.ip,
        &mut conn,
    )
    .await;

    Ok(Json(policy.to_json()))
}

#[allow(unused_variables)]
#[get("/organizations/<org_id>/tax")]
fn get_organization_tax(org_id: OrganizationId, _headers: Headers) -> Json<Value> {
    // Prevent a 404 error, which also causes Javascript errors.
    // Upstream sends "Only allowed when not self hosted." As an error message.
    // If we do the same it will also output this to the log, which is overkill.
    // An empty list/data also works fine.
    Json(_empty_data_json())
}

#[get("/plans")]
fn get_plans() -> Json<Value> {
    // Respond with a minimal json just enough to allow the creation of an new organization.
    Json(json!({
        "object": "list",
        "data": [{
            "object": "plan",
            "type": 0,
            "product": 0,
            "name": "Free",
            "nameLocalizationKey": "planNameFree",
            "bitwardenProduct": 0,
            "maxUsers": 0,
            "descriptionLocalizationKey": "planDescFree"
        },{
            "object": "plan",
            "type": 0,
            "product": 1,
            "name": "Free",
            "nameLocalizationKey": "planNameFree",
            "bitwardenProduct": 1,
            "maxUsers": 0,
            "descriptionLocalizationKey": "planDescFree"
        }],
        "continuationToken": null
    }))
}

#[get("/plans/all")]
fn get_plans_all() -> Json<Value> {
    get_plans()
}

#[get("/plans/sales-tax-rates")]
fn get_plans_tax_rates(_headers: Headers) -> Json<Value> {
    // Prevent a 404 error, which also causes Javascript errors.
    Json(_empty_data_json())
}

#[get("/organizations/<_org_id>/billing/metadata")]
fn get_billing_metadata(_org_id: OrganizationId, _headers: Headers) -> Json<Value> {
    // Prevent a 404 error, which also causes Javascript errors.
    Json(_empty_data_json())
}

fn _empty_data_json() -> Value {
    json!({
        "object": "list",
        "data": [],
        "continuationToken": null
    })
}

#[derive(Deserialize, Debug)]
#[serde(rename_all = "camelCase")]
struct OrgImportGroupData {
    #[allow(dead_code)]
    name: String, // "GroupName"
    #[allow(dead_code)]
    external_id: String, // "cn=GroupName,ou=Groups,dc=example,dc=com"
    #[allow(dead_code)]
    users: Vec<String>, // ["uid=user,ou=People,dc=example,dc=com"]
}

#[derive(Deserialize, Debug)]
#[serde(rename_all = "camelCase")]
struct OrgImportUserData {
    email: String, // "user@maildomain.net"
    #[allow(dead_code)]
    external_id: String, // "uid=user,ou=People,dc=example,dc=com"
    deleted: bool,
}

#[derive(Deserialize, Debug)]
#[serde(rename_all = "camelCase")]
struct OrgImportData {
    #[allow(dead_code)]
    groups: Vec<OrgImportGroupData>,
    overwrite_existing: bool,
    users: Vec<OrgImportUserData>,
}

/// This function seems to be deprected
/// It is only used with older directory connectors
/// TODO: Cleanup Tech debt
#[post("/organizations/<org_id>/import", data = "<data>")]
async fn import(org_id: OrganizationId, data: Json<OrgImportData>, headers: Headers, mut conn: DbConn) -> EmptyResult {
    let data = data.into_inner();

    // TODO: Currently we aren't storing the externalId's anywhere, so we also don't have a way
    // to differentiate between auto-imported users and manually added ones.
    // This means that this endpoint can end up removing users that were added manually by an admin,
    // as opposed to upstream which only removes auto-imported users.

    // User needs to be admin or owner to use the Directory Connector
    match Membership::find_by_user_and_org(&headers.user.uuid, &org_id, &mut conn).await {
        Some(member) if member.atype >= MembershipType::Admin => { /* Okay, nothing to do */ }
        Some(_) => err!("User has insufficient permissions to use Directory Connector"),
        None => err!("User not part of organization"),
    };

    for user_data in &data.users {
        if user_data.deleted {
            // If user is marked for deletion and it exists, delete it
            if let Some(member) = Membership::find_by_email_and_org(&user_data.email, &org_id, &mut conn).await {
                log_event(
                    EventType::OrganizationUserRemoved as i32,
                    &member.uuid,
                    &org_id,
                    &headers.user.uuid,
                    headers.device.atype,
                    &headers.ip.ip,
                    &mut conn,
                )
                .await;

                member.delete(&mut conn).await?;
            }

        // If user is not part of the organization, but it exists
        } else if Membership::find_by_email_and_org(&user_data.email, &org_id, &mut conn).await.is_none() {
            if let Some(user) = User::find_by_mail(&user_data.email, &mut conn).await {
                let member_status = if CONFIG.mail_enabled() {
                    MembershipStatus::Invited as i32
                } else {
                    MembershipStatus::Accepted as i32 // Automatically mark user as accepted if no email invites
                };

                let mut new_member =
                    Membership::new(user.uuid.clone(), org_id.clone(), Some(headers.user.email.clone()));
                new_member.access_all = false;
                new_member.atype = MembershipType::User as i32;
                new_member.status = member_status;

                if CONFIG.mail_enabled() {
                    let org_name = match Organization::find_by_uuid(&org_id, &mut conn).await {
                        Some(org) => org.name,
                        None => err!("Error looking up organization"),
                    };

                    mail::send_invite(
                        &user,
                        org_id.clone(),
                        new_member.uuid.clone(),
                        &org_name,
                        Some(headers.user.email.clone()),
                    )
                    .await?;
                }

                // Save the member after sending an email
                // If sending fails the member will not be saved to the database, and will not result in the admin needing to reinvite the users manually
                new_member.save(&mut conn).await?;

                log_event(
                    EventType::OrganizationUserInvited as i32,
                    &new_member.uuid,
                    &org_id,
                    &headers.user.uuid,
                    headers.device.atype,
                    &headers.ip.ip,
                    &mut conn,
                )
                .await;
            }
        }
    }

    // If this flag is enabled, any user that isn't provided in the Users list will be removed (by default they will be kept unless they have Deleted == true)
    if data.overwrite_existing {
        for member in Membership::find_by_org_and_type(&org_id, MembershipType::User, &mut conn).await {
            if let Some(user_email) = User::find_by_uuid(&member.user_uuid, &mut conn).await.map(|u| u.email) {
                if !data.users.iter().any(|u| u.email == user_email) {
                    log_event(
                        EventType::OrganizationUserRemoved as i32,
                        &member.uuid,
                        &org_id,
                        &headers.user.uuid,
                        headers.device.atype,
                        &headers.ip.ip,
                        &mut conn,
                    )
                    .await;

                    member.delete(&mut conn).await?;
                }
            }
        }
    }

    Ok(())
}

// Pre web-vault v2022.9.x endpoint
#[put("/organizations/<org_id>/users/<member_id>/deactivate")]
async fn deactivate_member(
    org_id: OrganizationId,
    member_id: MembershipId,
    headers: AdminHeaders,
    mut conn: DbConn,
) -> EmptyResult {
    _revoke_member(&org_id, &member_id, &headers, &mut conn).await
}

#[derive(Deserialize, Debug)]
#[serde(rename_all = "camelCase")]
struct BulkRevokeMembershipIds {
    ids: Option<Vec<MembershipId>>,
}

// Pre web-vault v2022.9.x endpoint
#[put("/organizations/<org_id>/users/deactivate", data = "<data>")]
async fn bulk_deactivate_members(
    org_id: OrganizationId,
    data: Json<BulkRevokeMembershipIds>,
    headers: AdminHeaders,
    conn: DbConn,
) -> JsonResult {
    bulk_revoke_members(org_id, data, headers, conn).await
}

#[put("/organizations/<org_id>/users/<member_id>/revoke")]
async fn revoke_member(
    org_id: OrganizationId,
    member_id: MembershipId,
    headers: AdminHeaders,
    mut conn: DbConn,
) -> EmptyResult {
    _revoke_member(&org_id, &member_id, &headers, &mut conn).await
}

#[put("/organizations/<org_id>/users/revoke", data = "<data>")]
async fn bulk_revoke_members(
    org_id: OrganizationId,
    data: Json<BulkRevokeMembershipIds>,
    headers: AdminHeaders,
    mut conn: DbConn,
) -> JsonResult {
    if org_id != headers.org_id {
        err!("Organization not found", "Organization id's do not match");
    }
    let data = data.into_inner();

    let mut bulk_response = Vec::new();
    match data.ids {
        Some(members) => {
            for member_id in members {
                let err_msg = match _revoke_member(&org_id, &member_id, &headers, &mut conn).await {
                    Ok(_) => String::new(),
                    Err(e) => format!("{e:?}"),
                };

                bulk_response.push(json!(
                    {
                        "object": "OrganizationUserBulkResponseModel",
                        "id": member_id,
                        "error": err_msg
                    }
                ));
            }
        }
        None => error!("No users to revoke"),
    }

    Ok(Json(json!({
        "data": bulk_response,
        "object": "list",
        "continuationToken": null
    })))
}

async fn _revoke_member(
    org_id: &OrganizationId,
    member_id: &MembershipId,
    headers: &AdminHeaders,
    conn: &mut DbConn,
) -> EmptyResult {
    match Membership::find_by_uuid_and_org(member_id, org_id, conn).await {
        Some(member) if !member.is_revoked() => {
            if member.user_uuid == headers.user.uuid {
                err!("You cannot revoke yourself")
            }
            if member.atype == MembershipType::Owner && headers.membership_type != MembershipType::Owner {
                err!("Only owners can revoke other owners")
            }

            organization_logic::revoke_member(&headers.user.uuid, &headers.device, &headers.ip, member, conn).await?
        }
        Some(_) => err!("User is already revoked"),
        None => err!("User not found in organization"),
    }
    Ok(())
}

// Pre web-vault v2022.9.x endpoint
#[put("/organizations/<org_id>/users/<member_id>/activate")]
async fn activate_member(
    org_id: OrganizationId,
    member_id: MembershipId,
    headers: AdminHeaders,
    mut conn: DbConn,
) -> EmptyResult {
    _restore_member(&org_id, &member_id, &headers, &mut conn).await
}

// Pre web-vault v2022.9.x endpoint
#[put("/organizations/<org_id>/users/activate", data = "<data>")]
async fn bulk_activate_members(
    org_id: OrganizationId,
    data: Json<BulkMembershipIds>,
    headers: AdminHeaders,
    conn: DbConn,
) -> JsonResult {
    bulk_restore_members(org_id, data, headers, conn).await
}

#[put("/organizations/<org_id>/users/<member_id>/restore")]
async fn restore_member(
    org_id: OrganizationId,
    member_id: MembershipId,
    headers: AdminHeaders,
    mut conn: DbConn,
) -> EmptyResult {
    _restore_member(&org_id, &member_id, &headers, &mut conn).await
}

#[put("/organizations/<org_id>/users/restore", data = "<data>")]
async fn bulk_restore_members(
    org_id: OrganizationId,
    data: Json<BulkMembershipIds>,
    headers: AdminHeaders,
    mut conn: DbConn,
) -> JsonResult {
    if org_id != headers.org_id {
        err!("Organization not found", "Organization id's do not match");
    }
    let data = data.into_inner();

    let mut bulk_response = Vec::new();
    for member_id in data.ids {
        let err_msg = match _restore_member(&org_id, &member_id, &headers, &mut conn).await {
            Ok(_) => String::new(),
            Err(e) => format!("{e:?}"),
        };

        bulk_response.push(json!(
            {
                "object": "OrganizationUserBulkResponseModel",
                "id": member_id,
                "error": err_msg
            }
        ));
    }

    Ok(Json(json!({
        "data": bulk_response,
        "object": "list",
        "continuationToken": null
    })))
}

async fn _restore_member(
    org_id: &OrganizationId,
    member_id: &MembershipId,
    headers: &AdminHeaders,
    conn: &mut DbConn,
) -> EmptyResult {
    match Membership::find_by_uuid_and_org(member_id, org_id, conn).await {
        Some(member) if member.status < MembershipStatus::Accepted as i32 => {
            if member.user_uuid == headers.user.uuid {
                err!("You cannot restore yourself")
            }
            if member.atype == MembershipType::Owner && headers.membership_type != MembershipType::Owner {
                err!("Only owners can restore other owners")
            }

            organization_logic::restore_member(&headers.user.uuid, &headers.device, &headers.ip, member, conn).await?;
        }
        Some(_) => err!("User is already active"),
        None => err!("User not found in organization"),
    }
    Ok(())
}

#[get("/organizations/<org_id>/groups")]
async fn get_groups(org_id: OrganizationId, headers: ManagerHeadersLoose, mut conn: DbConn) -> JsonResult {
    if org_id != headers.membership.org_uuid {
        err!("Organization not found", "Organization id's do not match");
    }
    let groups: Vec<Value> = if CONFIG.org_groups_enabled() {
        // Group::find_by_organization(&org_id, &mut conn).await.iter().map(Group::to_json).collect::<Value>()
        let groups = Group::find_by_organization(&org_id, &mut conn).await;
        let mut groups_json = Vec::with_capacity(groups.len());

        for g in groups {
            groups_json.push(g.to_json_details(&mut conn).await)
        }
        groups_json
    } else {
        // The Bitwarden clients seem to call this API regardless of whether groups are enabled,
        // so just act as if there are no groups.
        Vec::with_capacity(0)
    };

    Ok(Json(json!({
        "data": groups,
        "object": "list",
        "continuationToken": null,
    })))
}

#[get("/organizations/<org_id>/groups/details", rank = 1)]
async fn get_groups_details(org_id: OrganizationId, headers: ManagerHeadersLoose, conn: DbConn) -> JsonResult {
    get_groups(org_id, headers, conn).await
}

#[derive(Deserialize)]
#[serde(rename_all = "camelCase")]
struct GroupRequest {
    name: String,
    #[serde(default)]
    access_all: bool,
    external_id: Option<String>,
    collections: Vec<CollectionData>,
    users: Vec<MembershipId>,
}

impl GroupRequest {
    pub fn to_group(&self, org_uuid: &OrganizationId) -> Group {
        Group::new(org_uuid.clone(), self.name.clone(), self.access_all, self.external_id.clone())
    }

    pub fn update_group(&self, mut group: Group) -> Group {
        group.name.clone_from(&self.name);
        group.access_all = self.access_all;
        // Group Updates do not support changing the external_id
        // These input fields are in a disabled state, and can only be updated/added via ldap_import

        group
    }
}

#[derive(Deserialize, Serialize)]
#[serde(rename_all = "camelCase")]
struct CollectionData {
    id: CollectionId,
    read_only: bool,
    hide_passwords: bool,
    manage: bool,
}

impl CollectionData {
    pub fn to_collection_group(&self, groups_uuid: GroupId) -> CollectionGroup {
        CollectionGroup::new(self.id.clone(), groups_uuid, self.read_only, self.hide_passwords, self.manage)
    }
}

#[post("/organizations/<org_id>/groups/<group_id>", data = "<data>")]
async fn post_group(
    org_id: OrganizationId,
    group_id: GroupId,
    data: Json<GroupRequest>,
    headers: AdminHeaders,
    conn: DbConn,
) -> JsonResult {
    put_group(org_id, group_id, data, headers, conn).await
}

#[post("/organizations/<org_id>/groups", data = "<data>")]
async fn post_groups(
    org_id: OrganizationId,
    headers: AdminHeaders,
    data: Json<GroupRequest>,
    mut conn: DbConn,
) -> JsonResult {
    if !CONFIG.org_groups_enabled() {
        err!("Group support is disabled");
    }

    let group_request = data.into_inner();
    let group = group_request.to_group(&org_id);

    log_event(
        EventType::GroupCreated as i32,
        &group.uuid,
        &org_id,
        &headers.user.uuid,
        headers.device.atype,
        &headers.ip.ip,
        &mut conn,
    )
    .await;

    add_update_group(group, group_request.collections, group_request.users, org_id, &headers, &mut conn).await
}

#[put("/organizations/<org_id>/groups/<group_id>", data = "<data>")]
async fn put_group(
    org_id: OrganizationId,
    group_id: GroupId,
    data: Json<GroupRequest>,
    headers: AdminHeaders,
    mut conn: DbConn,
) -> JsonResult {
    if !CONFIG.org_groups_enabled() {
        err!("Group support is disabled");
    }

    let Some(group) = Group::find_by_uuid_and_org(&group_id, &org_id, &mut conn).await else {
        err!("Group not found", "Group uuid is invalid or does not belong to the organization")
    };

    let group_request = data.into_inner();
    let updated_group = group_request.update_group(group);

    CollectionGroup::delete_all_by_group(&group_id, &mut conn).await?;
    GroupUser::delete_all_by_group(&group_id, &mut conn).await?;

    log_event(
        EventType::GroupUpdated as i32,
        &updated_group.uuid,
        &org_id,
        &headers.user.uuid,
        headers.device.atype,
        &headers.ip.ip,
        &mut conn,
    )
    .await;

    add_update_group(updated_group, group_request.collections, group_request.users, org_id, &headers, &mut conn).await
}

async fn add_update_group(
    mut group: Group,
    collections: Vec<CollectionData>,
    members: Vec<MembershipId>,
    org_id: OrganizationId,
    headers: &AdminHeaders,
    conn: &mut DbConn,
) -> JsonResult {
    group.save(conn).await?;

    for col_selection in collections {
        let mut collection_group = col_selection.to_collection_group(group.uuid.clone());
        collection_group.save(conn).await?;
    }

    for assigned_member in members {
        let mut user_entry = GroupUser::new(group.uuid.clone(), assigned_member.clone());
        user_entry.save(conn).await?;

        log_event(
            EventType::OrganizationUserUpdatedGroups as i32,
            &assigned_member,
            &org_id,
            &headers.user.uuid,
            headers.device.atype,
            &headers.ip.ip,
            conn,
        )
        .await;
    }

    Ok(Json(json!({
        "id": group.uuid,
        "organizationId": group.organizations_uuid,
        "name": group.name,
        "accessAll": group.access_all,
        "externalId": group.external_id
    })))
}

#[get("/organizations/<org_id>/groups/<group_id>/details")]
async fn get_group_details(
    org_id: OrganizationId,
    group_id: GroupId,
    headers: AdminHeaders,
    mut conn: DbConn,
) -> JsonResult {
    if org_id != headers.org_id {
        err!("Organization not found", "Organization id's do not match");
    }
    if !CONFIG.org_groups_enabled() {
        err!("Group support is disabled");
    }

    let Some(group) = Group::find_by_uuid_and_org(&group_id, &org_id, &mut conn).await else {
        err!("Group not found", "Group uuid is invalid or does not belong to the organization")
    };

    Ok(Json(group.to_json_details(&mut conn).await))
}

#[post("/organizations/<org_id>/groups/<group_id>/delete")]
async fn post_delete_group(
    org_id: OrganizationId,
    group_id: GroupId,
    headers: AdminHeaders,
    mut conn: DbConn,
) -> EmptyResult {
    _delete_group(&org_id, &group_id, &headers, &mut conn).await
}

#[delete("/organizations/<org_id>/groups/<group_id>")]
async fn delete_group(
    org_id: OrganizationId,
    group_id: GroupId,
    headers: AdminHeaders,
    mut conn: DbConn,
) -> EmptyResult {
    _delete_group(&org_id, &group_id, &headers, &mut conn).await
}

async fn _delete_group(
    org_id: &OrganizationId,
    group_id: &GroupId,
    headers: &AdminHeaders,
    conn: &mut DbConn,
) -> EmptyResult {
    if !CONFIG.org_groups_enabled() {
        err!("Group support is disabled");
    }

    let Some(group) = Group::find_by_uuid_and_org(group_id, org_id, conn).await else {
        err!("Group not found", "Group uuid is invalid or does not belong to the organization")
    };

    log_event(
        EventType::GroupDeleted as i32,
        &group.uuid,
        org_id,
        &headers.user.uuid,
        headers.device.atype,
        &headers.ip.ip,
        conn,
    )
    .await;

    group.delete(conn).await
}

#[delete("/organizations/<org_id>/groups", data = "<data>")]
async fn bulk_delete_groups(
    org_id: OrganizationId,
    data: Json<BulkGroupIds>,
    headers: AdminHeaders,
    mut conn: DbConn,
) -> EmptyResult {
    if !CONFIG.org_groups_enabled() {
        err!("Group support is disabled");
    }

    let data: BulkGroupIds = data.into_inner();

    for group_id in data.ids {
        _delete_group(&org_id, &group_id, &headers, &mut conn).await?
    }
    Ok(())
}

#[get("/organizations/<org_id>/groups/<group_id>", rank = 2)]
async fn get_group(org_id: OrganizationId, group_id: GroupId, headers: AdminHeaders, mut conn: DbConn) -> JsonResult {
    if org_id != headers.org_id {
        err!("Organization not found", "Organization id's do not match");
    }
    if !CONFIG.org_groups_enabled() {
        err!("Group support is disabled");
    }

    let Some(group) = Group::find_by_uuid_and_org(&group_id, &org_id, &mut conn).await else {
        err!("Group not found", "Group uuid is invalid or does not belong to the organization")
    };

    Ok(Json(group.to_json()))
}

#[get("/organizations/<org_id>/groups/<group_id>/users")]
async fn get_group_members(
    org_id: OrganizationId,
    group_id: GroupId,
    headers: AdminHeaders,
    mut conn: DbConn,
) -> JsonResult {
    if org_id != headers.org_id {
        err!("Organization not found", "Organization id's do not match");
    }
    if !CONFIG.org_groups_enabled() {
        err!("Group support is disabled");
    }

    if Group::find_by_uuid_and_org(&group_id, &org_id, &mut conn).await.is_none() {
        err!("Group could not be found!", "Group uuid is invalid or does not belong to the organization")
    };

    let group_members: Vec<MembershipId> = GroupUser::find_by_group(&group_id, &mut conn)
        .await
        .iter()
        .map(|entry| entry.users_organizations_uuid.clone())
        .collect();

    Ok(Json(json!(group_members)))
}

#[put("/organizations/<org_id>/groups/<group_id>/users", data = "<data>")]
async fn put_group_members(
    org_id: OrganizationId,
    group_id: GroupId,
    headers: AdminHeaders,
    data: Json<Vec<MembershipId>>,
    mut conn: DbConn,
) -> EmptyResult {
    if !CONFIG.org_groups_enabled() {
        err!("Group support is disabled");
    }

    if Group::find_by_uuid_and_org(&group_id, &org_id, &mut conn).await.is_none() {
        err!("Group could not be found!", "Group uuid is invalid or does not belong to the organization")
    };

    GroupUser::delete_all_by_group(&group_id, &mut conn).await?;

    let assigned_members = data.into_inner();
    for assigned_member in assigned_members {
        let mut user_entry = GroupUser::new(group_id.clone(), assigned_member.clone());
        user_entry.save(&mut conn).await?;

        log_event(
            EventType::OrganizationUserUpdatedGroups as i32,
            &assigned_member,
            &org_id,
            &headers.user.uuid,
            headers.device.atype,
            &headers.ip.ip,
            &mut conn,
        )
        .await;
    }

    Ok(())
}

#[get("/organizations/<org_id>/users/<member_id>/groups")]
async fn get_user_groups(
    org_id: OrganizationId,
    member_id: MembershipId,
    headers: AdminHeaders,
    mut conn: DbConn,
) -> JsonResult {
    if org_id != headers.org_id {
        err!("Organization not found", "Organization id's do not match");
    }
    if !CONFIG.org_groups_enabled() {
        err!("Group support is disabled");
    }

    if Membership::find_by_uuid_and_org(&member_id, &org_id, &mut conn).await.is_none() {
        err!("User could not be found!")
    };

    let user_groups: Vec<GroupId> =
        GroupUser::find_by_member(&member_id, &mut conn).await.iter().map(|entry| entry.groups_uuid.clone()).collect();

    Ok(Json(json!(user_groups)))
}

#[derive(Deserialize)]
#[serde(rename_all = "camelCase")]
struct OrganizationUserUpdateGroupsRequest {
    group_ids: Vec<GroupId>,
}

#[post("/organizations/<org_id>/users/<member_id>/groups", data = "<data>")]
async fn post_user_groups(
    org_id: OrganizationId,
    member_id: MembershipId,
    data: Json<OrganizationUserUpdateGroupsRequest>,
    headers: AdminHeaders,
    conn: DbConn,
) -> EmptyResult {
    put_user_groups(org_id, member_id, data, headers, conn).await
}

#[put("/organizations/<org_id>/users/<member_id>/groups", data = "<data>")]
async fn put_user_groups(
    org_id: OrganizationId,
    member_id: MembershipId,
    data: Json<OrganizationUserUpdateGroupsRequest>,
    headers: AdminHeaders,
    mut conn: DbConn,
) -> EmptyResult {
    if org_id != headers.org_id {
        err!("Organization not found", "Organization id's do not match");
    }
    if !CONFIG.org_groups_enabled() {
        err!("Group support is disabled");
    }

    if Membership::find_by_uuid_and_org(&member_id, &org_id, &mut conn).await.is_none() {
        err!("User could not be found or does not belong to the organization.");
    }

    GroupUser::delete_all_by_member(&member_id, &mut conn).await?;

    let assigned_group_ids = data.into_inner();
    for assigned_group_id in assigned_group_ids.group_ids {
        let mut group_user = GroupUser::new(assigned_group_id.clone(), member_id.clone());
        group_user.save(&mut conn).await?;
    }

    log_event(
        EventType::OrganizationUserUpdatedGroups as i32,
        &member_id,
        &org_id,
        &headers.user.uuid,
        headers.device.atype,
        &headers.ip.ip,
        &mut conn,
    )
    .await;

    Ok(())
}

#[post("/organizations/<org_id>/groups/<group_id>/delete-user/<member_id>")]
async fn post_delete_group_member(
    org_id: OrganizationId,
    group_id: GroupId,
    member_id: MembershipId,
    headers: AdminHeaders,
    conn: DbConn,
) -> EmptyResult {
    delete_group_member(org_id, group_id, member_id, headers, conn).await
}

#[delete("/organizations/<org_id>/groups/<group_id>/users/<member_id>")]
async fn delete_group_member(
    org_id: OrganizationId,
    group_id: GroupId,
    member_id: MembershipId,
    headers: AdminHeaders,
    mut conn: DbConn,
) -> EmptyResult {
    if org_id != headers.org_id {
        err!("Organization not found", "Organization id's do not match");
    }
    if !CONFIG.org_groups_enabled() {
        err!("Group support is disabled");
    }

    if Membership::find_by_uuid_and_org(&member_id, &org_id, &mut conn).await.is_none() {
        err!("User could not be found or does not belong to the organization.");
    }

    if Group::find_by_uuid_and_org(&group_id, &org_id, &mut conn).await.is_none() {
        err!("Group could not be found or does not belong to the organization.");
    }

    log_event(
        EventType::OrganizationUserUpdatedGroups as i32,
        &member_id,
        &org_id,
        &headers.user.uuid,
        headers.device.atype,
        &headers.ip.ip,
        &mut conn,
    )
    .await;

    GroupUser::delete_by_group_and_member(&group_id, &member_id, &mut conn).await
}

#[derive(Deserialize)]
#[serde(rename_all = "camelCase")]
struct OrganizationUserResetPasswordEnrollmentRequest {
    reset_password_key: Option<String>,
    master_password_hash: Option<String>,
    otp: Option<String>,
}

#[derive(Deserialize)]
#[serde(rename_all = "camelCase")]
struct OrganizationUserResetPasswordRequest {
    new_master_password_hash: String,
    key: String,
}

// Upstream reports this is the renamed endpoint instead of `/keys`
// But the clients do not seem to use this at all
// Just add it here in case they will
#[get("/organizations/<org_id>/public-key")]
async fn get_organization_public_key(
    org_id: OrganizationId,
    headers: OrgMemberHeaders,
    mut conn: DbConn,
) -> JsonResult {
    if org_id != headers.org_id {
        err!("Organization not found", "Organization id's do not match");
    }
    let Some(org) = Organization::find_by_uuid(&org_id, &mut conn).await else {
        err!("Organization not found")
    };

    Ok(Json(json!({
        "object": "organizationPublicKey",
        "publicKey": org.public_key,
    })))
}

// Obsolete - Renamed to public-key (2023.8), left for backwards compatibility with older clients
// https://github.com/bitwarden/server/blob/25dc0c9178e3e3584074bbef0d4be827b7c89415/src/Api/AdminConsole/Controllers/OrganizationsController.cs#L463-L468
#[get("/organizations/<org_id>/keys")]
async fn get_organization_keys(org_id: OrganizationId, headers: OrgMemberHeaders, conn: DbConn) -> JsonResult {
    get_organization_public_key(org_id, headers, conn).await
}

#[put("/organizations/<org_id>/users/<member_id>/reset-password", data = "<data>")]
async fn put_reset_password(
    org_id: OrganizationId,
    member_id: MembershipId,
    headers: AdminHeaders,
    data: Json<OrganizationUserResetPasswordRequest>,
    mut conn: DbConn,
    nt: Notify<'_>,
) -> EmptyResult {
    if org_id != headers.org_id {
        err!("Organization not found", "Organization id's do not match");
    }
    let Some(org) = Organization::find_by_uuid(&org_id, &mut conn).await else {
        err!("Required organization not found")
    };

    let Some(member) = Membership::find_by_uuid_and_org(&member_id, &org.uuid, &mut conn).await else {
        err!("User to reset isn't member of required organization")
    };

    let Some(user) = User::find_by_uuid(&member.user_uuid, &mut conn).await else {
        err!("User not found")
    };

    check_reset_password_applicable_and_permissions(&org_id, &member_id, &headers, &mut conn).await?;

    if member.reset_password_key.is_none() {
        err!("Password reset not or not correctly enrolled");
    }
    if member.status != (MembershipStatus::Confirmed as i32) {
        err!("Organization user must be confirmed for password reset functionality");
    }

    // Sending email before resetting password to ensure working email configuration and the resulting
    // user notification. Also this might add some protection against security flaws and misuse
    if let Err(e) = mail::send_admin_reset_password(&user.email, &user.name, &org.name).await {
        err!(format!("Error sending user reset password email: {e:#?}"));
    }

    let reset_request = data.into_inner();

    let mut user = user;
    user.set_password(reset_request.new_master_password_hash.as_str(), Some(reset_request.key), true, None);
    user.save(&mut conn).await?;

    nt.send_logout(&user, None).await;

    log_event(
        EventType::OrganizationUserAdminResetPassword as i32,
        &member_id,
        &org_id,
        &headers.user.uuid,
        headers.device.atype,
        &headers.ip.ip,
        &mut conn,
    )
    .await;

    Ok(())
}

#[get("/organizations/<org_id>/users/<member_id>/reset-password-details")]
async fn get_reset_password_details(
    org_id: OrganizationId,
    member_id: MembershipId,
    headers: AdminHeaders,
    mut conn: DbConn,
) -> JsonResult {
    if org_id != headers.org_id {
        err!("Organization not found", "Organization id's do not match");
    }
    let Some(org) = Organization::find_by_uuid(&org_id, &mut conn).await else {
        err!("Required organization not found")
    };

    let Some(member) = Membership::find_by_uuid_and_org(&member_id, &org_id, &mut conn).await else {
        err!("User to reset isn't member of required organization")
    };

    let Some(user) = User::find_by_uuid(&member.user_uuid, &mut conn).await else {
        err!("User not found")
    };

    check_reset_password_applicable_and_permissions(&org_id, &member_id, &headers, &mut conn).await?;

    // https://github.com/bitwarden/server/blob/3b50ccb9f804efaacdc46bed5b60e5b28eddefcf/src/Api/Models/Response/Organizations/OrganizationUserResponseModel.cs#L111
    Ok(Json(json!({
        "object": "organizationUserResetPasswordDetails",
        "kdf":user.client_kdf_type,
        "kdfIterations":user.client_kdf_iter,
        "kdfMemory":user.client_kdf_memory,
        "kdfParallelism":user.client_kdf_parallelism,
        "resetPasswordKey":member.reset_password_key,
        "encryptedPrivateKey":org.private_key,

    })))
}

async fn check_reset_password_applicable_and_permissions(
    org_id: &OrganizationId,
    member_id: &MembershipId,
    headers: &AdminHeaders,
    conn: &mut DbConn,
) -> EmptyResult {
    check_reset_password_applicable(org_id, conn).await?;

    let Some(target_user) = Membership::find_by_uuid_and_org(member_id, org_id, conn).await else {
        err!("Reset target user not found")
    };

    // Resetting user must be higher/equal to user to reset
    match headers.membership_type {
        MembershipType::Owner => Ok(()),
        MembershipType::Admin if target_user.atype <= MembershipType::Admin => Ok(()),
        _ => err!("No permission to reset this user's password"),
    }
}

async fn check_reset_password_applicable(org_id: &OrganizationId, conn: &mut DbConn) -> EmptyResult {
    if !CONFIG.mail_enabled() {
        err!("Password reset is not supported on an email-disabled instance.");
    }

    let Some(policy) = OrgPolicy::find_by_org_and_type(org_id, OrgPolicyType::ResetPassword, conn).await else {
        err!("Policy not found")
    };

    if !policy.enabled {
        err!("Reset password policy not enabled");
    }

    Ok(())
}

#[put("/organizations/<org_id>/users/<member_id>/reset-password-enrollment", data = "<data>")]
async fn put_reset_password_enrollment(
    org_id: OrganizationId,
    member_id: MembershipId,
    headers: Headers,
    data: Json<OrganizationUserResetPasswordEnrollmentRequest>,
    mut conn: DbConn,
) -> EmptyResult {
    let Some(mut member) = Membership::find_by_user_and_org(&headers.user.uuid, &org_id, &mut conn).await else {
        err!("User to enroll isn't member of required organization")
    };

    check_reset_password_applicable(&org_id, &mut conn).await?;

    let reset_request = data.into_inner();

    if reset_request.reset_password_key.is_none()
        && OrgPolicy::org_is_reset_password_auto_enroll(&org_id, &mut conn).await
    {
        err!("Reset password can't be withdrawn due to an enterprise policy");
    }

    if reset_request.reset_password_key.is_some() {
        PasswordOrOtpData {
            master_password_hash: reset_request.master_password_hash,
            otp: reset_request.otp,
        }
        .validate(&headers.user, true, &mut conn)
        .await?;
    }

    member.reset_password_key = reset_request.reset_password_key;
    member.save(&mut conn).await?;

    let log_id = if member.reset_password_key.is_some() {
        EventType::OrganizationUserResetPasswordEnroll as i32
    } else {
        EventType::OrganizationUserResetPasswordWithdraw as i32
    };

    log_event(log_id, &member_id, &org_id, &headers.user.uuid, headers.device.atype, &headers.ip.ip, &mut conn).await;

    Ok(())
}

// This is a new function active since the v2022.9.x clients.
// It combines the previous two calls done before.
// We call those two functions here and combine them ourselves.
//
// NOTE: It seems clients can't handle uppercase-first keys!!
//       We need to convert all keys so they have the first character to be a lowercase.
//       Else the export will be just an empty JSON file.
#[get("/organizations/<org_id>/export")]
async fn get_org_export(
    org_id: OrganizationId,
    headers: AdminHeaders,
    client_version: Option<ClientVersion>,
    mut conn: DbConn,
) -> JsonResult {
    if org_id != headers.org_id {
        err!("Organization not found", "Organization id's do not match");
    }
    // Since version v2023.1.0 the format of the export is different.
    // Also, this endpoint was created since v2022.9.0.
    // Therefore, we will check for any version smaller then v2023.1.0 and return a different response.
    // If we can't determine the version, we will use the latest default v2023.1.0 and higher.
    // https://github.com/bitwarden/server/blob/9ca93381ce416454734418c3a9f99ab49747f1b6/src/Api/Controllers/OrganizationExportController.cs#L44
    let use_list_response_model = if let Some(client_version) = client_version {
        let ver_match = semver::VersionReq::parse("<2023.1.0").unwrap();
        ver_match.matches(&client_version.0)
    } else {
        false
    };

    // Also both main keys here need to be lowercase, else the export will fail.
    if use_list_response_model {
        // Backwards compatible pre v2023.1.0 response
        Ok(Json(json!({
            "collections": {
                "data": convert_json_key_lcase_first(_get_org_collections(&org_id, &mut conn).await),
                "object": "list",
                "continuationToken": null,
            },
            "ciphers": {
                "data": convert_json_key_lcase_first(_get_org_details(&org_id, &headers.host, &headers.user.uuid, &mut conn).await),
                "object": "list",
                "continuationToken": null,
            }
        })))
    } else {
        // v2023.1.0 and newer response
        Ok(Json(json!({
            "collections": convert_json_key_lcase_first(_get_org_collections(&org_id, &mut conn).await),
            "ciphers": convert_json_key_lcase_first(_get_org_details(&org_id, &headers.host, &headers.user.uuid, &mut conn).await),
        })))
    }
}

async fn _api_key(
    org_id: &OrganizationId,
    data: Json<PasswordOrOtpData>,
    rotate: bool,
    headers: AdminHeaders,
    mut conn: DbConn,
) -> JsonResult {
    let data: PasswordOrOtpData = data.into_inner();
    let user = headers.user;

    // Validate the admin users password/otp
    data.validate(&user, true, &mut conn).await?;

    let org_api_key = match OrganizationApiKey::find_by_org_uuid(org_id, &conn).await {
        Some(mut org_api_key) => {
            if rotate {
                org_api_key.api_key = crate::crypto::generate_api_key();
                org_api_key.revision_date = chrono::Utc::now().naive_utc();
                org_api_key.save(&conn).await.expect("Error rotating organization API Key");
            }
            org_api_key
        }
        None => {
            let api_key = crate::crypto::generate_api_key();
            let new_org_api_key = OrganizationApiKey::new(org_id.clone(), api_key);
            new_org_api_key.save(&conn).await.expect("Error creating organization API Key");
            new_org_api_key
        }
    };

    Ok(Json(json!({
      "apiKey": org_api_key.api_key,
      "revisionDate": crate::util::format_date(&org_api_key.revision_date),
      "object": "apiKey",
    })))
}

#[post("/organizations/<org_id>/api-key", data = "<data>")]
async fn api_key(
    org_id: OrganizationId,
    data: Json<PasswordOrOtpData>,
    headers: AdminHeaders,
    conn: DbConn,
) -> JsonResult {
    _api_key(&org_id, data, false, headers, conn).await
}

#[post("/organizations/<org_id>/rotate-api-key", data = "<data>")]
async fn rotate_api_key(
    org_id: OrganizationId,
    data: Json<PasswordOrOtpData>,
    headers: AdminHeaders,
    conn: DbConn,
) -> JsonResult {
    _api_key(&org_id, data, true, headers, conn).await
}<|MERGE_RESOLUTION|>--- conflicted
+++ resolved
@@ -1035,27 +1035,6 @@
 
 #[derive(Deserialize)]
 #[serde(rename_all = "camelCase")]
-<<<<<<< HEAD
-pub struct CollectionData {
-    pub id: CollectionId,
-    pub read_only: bool,
-    pub hide_passwords: bool,
-    pub manage: bool,
-}
-
-#[derive(Deserialize)]
-#[serde(rename_all = "camelCase")]
-struct MembershipData {
-    id: MembershipId,
-    read_only: bool,
-    hide_passwords: bool,
-    manage: bool,
-}
-
-#[derive(Deserialize)]
-#[serde(rename_all = "camelCase")]
-=======
->>>>>>> 8d1df08b
 struct InviteData {
     emails: Vec<String>,
     groups: Vec<GroupId>,
@@ -2622,11 +2601,11 @@
 
 #[derive(Deserialize, Serialize)]
 #[serde(rename_all = "camelCase")]
-struct CollectionData {
-    id: CollectionId,
-    read_only: bool,
-    hide_passwords: bool,
-    manage: bool,
+pub struct CollectionData {
+    pub id: CollectionId,
+    pub read_only: bool,
+    pub hide_passwords: bool,
+    pub manage: bool,
 }
 
 impl CollectionData {
