pub mod accounts;
mod ciphers;
mod emergency_access;
mod events;
mod folders;
pub mod organizations;
mod public;
mod sends;
pub mod two_factor;

pub use accounts::purge_auth_requests;
pub use ciphers::{purge_trashed_ciphers, CipherData, CipherSyncData, CipherSyncType};
pub use emergency_access::{emergency_notification_reminder_job, emergency_request_timeout_job};
pub use events::{event_cleanup_job, log_event, log_user_event};
use reqwest::Method;
pub use sends::purge_sends;

pub fn routes() -> Vec<Route> {
    let mut eq_domains_routes = routes![get_eq_domains, post_eq_domains, put_eq_domains];
    let mut hibp_routes = routes![hibp_breach];
    let mut meta_routes = routes![alive, now, version, config, get_api_webauthn];

    let mut routes = Vec::new();
    routes.append(&mut accounts::routes());
    routes.append(&mut ciphers::routes());
    routes.append(&mut emergency_access::routes());
    routes.append(&mut events::routes());
    routes.append(&mut folders::routes());
    routes.append(&mut organizations::routes());
    routes.append(&mut two_factor::routes());
    routes.append(&mut sends::routes());
    routes.append(&mut public::routes());
    routes.append(&mut eq_domains_routes);
    routes.append(&mut hibp_routes);
    routes.append(&mut meta_routes);

    routes
}

pub fn events_routes() -> Vec<Route> {
    let mut routes = Vec::new();
    routes.append(&mut events::main_routes());

    routes
}

//
// Move this somewhere else
//
use rocket::{serde::json::Json, serde::json::Value, Catcher, Route};

use crate::{
    api::{EmptyResult, JsonResult, Notify, UpdateType},
    auth::Headers,
    db::{models::*, DbConn},
    error::Error,
    http_client::make_http_request,
    mail,
    util::parse_experimental_client_feature_flags,
};

#[derive(Debug, Serialize, Deserialize)]
#[serde(rename_all = "camelCase")]
struct GlobalDomain {
    r#type: i32,
    domains: Vec<String>,
    excluded: bool,
}

const GLOBAL_DOMAINS: &str = include_str!("../../static/global_domains.json");

#[get("/settings/domains")]
fn get_eq_domains(headers: Headers) -> Json<Value> {
    _get_eq_domains(headers, false)
}

fn _get_eq_domains(headers: Headers, no_excluded: bool) -> Json<Value> {
    let user = headers.user;
    use serde_json::from_str;

    let equivalent_domains: Vec<Vec<String>> = from_str(&user.equivalent_domains).unwrap();
    let excluded_globals: Vec<i32> = from_str(&user.excluded_globals).unwrap();

    let mut globals: Vec<GlobalDomain> = from_str(GLOBAL_DOMAINS).unwrap();

    for global in &mut globals {
        global.excluded = excluded_globals.contains(&global.r#type);
    }

    if no_excluded {
        globals.retain(|g| !g.excluded);
    }

    Json(json!({
        "equivalentDomains": equivalent_domains,
        "globalEquivalentDomains": globals,
        "object": "domains",
    }))
}

#[derive(Debug, Deserialize)]
#[serde(rename_all = "camelCase")]
struct EquivDomainData {
    excluded_global_equivalent_domains: Option<Vec<i32>>,
    equivalent_domains: Option<Vec<Vec<String>>>,
}

#[post("/settings/domains", data = "<data>")]
async fn post_eq_domains(
    data: Json<EquivDomainData>,
    headers: Headers,
    mut conn: DbConn,
    nt: Notify<'_>,
) -> JsonResult {
    let data: EquivDomainData = data.into_inner();

    let excluded_globals = data.excluded_global_equivalent_domains.unwrap_or_default();
    let equivalent_domains = data.equivalent_domains.unwrap_or_default();

    let mut user = headers.user;
    use serde_json::to_string;

    user.excluded_globals = to_string(&excluded_globals).unwrap_or_else(|_| "[]".to_string());
    user.equivalent_domains = to_string(&equivalent_domains).unwrap_or_else(|_| "[]".to_string());

    user.save(&mut conn).await?;

    nt.send_user_update(UpdateType::SyncSettings, &user, &headers.device.push_uuid, &mut conn).await;

    Ok(Json(json!({})))
}

#[put("/settings/domains", data = "<data>")]
async fn put_eq_domains(data: Json<EquivDomainData>, headers: Headers, conn: DbConn, nt: Notify<'_>) -> JsonResult {
    post_eq_domains(data, headers, conn, nt).await
}

#[get("/hibp/breach?<username>")]
async fn hibp_breach(username: &str, _headers: Headers) -> JsonResult {
    let username: String = url::form_urlencoded::byte_serialize(username.as_bytes()).collect();
    if let Some(api_key) = crate::CONFIG.hibp_api_key() {
        let url = format!(
            "https://haveibeenpwned.com/api/v3/breachedaccount/{username}?truncateResponse=false&includeUnverified=false"
        );

        let res = make_http_request(Method::GET, &url)?.header("hibp-api-key", api_key).send().await?;

        // If we get a 404, return a 404, it means no breached accounts
        if res.status() == 404 {
            return Err(Error::empty().with_code(404));
        }

        let value: Value = res.error_for_status()?.json().await?;
        Ok(Json(value))
    } else {
        Ok(Json(json!([{
            "name": "HaveIBeenPwned",
            "title": "Manual HIBP Check",
            "domain": "haveibeenpwned.com",
            "breachDate": "2019-08-18T00:00:00Z",
            "addedDate": "2019-08-18T00:00:00Z",
            "description": format!("Go to: <a href=\"https://haveibeenpwned.com/account/{username}\" target=\"_blank\" rel=\"noreferrer\">https://haveibeenpwned.com/account/{username}</a> for a manual check.<br/><br/>HaveIBeenPwned API key not set!<br/>Go to <a href=\"https://haveibeenpwned.com/API/Key\" target=\"_blank\" rel=\"noreferrer\">https://haveibeenpwned.com/API/Key</a> to purchase an API key from HaveIBeenPwned.<br/><br/>"),
            "logoPath": "vw_static/hibp.png",
            "pwnCount": 0,
            "dataClasses": [
                "Error - No API key set!"
            ]
        }])))
    }
}

// We use DbConn here to let the alive healthcheck also verify the database connection.
#[get("/alive")]
fn alive(_conn: DbConn) -> Json<String> {
    now()
}

#[get("/now")]
pub fn now() -> Json<String> {
    Json(crate::util::format_date(&chrono::Utc::now().naive_utc()))
}

#[get("/version")]
fn version() -> Json<&'static str> {
    Json(crate::VERSION.unwrap_or_default())
}

#[get("/webauthn")]
fn get_api_webauthn(_headers: Headers) -> Json<Value> {
    // Prevent a 404 error, which also causes key-rotation issues
    // It looks like this is used when login with passkeys is enabled, which Vaultwarden does not (yet) support
    // An empty list/data also works fine
    Json(json!({
        "object": "list",
        "data": [],
        "continuationToken": null
    }))
}

#[get("/config")]
fn config() -> Json<Value> {
    let domain = crate::CONFIG.domain();
    // Official available feature flags can be found here:
    // Server (v2025.5.0): https://github.com/bitwarden/server/blob/4a7db112a0952c6df8bacf36c317e9c4e58c3651/src/Core/Constants.cs#L102
    // Client (v2025.5.0): https://github.com/bitwarden/clients/blob/9df8a3cc50ed45f52513e62c23fcc8a4b745f078/libs/common/src/enums/feature-flag.enum.ts#L10
    // Android (v2025.4.0): https://github.com/bitwarden/android/blob/bee09de972c3870de0d54a0067996be473ec55c7/app/src/main/java/com/x8bit/bitwarden/data/platform/manager/model/FlagKey.kt#L27
    // iOS (v2025.4.0): https://github.com/bitwarden/ios/blob/956e05db67344c912e3a1b8cb2609165d67da1c9/BitwardenShared/Core/Platform/Models/Enum/FeatureFlag.swift#L7
    let mut feature_states =
        parse_experimental_client_feature_flags(&crate::CONFIG.experimental_client_feature_flags());
    feature_states.insert("duo-redirect".to_string(), true);
    feature_states.insert("email-verification".to_string(), true);
    feature_states.insert("unauth-ui-refresh".to_string(), true);

    Json(json!({
        // Note: The clients use this version to handle backwards compatibility concerns
        // This means they expect a version that closely matches the Bitwarden server version
        // We should make sure that we keep this updated when we support the new server features
        // Version history:
        // - Individual cipher key encryption: 2024.2.0
        "version": "2025.4.0",
        "gitHash": option_env!("GIT_REV"),
        "server": {
          "name": "OIDCWarden",
          "url": "https://github.com/timshel/OIDCWarden"
        },
        "settings": {
            "disableUserRegistration": crate::CONFIG.is_signup_disabled(),
<<<<<<< HEAD
            "ssoEnabled": crate::CONFIG.sso_enabled(),
            "ssoOnly": crate::CONFIG.sso_enabled() && crate::CONFIG.sso_only(),
            "ssoOrgExternalId": crate::CONFIG.sso_enabled() && (crate::CONFIG.sso_organizations_invite() || crate::CONFIG.sso_organizations_enabled()),
            "ssoOrgGroupExternalId": crate::CONFIG.sso_enabled() && (crate::CONFIG.sso_organizations_invite() || crate::CONFIG.sso_organizations_enabled()) && crate::CONFIG.org_groups_enabled(),
=======
>>>>>>> 37303554
        },
        "environment": {
          "vault": domain,
          "api": format!("{domain}/api"),
          "identity": format!("{domain}/identity"),
          "notifications": format!("{domain}/notifications"),
          "sso": "",
          "cloudRegion": null,
        },
        // Bitwarden uses this for the self-hosted servers to indicate the default push technology
        "push": {
          "pushTechnology": 0,
          "vapidPublicKey": null
        },
        "featureStates": feature_states,
        "object": "config",
    }))
}

pub fn catchers() -> Vec<Catcher> {
    catchers![api_not_found]
}

#[catch(404)]
fn api_not_found() -> Json<Value> {
    Json(json!({
        "error": {
            "code": 404,
            "reason": "Not Found",
            "description": "The requested resource could not be found."
        }
    }))
}

async fn accept_org_invite(
    user: &User,
    mut member: Membership,
    reset_password_key: Option<String>,
    conn: &mut DbConn,
) -> EmptyResult {
<<<<<<< HEAD
    if !(member.status == MembershipStatus::Invited as i32
        || (member.status == MembershipStatus::Accepted as i32
            && crate::CONFIG.sso_enabled()
            && crate::CONFIG.organization_invite_auto_accept()))
    {
=======
    if member.status != MembershipStatus::Invited as i32 {
>>>>>>> 37303554
        err!("User already accepted the invitation");
    }

    // This check is also done at accept_invite, _confirm_invite, _activate_member, edit_member, admin::update_membership_type
    // It returns different error messages per function.
    if member.atype < MembershipType::Admin {
        match OrgPolicy::is_user_allowed(&member.user_uuid, &member.org_uuid, false, conn).await {
            Ok(_) => {}
            Err(OrgPolicyErr::TwoFactorMissing) => {
                if crate::CONFIG.email_2fa_auto_fallback() {
                    two_factor::email::activate_email_2fa(user, conn).await?;
                } else {
                    err!("You cannot join this organization until you enable two-step login on your user account");
                }
            }
            Err(OrgPolicyErr::SingleOrgEnforced) => {
                err!("You cannot join this organization because you are a member of an organization which forbids it");
            }
        }
    }

    member.status = MembershipStatus::Accepted as i32;
    member.reset_password_key = reset_password_key;

    member.save(conn).await?;

    if crate::CONFIG.mail_enabled() {
        let org = match Organization::find_by_uuid(&member.org_uuid, conn).await {
            Some(org) => org,
            None => err!("Organization not found."),
        };
        // User was invited to an organization, so they must be confirmed manually after acceptance
        mail::send_invite_accepted(&user.email, &member.invited_by_email.unwrap_or(org.billing_email), &org.name)
            .await?;
    }

    Ok(())
}<|MERGE_RESOLUTION|>--- conflicted
+++ resolved
@@ -224,14 +224,11 @@
           "url": "https://github.com/timshel/OIDCWarden"
         },
         "settings": {
-            "disableUserRegistration": crate::CONFIG.is_signup_disabled(),
-<<<<<<< HEAD
+            "disableUserRegistration": !crate::CONFIG.signups_allowed() && crate::CONFIG.signups_domains_whitelist().is_empty(),
             "ssoEnabled": crate::CONFIG.sso_enabled(),
             "ssoOnly": crate::CONFIG.sso_enabled() && crate::CONFIG.sso_only(),
             "ssoOrgExternalId": crate::CONFIG.sso_enabled() && (crate::CONFIG.sso_organizations_invite() || crate::CONFIG.sso_organizations_enabled()),
             "ssoOrgGroupExternalId": crate::CONFIG.sso_enabled() && (crate::CONFIG.sso_organizations_invite() || crate::CONFIG.sso_organizations_enabled()) && crate::CONFIG.org_groups_enabled(),
-=======
->>>>>>> 37303554
         },
         "environment": {
           "vault": domain,
@@ -272,15 +269,11 @@
     reset_password_key: Option<String>,
     conn: &mut DbConn,
 ) -> EmptyResult {
-<<<<<<< HEAD
     if !(member.status == MembershipStatus::Invited as i32
         || (member.status == MembershipStatus::Accepted as i32
             && crate::CONFIG.sso_enabled()
             && crate::CONFIG.organization_invite_auto_accept()))
     {
-=======
-    if member.status != MembershipStatus::Invited as i32 {
->>>>>>> 37303554
         err!("User already accepted the invitation");
     }
 
