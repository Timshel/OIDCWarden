use std::collections::HashSet;

use crate::db::DbPool;
use chrono::Utc;
use rocket::serde::json::Json;
use serde_json::Value;

use crate::{
    api::{
        core::{accept_org_invite, log_user_event, two_factor::email},
        register_push_device, unregister_push_device, AnonymousNotify, ApiResult, EmptyResult, JsonResult, Notify,
        PasswordOrOtpData, UpdateType,
    },
    auth::{decode_delete, decode_invite, decode_verify_email, ClientHeaders, Headers},
    crypto,
    db::{models::*, DbConn},
    mail,
    util::{format_date, NumberOrString},
    CONFIG,
};

use rocket::{
    http::Status,
    request::{FromRequest, Outcome, Request},
};

pub fn routes() -> Vec<rocket::Route> {
    routes![
        register,
        profile,
        put_profile,
        post_profile,
        put_avatar,
        get_public_keys,
        post_keys,
        post_password,
        post_set_password,
        post_kdf,
        post_rotatekey,
        post_sstamp,
        post_email_token,
        post_email,
        post_verify_email,
        post_verify_email_token,
        post_delete_recover,
        post_delete_recover_token,
        post_delete_account,
        delete_account,
        revision_date,
        password_hint,
        prelogin,
        verify_password,
        api_key,
        rotate_api_key,
        get_known_device,
        get_all_devices,
        get_device,
        post_device_token,
        put_device_token,
        put_clear_device_token,
        post_clear_device_token,
        post_auth_request,
        get_auth_request,
        put_auth_request,
        get_auth_request_response,
        get_auth_requests,
    ]
}

#[derive(Debug, Deserialize)]
#[serde(rename_all = "camelCase")]
pub struct RegisterData {
    email: String,

    kdf: Option<i32>,
    kdf_iterations: Option<i32>,
    kdf_memory: Option<i32>,
    kdf_parallelism: Option<i32>,

    #[serde(alias = "userSymmetricKey")]
    key: String,
    #[serde(alias = "userAsymmetricKeys")]
    keys: Option<KeysData>,

    master_password_hash: String,
    master_password_hint: Option<String>,

    name: Option<String>,
<<<<<<< HEAD
    token: Option<String>,

    // Used only from the register/finish endpoint
    email_verification_token: Option<String>,
=======
>>>>>>> 8dfe8059

    #[allow(dead_code)]
    organization_user_id: Option<MembershipId>,

    // Used only from the register/finish endpoint
    email_verification_token: Option<String>,
    accept_emergency_access_id: Option<EmergencyAccessId>,
    accept_emergency_access_invite_token: Option<String>,
    #[serde(alias = "token")]
    org_invite_token: Option<String>,
}

#[derive(Debug, Deserialize)]
#[serde(rename_all = "camelCase")]
pub struct SetPasswordData {
    kdf: Option<i32>,
    kdf_iterations: Option<i32>,
    kdf_memory: Option<i32>,
    kdf_parallelism: Option<i32>,
    key: String,
    keys: Option<KeysData>,
    master_password_hash: String,
    master_password_hint: Option<String>,
    org_identifier: Option<String>,
}

#[derive(Debug, Deserialize)]
#[serde(rename_all = "camelCase")]
struct KeysData {
    encrypted_private_key: String,
    public_key: String,
}

/// Trims whitespace from password hints, and converts blank password hints to `None`.
fn clean_password_hint(password_hint: &Option<String>) -> Option<String> {
    match password_hint {
        None => None,
        Some(h) => match h.trim() {
            "" => None,
            ht => Some(ht.to_string()),
        },
    }
}

fn enforce_password_hint_setting(password_hint: &Option<String>) -> EmptyResult {
    if password_hint.is_some() && !CONFIG.password_hints_allowed() {
        err!("Password hints have been disabled by the administrator. Remove the hint and try again.");
    }
    Ok(())
}
async fn is_email_2fa_required(member_id: Option<MembershipId>, conn: &mut DbConn) -> bool {
    if !CONFIG._enable_email_2fa() {
        return false;
    }
    if CONFIG.email_2fa_enforce_on_verified_invite() {
        return true;
    }
    if member_id.is_some() {
        return OrgPolicy::is_enabled_for_member(&member_id.unwrap(), OrgPolicyType::TwoFactorAuthentication, conn)
            .await;
    }
    false
}

#[post("/accounts/register", data = "<data>")]
async fn register(data: Json<RegisterData>, conn: DbConn) -> JsonResult {
    _register(data, false, conn).await
}

pub async fn _register(data: Json<RegisterData>, email_verification: bool, mut conn: DbConn) -> JsonResult {
    let mut data: RegisterData = data.into_inner();
    let email = data.email.to_lowercase();

    let mut email_verified = false;

    let mut pending_emergency_access = None;

    // First, validate the provided verification tokens
    if email_verification {
        match (
            &data.email_verification_token,
            &data.accept_emergency_access_id,
            &data.accept_emergency_access_invite_token,
            &data.organization_user_id,
            &data.org_invite_token,
        ) {
            // Normal user registration, when email verification is required
            (Some(email_verification_token), None, None, None, None) => {
                let claims = crate::auth::decode_register_verify(email_verification_token)?;
                if claims.sub != data.email {
                    err!("Email verification token does not match email");
                }

                // During this call we don't get the name, so extract it from the claims
                if claims.name.is_some() {
                    data.name = claims.name;
                }
                email_verified = claims.verified;
            }
            // Emergency access registration
            (None, Some(accept_emergency_access_id), Some(accept_emergency_access_invite_token), None, None) => {
                if !CONFIG.emergency_access_allowed() {
                    err!("Emergency access is not enabled.")
                }

                let claims = crate::auth::decode_emergency_access_invite(accept_emergency_access_invite_token)?;

                if claims.email != data.email {
                    err!("Claim email does not match email")
                }
                if &claims.emer_id != accept_emergency_access_id {
                    err!("Claim emer_id does not match accept_emergency_access_id")
                }

                pending_emergency_access = Some((accept_emergency_access_id, claims));
                email_verified = true;
            }
            // Org invite
            (None, None, None, Some(organization_user_id), Some(org_invite_token)) => {
                let claims = decode_invite(org_invite_token)?;

                if claims.email != data.email {
                    err!("Claim email does not match email")
                }

                if &claims.member_id != organization_user_id {
                    err!("Claim org_user_id does not match organization_user_id")
                }

                email_verified = true;
            }

            _ => {
                err!("Registration is missing required parameters")
            }
        }
    }

    // Check if the length of the username exceeds 50 characters (Same is Upstream Bitwarden)
    // This also prevents issues with very long usernames causing to large JWT's. See #2419
    if let Some(ref name) = data.name {
        if name.len() > 50 {
            err!("The field Name must be a string with a maximum length of 50.");
        }
    }

    // Check against the password hint setting here so if it fails, the user
    // can retry without losing their invitation below.
    let password_hint = clean_password_hint(&data.master_password_hint);
    enforce_password_hint_setting(&password_hint)?;

    let mut user = match User::find_by_mail(&email, &mut conn).await {
        Some(user) => {
            if !user.password_hash.is_empty() {
                err!("Registration not allowed or user already exists")
            }

            if let Some(token) = data.org_invite_token {
                let claims = decode_invite(&token)?;
                if claims.email == email {
                    // Verify the email address when signing up via a valid invite token
                    email_verified = true;
                    user
                } else {
                    err!("Registration email does not match invite email")
                }
            } else if Invitation::take(&email, &mut conn).await {
                Membership::accept_user_invitations(&user.uuid, &mut conn).await?;
                user
            } else if CONFIG.is_signup_allowed(&email)
                || (CONFIG.emergency_access_allowed()
                    && EmergencyAccess::find_invited_by_grantee_email(&email, &mut conn).await.is_some())
            {
                user
            } else {
                err!("Registration not allowed or user already exists")
            }
        }
        None => {
            // Order is important here; the invitation check must come first
            // because the vaultwarden admin can invite anyone, regardless
            // of other signup restrictions.
<<<<<<< HEAD
            if Invitation::take(&email, &mut conn).await || CONFIG.is_signup_allowed(&email) {
                User::new(email.clone(), None)
=======
            if Invitation::take(&email, &mut conn).await
                || CONFIG.is_signup_allowed(&email)
                || pending_emergency_access.is_some()
            {
                User::new(email.clone())
>>>>>>> 8dfe8059
            } else {
                err!("Registration not allowed or user already exists")
            }
        }
    };

    // Make sure we don't leave a lingering invitation.
    Invitation::take(&email, &mut conn).await;

    if let Some(client_kdf_type) = data.kdf {
        user.client_kdf_type = client_kdf_type;
    }

    if let Some(client_kdf_iter) = data.kdf_iterations {
        user.client_kdf_iter = client_kdf_iter;
    }

    user.client_kdf_memory = data.kdf_memory;
    user.client_kdf_parallelism = data.kdf_parallelism;

    user.set_password(&data.master_password_hash, Some(data.key), true, None);
    user.password_hint = password_hint;

    let verification_name = match data.email_verification_token {
        None => None,
        Some(token) => {
            let claims = crate::auth::decode_register_verify(&token)?;
            if claims.sub != data.email {
                err!("Email verification token does not match email");
            }
            claims.name
        }
    };

    // Add extra fields if present
    if let Some(name) = data.name.or(verification_name) {
        user.name = name;
    }

    if let Some(keys) = data.keys {
        user.private_key = Some(keys.encrypted_private_key);
        user.public_key = Some(keys.public_key);
    }

    if email_verified {
        user.verified_at = Some(Utc::now().naive_utc());
    }

    if CONFIG.mail_enabled() {
        if CONFIG.signups_verify() && !email_verified {
            if let Err(e) = mail::send_welcome_must_verify(&user.email, &user.uuid).await {
                error!("Error sending welcome email: {:#?}", e);
            }
            user.last_verifying_at = Some(user.created_at);
        } else if let Err(e) = mail::send_welcome(&user.email).await {
            error!("Error sending welcome email: {:#?}", e);
        }

        if email_verified && is_email_2fa_required(data.organization_user_id, &mut conn).await {
            email::activate_email_2fa(&user, &mut conn).await.ok();
        }
    }

    user.save(&mut conn).await?;

    // accept any open emergency access invitations
    if !CONFIG.mail_enabled() && CONFIG.emergency_access_allowed() {
        for mut emergency_invite in EmergencyAccess::find_all_invited_by_grantee_email(&user.email, &mut conn).await {
            emergency_invite.accept_invite(&user.uuid, &user.email, &mut conn).await.ok();
        }
    }

    Ok(Json(json!({
      "object": "register",
      "captchaBypassToken": "",
    })))
}

#[post("/accounts/set-password", data = "<data>")]
async fn post_set_password(data: Json<SetPasswordData>, headers: Headers, mut conn: DbConn) -> JsonResult {
    let data: SetPasswordData = data.into_inner();
    let mut user = headers.user;

    if user.private_key.is_some() {
        err!("Account already intialized cannot set password")
    }

    // Check against the password hint setting here so if it fails, the user
    // can retry without losing their invitation below.
    let password_hint = clean_password_hint(&data.master_password_hint);
    enforce_password_hint_setting(&password_hint)?;

    if let Some(client_kdf_iter) = data.kdf_iterations {
        user.client_kdf_iter = client_kdf_iter;
    }

    if let Some(client_kdf_type) = data.kdf {
        user.client_kdf_type = client_kdf_type;
    }

    user.client_kdf_memory = data.kdf_memory;
    user.client_kdf_parallelism = data.kdf_parallelism;

    user.set_password(
        &data.master_password_hash,
        Some(data.key),
        false,
        Some(vec![String::from("revision_date")]), // We need to allow revision-date to use the old security_timestamp
    );
    user.password_hint = password_hint;

    if let Some(keys) = data.keys {
        user.private_key = Some(keys.encrypted_private_key);
        user.public_key = Some(keys.public_key);
    }

    if let Some(identifier) = data.org_identifier {
        if identifier != crate::sso::FAKE_IDENTIFIER {
            let org = match Organization::find_by_name(&identifier, &mut conn).await {
                None => err!("Failed to retrieve the associated organization"),
                Some(org) => org,
            };

            let membership = match Membership::find_by_user_and_org(&user.uuid, &org.uuid, &mut conn).await {
                None => err!("Failed to retrieve the invitation"),
                Some(org) => org,
            };

            accept_org_invite(&user, membership, None, &mut conn).await?;
        }
    }

    if CONFIG.mail_enabled() {
        mail::send_welcome(&user.email.to_lowercase()).await?;
    } else {
        Membership::accept_user_invitations(&user.uuid, &mut conn).await?;
    }

    user.save(&mut conn).await?;
    Ok(Json(json!({
      "Object": "set-password",
      "CaptchaBypassToken": "",
    })))
}

#[get("/accounts/profile")]
async fn profile(headers: Headers, mut conn: DbConn) -> Json<Value> {
    Json(headers.user.to_json(&mut conn).await)
}

#[derive(Debug, Deserialize)]
#[serde(rename_all = "camelCase")]
struct ProfileData {
    // culture: String, // Ignored, always use en-US
    // masterPasswordHint: Option<String>, // Ignored, has been moved to ChangePassData
    name: String,
}

#[put("/accounts/profile", data = "<data>")]
async fn put_profile(data: Json<ProfileData>, headers: Headers, conn: DbConn) -> JsonResult {
    post_profile(data, headers, conn).await
}

#[post("/accounts/profile", data = "<data>")]
async fn post_profile(data: Json<ProfileData>, headers: Headers, mut conn: DbConn) -> JsonResult {
    let data: ProfileData = data.into_inner();

    // Check if the length of the username exceeds 50 characters (Same is Upstream Bitwarden)
    // This also prevents issues with very long usernames causing to large JWT's. See #2419
    if data.name.len() > 50 {
        err!("The field Name must be a string with a maximum length of 50.");
    }

    let mut user = headers.user;
    user.name = data.name;

    user.save(&mut conn).await?;
    Ok(Json(user.to_json(&mut conn).await))
}

#[derive(Deserialize)]
#[serde(rename_all = "camelCase")]
struct AvatarData {
    avatar_color: Option<String>,
}

#[put("/accounts/avatar", data = "<data>")]
async fn put_avatar(data: Json<AvatarData>, headers: Headers, mut conn: DbConn) -> JsonResult {
    let data: AvatarData = data.into_inner();

    // It looks like it only supports the 6 hex color format.
    // If you try to add the short value it will not show that color.
    // Check and force 7 chars, including the #.
    if let Some(color) = &data.avatar_color {
        if color.len() != 7 {
            err!("The field AvatarColor must be a HTML/Hex color code with a length of 7 characters")
        }
    }

    let mut user = headers.user;
    user.avatar_color = data.avatar_color;

    user.save(&mut conn).await?;
    Ok(Json(user.to_json(&mut conn).await))
}

#[get("/users/<user_id>/public-key")]
async fn get_public_keys(user_id: UserId, _headers: Headers, mut conn: DbConn) -> JsonResult {
    let user = match User::find_by_uuid(&user_id, &mut conn).await {
        Some(user) if user.public_key.is_some() => user,
        Some(_) => err_code!("User has no public_key", Status::NotFound.code),
        None => err_code!("User doesn't exist", Status::NotFound.code),
    };

    Ok(Json(json!({
        "userId": user.uuid,
        "publicKey": user.public_key,
        "object":"userKey"
    })))
}

#[post("/accounts/keys", data = "<data>")]
async fn post_keys(data: Json<KeysData>, headers: Headers, mut conn: DbConn) -> JsonResult {
    let data: KeysData = data.into_inner();

    let mut user = headers.user;

    user.private_key = Some(data.encrypted_private_key);
    user.public_key = Some(data.public_key);

    user.save(&mut conn).await?;

    Ok(Json(json!({
        "privateKey": user.private_key,
        "publicKey": user.public_key,
        "object":"keys"
    })))
}

#[derive(Deserialize)]
#[serde(rename_all = "camelCase")]
struct ChangePassData {
    master_password_hash: String,
    new_master_password_hash: String,
    master_password_hint: Option<String>,
    key: String,
}

#[post("/accounts/password", data = "<data>")]
async fn post_password(data: Json<ChangePassData>, headers: Headers, mut conn: DbConn, nt: Notify<'_>) -> EmptyResult {
    let data: ChangePassData = data.into_inner();
    let mut user = headers.user;

    if !user.check_valid_password(&data.master_password_hash) {
        err!("Invalid password")
    }

    user.password_hint = clean_password_hint(&data.master_password_hint);
    enforce_password_hint_setting(&user.password_hint)?;

    log_user_event(EventType::UserChangedPassword as i32, &user.uuid, headers.device.atype, &headers.ip.ip, &mut conn)
        .await;

    user.set_password(
        &data.new_master_password_hash,
        Some(data.key),
        true,
        Some(vec![
            String::from("post_rotatekey"),
            String::from("get_contacts"),
            String::from("get_public_keys"),
            String::from("get_api_webauthn"),
        ]),
    );

    let save_result = user.save(&mut conn).await;

    // Prevent logging out the client where the user requested this endpoint from.
    // If you do logout the user it will causes issues at the client side.
    // Adding the device uuid will prevent this.
    nt.send_logout(&user, Some(headers.device.uuid.clone())).await;

    save_result
}

#[derive(Deserialize)]
#[serde(rename_all = "camelCase")]
struct ChangeKdfData {
    kdf: i32,
    kdf_iterations: i32,
    kdf_memory: Option<i32>,
    kdf_parallelism: Option<i32>,

    master_password_hash: String,
    new_master_password_hash: String,
    key: String,
}

#[post("/accounts/kdf", data = "<data>")]
async fn post_kdf(data: Json<ChangeKdfData>, headers: Headers, mut conn: DbConn, nt: Notify<'_>) -> EmptyResult {
    let data: ChangeKdfData = data.into_inner();
    let mut user = headers.user;

    if !user.check_valid_password(&data.master_password_hash) {
        err!("Invalid password")
    }

    if data.kdf == UserKdfType::Pbkdf2 as i32 && data.kdf_iterations < 100_000 {
        err!("PBKDF2 KDF iterations must be at least 100000.")
    }

    if data.kdf == UserKdfType::Argon2id as i32 {
        if data.kdf_iterations < 1 {
            err!("Argon2 KDF iterations must be at least 1.")
        }
        if let Some(m) = data.kdf_memory {
            if !(15..=1024).contains(&m) {
                err!("Argon2 memory must be between 15 MB and 1024 MB.")
            }
            user.client_kdf_memory = data.kdf_memory;
        } else {
            err!("Argon2 memory parameter is required.")
        }
        if let Some(p) = data.kdf_parallelism {
            if !(1..=16).contains(&p) {
                err!("Argon2 parallelism must be between 1 and 16.")
            }
            user.client_kdf_parallelism = data.kdf_parallelism;
        } else {
            err!("Argon2 parallelism parameter is required.")
        }
    } else {
        user.client_kdf_memory = None;
        user.client_kdf_parallelism = None;
    }
    user.client_kdf_iter = data.kdf_iterations;
    user.client_kdf_type = data.kdf;
    user.set_password(&data.new_master_password_hash, Some(data.key), true, None);
    let save_result = user.save(&mut conn).await;

    nt.send_logout(&user, Some(headers.device.uuid.clone())).await;

    save_result
}

#[derive(Deserialize)]
#[serde(rename_all = "camelCase")]
struct UpdateFolderData {
    // There is a bug in 2024.3.x which adds a `null` item.
    // To bypass this we allow a Option here, but skip it during the updates
    // See: https://github.com/bitwarden/clients/issues/8453
    id: Option<FolderId>,
    name: String,
}

#[derive(Deserialize)]
#[serde(rename_all = "camelCase")]
struct UpdateEmergencyAccessData {
    id: EmergencyAccessId,
    key_encrypted: String,
}

#[derive(Deserialize)]
#[serde(rename_all = "camelCase")]
struct UpdateResetPasswordData {
    organization_id: OrganizationId,
    reset_password_key: String,
}

use super::ciphers::CipherData;
use super::sends::{update_send_from_data, SendData};

#[derive(Deserialize)]
#[serde(rename_all = "camelCase")]
struct KeyData {
    ciphers: Vec<CipherData>,
    folders: Vec<UpdateFolderData>,
    sends: Vec<SendData>,
    emergency_access_keys: Vec<UpdateEmergencyAccessData>,
    reset_password_keys: Vec<UpdateResetPasswordData>,
    key: String,
    master_password_hash: String,
    private_key: String,
}

fn validate_keydata(
    data: &KeyData,
    existing_ciphers: &[Cipher],
    existing_folders: &[Folder],
    existing_emergency_access: &[EmergencyAccess],
    existing_memberships: &[Membership],
    existing_sends: &[Send],
) -> EmptyResult {
    // Check that we're correctly rotating all the user's ciphers
    let existing_cipher_ids = existing_ciphers.iter().map(|c| &c.uuid).collect::<HashSet<&CipherId>>();
    let provided_cipher_ids = data
        .ciphers
        .iter()
        .filter(|c| c.organization_id.is_none())
        .filter_map(|c| c.id.as_ref())
        .collect::<HashSet<&CipherId>>();
    if !provided_cipher_ids.is_superset(&existing_cipher_ids) {
        err!("All existing ciphers must be included in the rotation")
    }

    // Check that we're correctly rotating all the user's folders
    let existing_folder_ids = existing_folders.iter().map(|f| &f.uuid).collect::<HashSet<&FolderId>>();
    let provided_folder_ids = data.folders.iter().filter_map(|f| f.id.as_ref()).collect::<HashSet<&FolderId>>();
    if !provided_folder_ids.is_superset(&existing_folder_ids) {
        err!("All existing folders must be included in the rotation")
    }

    // Check that we're correctly rotating all the user's emergency access keys
    let existing_emergency_access_ids =
        existing_emergency_access.iter().map(|ea| &ea.uuid).collect::<HashSet<&EmergencyAccessId>>();
    let provided_emergency_access_ids =
        data.emergency_access_keys.iter().map(|ea| &ea.id).collect::<HashSet<&EmergencyAccessId>>();
    if !provided_emergency_access_ids.is_superset(&existing_emergency_access_ids) {
        err!("All existing emergency access keys must be included in the rotation")
    }

    // Check that we're correctly rotating all the user's reset password keys
    let existing_reset_password_ids =
        existing_memberships.iter().map(|m| &m.org_uuid).collect::<HashSet<&OrganizationId>>();
    let provided_reset_password_ids =
        data.reset_password_keys.iter().map(|rp| &rp.organization_id).collect::<HashSet<&OrganizationId>>();
    if !provided_reset_password_ids.is_superset(&existing_reset_password_ids) {
        err!("All existing reset password keys must be included in the rotation")
    }

    // Check that we're correctly rotating all the user's sends
    let existing_send_ids = existing_sends.iter().map(|s| &s.uuid).collect::<HashSet<&SendId>>();
    let provided_send_ids = data.sends.iter().filter_map(|s| s.id.as_ref()).collect::<HashSet<&SendId>>();
    if !provided_send_ids.is_superset(&existing_send_ids) {
        err!("All existing sends must be included in the rotation")
    }

    Ok(())
}

#[post("/accounts/key", data = "<data>")]
async fn post_rotatekey(data: Json<KeyData>, headers: Headers, mut conn: DbConn, nt: Notify<'_>) -> EmptyResult {
    // TODO: See if we can wrap everything within a SQL Transaction. If something fails it should revert everything.
    let data: KeyData = data.into_inner();

    if !headers.user.check_valid_password(&data.master_password_hash) {
        err!("Invalid password")
    }

    // Validate the import before continuing
    // Bitwarden does not process the import if there is one item invalid.
    // Since we check for the size of the encrypted note length, we need to do that here to pre-validate it.
    // TODO: See if we can optimize the whole cipher adding/importing and prevent duplicate code and checks.
    Cipher::validate_cipher_data(&data.ciphers)?;

    let user_id = &headers.user.uuid;

    // TODO: Ideally we'd do everything after this point in a single transaction.

    let mut existing_ciphers = Cipher::find_owned_by_user(user_id, &mut conn).await;
    let mut existing_folders = Folder::find_by_user(user_id, &mut conn).await;
    let mut existing_emergency_access = EmergencyAccess::find_all_by_grantor_uuid(user_id, &mut conn).await;
    let mut existing_memberships = Membership::find_by_user(user_id, &mut conn).await;
    // We only rotate the reset password key if it is set.
    existing_memberships.retain(|m| m.reset_password_key.is_some());
    let mut existing_sends = Send::find_by_user(user_id, &mut conn).await;

    validate_keydata(
        &data,
        &existing_ciphers,
        &existing_folders,
        &existing_emergency_access,
        &existing_memberships,
        &existing_sends,
    )?;

    // Update folder data
    for folder_data in data.folders {
        // Skip `null` folder id entries.
        // See: https://github.com/bitwarden/clients/issues/8453
        if let Some(folder_id) = folder_data.id {
            let Some(saved_folder) = existing_folders.iter_mut().find(|f| f.uuid == folder_id) else {
                err!("Folder doesn't exist")
            };

            saved_folder.name = folder_data.name;
            saved_folder.save(&mut conn).await?
        }
    }

    // Update emergency access data
    for emergency_access_data in data.emergency_access_keys {
        let Some(saved_emergency_access) =
            existing_emergency_access.iter_mut().find(|ea| ea.uuid == emergency_access_data.id)
        else {
            err!("Emergency access doesn't exist or is not owned by the user")
        };

        saved_emergency_access.key_encrypted = Some(emergency_access_data.key_encrypted);
        saved_emergency_access.save(&mut conn).await?
    }

    // Update reset password data
    for reset_password_data in data.reset_password_keys {
        let Some(membership) =
            existing_memberships.iter_mut().find(|m| m.org_uuid == reset_password_data.organization_id)
        else {
            err!("Reset password doesn't exist")
        };

        membership.reset_password_key = Some(reset_password_data.reset_password_key);
        membership.save(&mut conn).await?
    }

    // Update send data
    for send_data in data.sends {
        let Some(send) = existing_sends.iter_mut().find(|s| &s.uuid == send_data.id.as_ref().unwrap()) else {
            err!("Send doesn't exist")
        };

        update_send_from_data(send, send_data, &headers, &mut conn, &nt, UpdateType::None).await?;
    }

    // Update cipher data
    use super::ciphers::update_cipher_from_data;

    for cipher_data in data.ciphers {
        if cipher_data.organization_id.is_none() {
            let Some(saved_cipher) = existing_ciphers.iter_mut().find(|c| &c.uuid == cipher_data.id.as_ref().unwrap())
            else {
                err!("Cipher doesn't exist")
            };

            // Prevent triggering cipher updates via WebSockets by settings UpdateType::None
            // The user sessions are invalidated because all the ciphers were re-encrypted and thus triggering an update could cause issues.
            // We force the users to logout after the user has been saved to try and prevent these issues.
            update_cipher_from_data(saved_cipher, cipher_data, &headers, None, &mut conn, &nt, UpdateType::None).await?
        }
    }

    // Update user data
    let mut user = headers.user;

    user.akey = data.key;
    user.private_key = Some(data.private_key);
    user.reset_security_stamp();

    let save_result = user.save(&mut conn).await;

    // Prevent logging out the client where the user requested this endpoint from.
    // If you do logout the user it will causes issues at the client side.
    // Adding the device uuid will prevent this.
    nt.send_logout(&user, Some(headers.device.uuid.clone())).await;

    save_result
}

#[post("/accounts/security-stamp", data = "<data>")]
async fn post_sstamp(data: Json<PasswordOrOtpData>, headers: Headers, mut conn: DbConn, nt: Notify<'_>) -> EmptyResult {
    let data: PasswordOrOtpData = data.into_inner();
    let mut user = headers.user;

    data.validate(&user, true, &mut conn).await?;

    Device::delete_all_by_user(&user.uuid, &mut conn).await?;
    user.reset_security_stamp();
    let save_result = user.save(&mut conn).await;

    nt.send_logout(&user, None).await;

    save_result
}

#[derive(Deserialize)]
#[serde(rename_all = "camelCase")]
struct EmailTokenData {
    master_password_hash: String,
    new_email: String,
}

#[post("/accounts/email-token", data = "<data>")]
async fn post_email_token(data: Json<EmailTokenData>, headers: Headers, mut conn: DbConn) -> EmptyResult {
    if !CONFIG.email_change_allowed() {
        err!("Email change is not allowed.");
    }

    let data: EmailTokenData = data.into_inner();
    let mut user = headers.user;

    if !user.check_valid_password(&data.master_password_hash) {
        err!("Invalid password")
    }

    if User::find_by_mail(&data.new_email, &mut conn).await.is_some() {
        err!("Email already in use");
    }

    if !CONFIG.is_email_domain_allowed(&data.new_email) {
        err!("Email domain not allowed");
    }

    let token = crypto::generate_email_token(6);

    if CONFIG.mail_enabled() {
        if let Err(e) = mail::send_change_email(&data.new_email, &token).await {
            error!("Error sending change-email email: {:#?}", e);
        }
    } else {
        debug!("Email change request for user ({}) to email ({}) with token ({})", user.uuid, data.new_email, token);
    }

    user.email_new = Some(data.new_email);
    user.email_new_token = Some(token);
    user.save(&mut conn).await
}

#[derive(Deserialize)]
#[serde(rename_all = "camelCase")]
struct ChangeEmailData {
    master_password_hash: String,
    new_email: String,

    key: String,
    new_master_password_hash: String,
    token: NumberOrString,
}

#[post("/accounts/email", data = "<data>")]
async fn post_email(data: Json<ChangeEmailData>, headers: Headers, mut conn: DbConn, nt: Notify<'_>) -> EmptyResult {
    if !CONFIG.email_change_allowed() {
        err!("Email change is not allowed.");
    }

    let data: ChangeEmailData = data.into_inner();
    let mut user = headers.user;

    if !user.check_valid_password(&data.master_password_hash) {
        err!("Invalid password")
    }

    if User::find_by_mail(&data.new_email, &mut conn).await.is_some() {
        err!("Email already in use");
    }

    match user.email_new {
        Some(ref val) => {
            if val != &data.new_email {
                err!("Email change mismatch");
            }
        }
        None => err!("No email change pending"),
    }

    if CONFIG.mail_enabled() {
        // Only check the token if we sent out an email...
        match user.email_new_token {
            Some(ref val) => {
                if *val != data.token.into_string() {
                    err!("Token mismatch");
                }
            }
            None => err!("No email change pending"),
        }
        user.verified_at = Some(Utc::now().naive_utc());
    } else {
        user.verified_at = None;
    }

    user.email = data.new_email;
    user.email_new = None;
    user.email_new_token = None;

    user.set_password(&data.new_master_password_hash, Some(data.key), true, None);

    let save_result = user.save(&mut conn).await;

    nt.send_logout(&user, None).await;

    save_result
}

#[post("/accounts/verify-email")]
async fn post_verify_email(headers: Headers) -> EmptyResult {
    let user = headers.user;

    if !CONFIG.mail_enabled() {
        err!("Cannot verify email address");
    }

    if let Err(e) = mail::send_verify_email(&user.email, &user.uuid).await {
        error!("Error sending verify_email email: {:#?}", e);
    }

    Ok(())
}

#[derive(Deserialize)]
#[serde(rename_all = "camelCase")]
struct VerifyEmailTokenData {
    user_id: UserId,
    token: String,
}

#[post("/accounts/verify-email-token", data = "<data>")]
async fn post_verify_email_token(data: Json<VerifyEmailTokenData>, mut conn: DbConn) -> EmptyResult {
    let data: VerifyEmailTokenData = data.into_inner();

    let Some(mut user) = User::find_by_uuid(&data.user_id, &mut conn).await else {
        err!("User doesn't exist")
    };

    let Ok(claims) = decode_verify_email(&data.token) else {
        err!("Invalid claim")
    };
    if claims.sub != *user.uuid {
        err!("Invalid claim");
    }
    user.verified_at = Some(Utc::now().naive_utc());
    user.last_verifying_at = None;
    user.login_verify_count = 0;
    if let Err(e) = user.save(&mut conn).await {
        error!("Error saving email verification: {:#?}", e);
    }

    Ok(())
}

#[derive(Deserialize)]
#[serde(rename_all = "camelCase")]
struct DeleteRecoverData {
    email: String,
}

#[post("/accounts/delete-recover", data = "<data>")]
async fn post_delete_recover(data: Json<DeleteRecoverData>, mut conn: DbConn) -> EmptyResult {
    let data: DeleteRecoverData = data.into_inner();

    if CONFIG.mail_enabled() {
        if let Some(user) = User::find_by_mail(&data.email, &mut conn).await {
            if let Err(e) = mail::send_delete_account(&user.email, &user.uuid).await {
                error!("Error sending delete account email: {:#?}", e);
            }
        }
        Ok(())
    } else {
        // We don't support sending emails, but we shouldn't allow anybody
        // to delete accounts without at least logging in... And if the user
        // cannot remember their password then they will need to contact
        // the administrator to delete it...
        err!("Please contact the administrator to delete your account");
    }
}

#[derive(Deserialize)]
#[serde(rename_all = "camelCase")]
struct DeleteRecoverTokenData {
    user_id: UserId,
    token: String,
}

#[post("/accounts/delete-recover-token", data = "<data>")]
async fn post_delete_recover_token(data: Json<DeleteRecoverTokenData>, mut conn: DbConn) -> EmptyResult {
    let data: DeleteRecoverTokenData = data.into_inner();

    let Ok(claims) = decode_delete(&data.token) else {
        err!("Invalid claim")
    };

    let Some(user) = User::find_by_uuid(&data.user_id, &mut conn).await else {
        err!("User doesn't exist")
    };

    if claims.sub != *user.uuid {
        err!("Invalid claim");
    }
    user.delete(&mut conn).await
}

#[post("/accounts/delete", data = "<data>")]
async fn post_delete_account(data: Json<PasswordOrOtpData>, headers: Headers, conn: DbConn) -> EmptyResult {
    delete_account(data, headers, conn).await
}

#[delete("/accounts", data = "<data>")]
async fn delete_account(data: Json<PasswordOrOtpData>, headers: Headers, mut conn: DbConn) -> EmptyResult {
    let data: PasswordOrOtpData = data.into_inner();
    let user = headers.user;

    data.validate(&user, true, &mut conn).await?;

    user.delete(&mut conn).await
}

#[get("/accounts/revision-date")]
fn revision_date(headers: Headers) -> JsonResult {
    let revision_date = headers.user.updated_at.and_utc().timestamp_millis();
    Ok(Json(json!(revision_date)))
}

#[derive(Deserialize)]
#[serde(rename_all = "camelCase")]
struct PasswordHintData {
    email: String,
}

#[post("/accounts/password-hint", data = "<data>")]
async fn password_hint(data: Json<PasswordHintData>, mut conn: DbConn) -> EmptyResult {
    if !CONFIG.password_hints_allowed() || (!CONFIG.mail_enabled() && !CONFIG.show_password_hint()) {
        err!("This server is not configured to provide password hints.");
    }

    const NO_HINT: &str = "Sorry, you have no password hint...";

    let data: PasswordHintData = data.into_inner();
    let email = &data.email;

    match User::find_by_mail(email, &mut conn).await {
        None => {
            // To prevent user enumeration, act as if the user exists.
            if CONFIG.mail_enabled() {
                // There is still a timing side channel here in that the code
                // paths that send mail take noticeably longer than ones that
                // don't. Add a randomized sleep to mitigate this somewhat.
                use rand::{rngs::SmallRng, Rng, SeedableRng};
                let mut rng = SmallRng::from_os_rng();
                let delta: i32 = 100;
                let sleep_ms = (1_000 + rng.random_range(-delta..=delta)) as u64;
                tokio::time::sleep(tokio::time::Duration::from_millis(sleep_ms)).await;
                Ok(())
            } else {
                err!(NO_HINT);
            }
        }
        Some(user) => {
            let hint: Option<String> = user.password_hint;
            if CONFIG.mail_enabled() {
                mail::send_password_hint(email, hint).await?;
                Ok(())
            } else if let Some(hint) = hint {
                err!(format!("Your password hint is: {hint}"));
            } else {
                err!(NO_HINT);
            }
        }
    }
}

#[derive(Deserialize)]
#[serde(rename_all = "camelCase")]
pub struct PreloginData {
    email: String,
}

#[post("/accounts/prelogin", data = "<data>")]
async fn prelogin(data: Json<PreloginData>, conn: DbConn) -> Json<Value> {
    _prelogin(data, conn).await
}

pub async fn _prelogin(data: Json<PreloginData>, mut conn: DbConn) -> Json<Value> {
    let data: PreloginData = data.into_inner();

    let (kdf_type, kdf_iter, kdf_mem, kdf_para) = match User::find_by_mail(&data.email, &mut conn).await {
        Some(user) => (user.client_kdf_type, user.client_kdf_iter, user.client_kdf_memory, user.client_kdf_parallelism),
        None => (User::CLIENT_KDF_TYPE_DEFAULT, User::CLIENT_KDF_ITER_DEFAULT, None, None),
    };

    Json(json!({
        "kdf": kdf_type,
        "kdfIterations": kdf_iter,
        "kdfMemory": kdf_mem,
        "kdfParallelism": kdf_para,
    }))
}

// https://github.com/bitwarden/server/blob/master/src/Api/Models/Request/Accounts/SecretVerificationRequestModel.cs
#[derive(Deserialize)]
#[serde(rename_all = "camelCase")]
struct SecretVerificationRequest {
    master_password_hash: String,
}

// Change the KDF Iterations if necessary
pub async fn kdf_upgrade(user: &mut User, pwd_hash: &str, conn: &mut DbConn) -> ApiResult<()> {
    if user.password_iterations != CONFIG.password_iterations() {
        user.password_iterations = CONFIG.password_iterations();
        user.set_password(pwd_hash, None, false, None);

        if let Err(e) = user.save(conn).await {
            error!("Error updating user: {:#?}", e);
        }
    }
    Ok(())
}

// It appears that at the moment the return policy is required but ignored.
// As such the `enforceOnLogin` part is not working.
#[post("/accounts/verify-password", data = "<data>")]
async fn verify_password(data: Json<SecretVerificationRequest>, headers: Headers, mut conn: DbConn) -> JsonResult {
    let data: SecretVerificationRequest = data.into_inner();
    let mut user = headers.user;

    if !user.check_valid_password(&data.master_password_hash) {
        err!("Invalid password")
    }

    kdf_upgrade(&mut user, &data.master_password_hash, &mut conn).await?;

    let policy = if let Some(policy_str) = CONFIG.sso_master_password_policy().filter(|_| CONFIG.sso_enabled()) {
        serde_json::from_str(&policy_str).unwrap_or(json!({}))
    } else {
        json!({})
    };

    Ok(Json(json!({
      "MasterPasswordPolicy": policy,
    })))
}

async fn _api_key(data: Json<PasswordOrOtpData>, rotate: bool, headers: Headers, mut conn: DbConn) -> JsonResult {
    use crate::util::format_date;

    let data: PasswordOrOtpData = data.into_inner();
    let mut user = headers.user;

    data.validate(&user, true, &mut conn).await?;

    if rotate || user.api_key.is_none() {
        user.api_key = Some(crypto::generate_api_key());
        user.save(&mut conn).await.expect("Error saving API key");
    }

    Ok(Json(json!({
      "apiKey": user.api_key,
      "revisionDate": format_date(&user.updated_at),
      "object": "apiKey",
    })))
}

#[post("/accounts/api-key", data = "<data>")]
async fn api_key(data: Json<PasswordOrOtpData>, headers: Headers, conn: DbConn) -> JsonResult {
    _api_key(data, false, headers, conn).await
}

#[post("/accounts/rotate-api-key", data = "<data>")]
async fn rotate_api_key(data: Json<PasswordOrOtpData>, headers: Headers, conn: DbConn) -> JsonResult {
    _api_key(data, true, headers, conn).await
}

#[get("/devices/knowndevice")]
async fn get_known_device(device: KnownDevice, mut conn: DbConn) -> JsonResult {
    let mut result = false;
    if let Some(user) = User::find_by_mail(&device.email, &mut conn).await {
        result = Device::find_by_uuid_and_user(&device.uuid, &user.uuid, &mut conn).await.is_some();
    }
    Ok(Json(json!(result)))
}

struct KnownDevice {
    email: String,
    uuid: DeviceId,
}

#[rocket::async_trait]
impl<'r> FromRequest<'r> for KnownDevice {
    type Error = &'static str;

    async fn from_request(req: &'r Request<'_>) -> Outcome<Self, Self::Error> {
        let email = if let Some(email_b64) = req.headers().get_one("X-Request-Email") {
            let Ok(email_bytes) = data_encoding::BASE64URL_NOPAD.decode(email_b64.as_bytes()) else {
                return Outcome::Error((Status::BadRequest, "X-Request-Email value failed to decode as base64url"));
            };
            match String::from_utf8(email_bytes) {
                Ok(email) => email,
                Err(_) => {
                    return Outcome::Error((Status::BadRequest, "X-Request-Email value failed to decode as UTF-8"));
                }
            }
        } else {
            return Outcome::Error((Status::BadRequest, "X-Request-Email value is required"));
        };

        let uuid = if let Some(uuid) = req.headers().get_one("X-Device-Identifier") {
            uuid.to_string().into()
        } else {
            return Outcome::Error((Status::BadRequest, "X-Device-Identifier value is required"));
        };

        Outcome::Success(KnownDevice {
            email,
            uuid,
        })
    }
}

#[get("/devices")]
async fn get_all_devices(headers: Headers, mut conn: DbConn) -> JsonResult {
    let devices = Device::find_with_auth_request_by_user(&headers.user.uuid, &mut conn).await;
    let devices = devices.iter().map(|device| device.to_json()).collect::<Vec<Value>>();

    Ok(Json(json!({
        "data": devices,
        "continuationToken": null,
        "object": "list"
    })))
}

#[get("/devices/identifier/<device_id>")]
async fn get_device(device_id: DeviceId, headers: Headers, mut conn: DbConn) -> JsonResult {
    let Some(device) = Device::find_by_uuid_and_user(&device_id, &headers.user.uuid, &mut conn).await else {
        err!("No device found");
    };
    Ok(Json(device.to_json()))
}

#[derive(Deserialize)]
#[serde(rename_all = "camelCase")]
struct PushToken {
    push_token: String,
}

#[post("/devices/identifier/<device_id>/token", data = "<data>")]
async fn post_device_token(device_id: DeviceId, data: Json<PushToken>, headers: Headers, conn: DbConn) -> EmptyResult {
    put_device_token(device_id, data, headers, conn).await
}

#[put("/devices/identifier/<device_id>/token", data = "<data>")]
async fn put_device_token(
    device_id: DeviceId,
    data: Json<PushToken>,
    headers: Headers,
    mut conn: DbConn,
) -> EmptyResult {
    let data = data.into_inner();
    let token = data.push_token;

    let Some(mut device) = Device::find_by_uuid_and_user(&headers.device.uuid, &headers.user.uuid, &mut conn).await
    else {
        err!(format!("Error: device {device_id} should be present before a token can be assigned"))
    };

    // if the device already has been registered
    if device.is_registered() {
        // check if the new token is the same as the registered token
        if device.push_token.is_some() && device.push_token.unwrap() == token.clone() {
            debug!("Device {} is already registered and token is the same", device_id);
            return Ok(());
        } else {
            // Try to unregister already registered device
            unregister_push_device(device.push_uuid).await.ok();
        }
        // clear the push_uuid
        device.push_uuid = None;
    }
    device.push_token = Some(token);
    if let Err(e) = device.save(&mut conn).await {
        err!(format!("An error occurred while trying to save the device push token: {e}"));
    }

    register_push_device(&mut device, &mut conn).await?;

    Ok(())
}

#[put("/devices/identifier/<device_id>/clear-token")]
async fn put_clear_device_token(device_id: DeviceId, mut conn: DbConn) -> EmptyResult {
    // This only clears push token
    // https://github.com/bitwarden/core/blob/master/src/Api/Controllers/DevicesController.cs#L109
    // https://github.com/bitwarden/core/blob/master/src/Core/Services/Implementations/DeviceService.cs#L37
    // This is somehow not implemented in any app, added it in case it is required
    if !CONFIG.push_enabled() {
        return Ok(());
    }

    if let Some(device) = Device::find_by_uuid(&device_id, &mut conn).await {
        Device::clear_push_token_by_uuid(&device_id, &mut conn).await?;
        unregister_push_device(device.push_uuid).await?;
    }

    Ok(())
}

// On upstream server, both PUT and POST are declared. Implementing the POST method in case it would be useful somewhere
#[post("/devices/identifier/<device_id>/clear-token")]
async fn post_clear_device_token(device_id: DeviceId, conn: DbConn) -> EmptyResult {
    put_clear_device_token(device_id, conn).await
}

#[derive(Debug, Deserialize)]
#[serde(rename_all = "camelCase")]
struct AuthRequestRequest {
    access_code: String,
    device_identifier: DeviceId,
    email: String,
    public_key: String,
    // Not used for now
    // #[serde(alias = "type")]
    // _type: i32,
}

#[post("/auth-requests", data = "<data>")]
async fn post_auth_request(
    data: Json<AuthRequestRequest>,
    client_headers: ClientHeaders,
    mut conn: DbConn,
    nt: Notify<'_>,
) -> JsonResult {
    let data = data.into_inner();

    let Some(user) = User::find_by_mail(&data.email, &mut conn).await else {
        err!("AuthRequest doesn't exist", "User not found")
    };

    // Validate device uuid and type
    match Device::find_by_uuid_and_user(&data.device_identifier, &user.uuid, &mut conn).await {
        Some(device) if device.atype == client_headers.device_type => {}
        _ => err!("AuthRequest doesn't exist", "Device verification failed"),
    }

    let mut auth_request = AuthRequest::new(
        user.uuid.clone(),
        data.device_identifier.clone(),
        client_headers.device_type,
        client_headers.ip.ip.to_string(),
        data.access_code,
        data.public_key,
    );
    auth_request.save(&mut conn).await?;

    nt.send_auth_request(&user.uuid, &auth_request.uuid, &data.device_identifier, &mut conn).await;

    log_user_event(
        EventType::UserRequestedDeviceApproval as i32,
        &user.uuid,
        client_headers.device_type,
        &client_headers.ip.ip,
        &mut conn,
    )
    .await;

    Ok(Json(json!({
        "id": auth_request.uuid,
        "publicKey": auth_request.public_key,
        "requestDeviceType": DeviceType::from_i32(auth_request.device_type).to_string(),
        "requestIpAddress": auth_request.request_ip,
        "key": null,
        "masterPasswordHash": null,
        "creationDate": format_date(&auth_request.creation_date),
        "responseDate": null,
        "requestApproved": false,
        "origin": CONFIG.domain_origin(),
        "object": "auth-request"
    })))
}

#[get("/auth-requests/<auth_request_id>")]
async fn get_auth_request(auth_request_id: AuthRequestId, headers: Headers, mut conn: DbConn) -> JsonResult {
    let Some(auth_request) = AuthRequest::find_by_uuid_and_user(&auth_request_id, &headers.user.uuid, &mut conn).await
    else {
        err!("AuthRequest doesn't exist", "Record not found or user uuid does not match")
    };

    let response_date_utc = auth_request.response_date.map(|response_date| format_date(&response_date));

    Ok(Json(json!({
        "id": &auth_request_id,
        "publicKey": auth_request.public_key,
        "requestDeviceType": DeviceType::from_i32(auth_request.device_type).to_string(),
        "requestIpAddress": auth_request.request_ip,
        "key": auth_request.enc_key,
        "masterPasswordHash": auth_request.master_password_hash,
        "creationDate": format_date(&auth_request.creation_date),
        "responseDate": response_date_utc,
        "requestApproved": auth_request.approved,
        "origin": CONFIG.domain_origin(),
        "object":"auth-request"
    })))
}

#[derive(Debug, Deserialize)]
#[serde(rename_all = "camelCase")]
struct AuthResponseRequest {
    device_identifier: DeviceId,
    key: String,
    master_password_hash: Option<String>,
    request_approved: bool,
}

#[put("/auth-requests/<auth_request_id>", data = "<data>")]
async fn put_auth_request(
    auth_request_id: AuthRequestId,
    data: Json<AuthResponseRequest>,
    headers: Headers,
    mut conn: DbConn,
    ant: AnonymousNotify<'_>,
    nt: Notify<'_>,
) -> JsonResult {
    let data = data.into_inner();
    let Some(mut auth_request) =
        AuthRequest::find_by_uuid_and_user(&auth_request_id, &headers.user.uuid, &mut conn).await
    else {
        err!("AuthRequest doesn't exist", "Record not found or user uuid does not match")
    };

    if auth_request.approved.is_some() {
        err!("An authentication request with the same device already exists")
    }

    let response_date = Utc::now().naive_utc();
    let response_date_utc = format_date(&response_date);

    if data.request_approved {
        auth_request.approved = Some(data.request_approved);
        auth_request.enc_key = Some(data.key);
        auth_request.master_password_hash = data.master_password_hash;
        auth_request.response_device_id = Some(data.device_identifier.clone());
        auth_request.response_date = Some(response_date);
        auth_request.save(&mut conn).await?;

        ant.send_auth_response(&auth_request.user_uuid, &auth_request.uuid).await;
        nt.send_auth_response(&auth_request.user_uuid, &auth_request.uuid, &data.device_identifier, &mut conn).await;

        log_user_event(
            EventType::OrganizationUserApprovedAuthRequest as i32,
            &headers.user.uuid,
            headers.device.atype,
            &headers.ip.ip,
            &mut conn,
        )
        .await;
    } else {
        // If denied, there's no reason to keep the request
        auth_request.delete(&mut conn).await?;
        log_user_event(
            EventType::OrganizationUserRejectedAuthRequest as i32,
            &headers.user.uuid,
            headers.device.atype,
            &headers.ip.ip,
            &mut conn,
        )
        .await;
    }

    Ok(Json(json!({
        "id": &auth_request_id,
        "publicKey": auth_request.public_key,
        "requestDeviceType": DeviceType::from_i32(auth_request.device_type).to_string(),
        "requestIpAddress": auth_request.request_ip,
        "key": auth_request.enc_key,
        "masterPasswordHash": auth_request.master_password_hash,
        "creationDate": format_date(&auth_request.creation_date),
        "responseDate": response_date_utc,
        "requestApproved": auth_request.approved,
        "origin": CONFIG.domain_origin(),
        "object":"auth-request"
    })))
}

#[get("/auth-requests/<auth_request_id>/response?<code>")]
async fn get_auth_request_response(
    auth_request_id: AuthRequestId,
    code: &str,
    client_headers: ClientHeaders,
    mut conn: DbConn,
) -> JsonResult {
    let Some(auth_request) = AuthRequest::find_by_uuid(&auth_request_id, &mut conn).await else {
        err!("AuthRequest doesn't exist", "User not found")
    };

    if auth_request.device_type != client_headers.device_type
        || auth_request.request_ip != client_headers.ip.ip.to_string()
        || !auth_request.check_access_code(code)
    {
        err!("AuthRequest doesn't exist", "Invalid device, IP or code")
    }

    let response_date_utc = auth_request.response_date.map(|response_date| format_date(&response_date));

    Ok(Json(json!({
        "id": &auth_request_id,
        "publicKey": auth_request.public_key,
        "requestDeviceType": DeviceType::from_i32(auth_request.device_type).to_string(),
        "requestIpAddress": auth_request.request_ip,
        "key": auth_request.enc_key,
        "masterPasswordHash": auth_request.master_password_hash,
        "creationDate": format_date(&auth_request.creation_date),
        "responseDate": response_date_utc,
        "requestApproved": auth_request.approved,
        "origin": CONFIG.domain_origin(),
        "object":"auth-request"
    })))
}

#[get("/auth-requests")]
async fn get_auth_requests(headers: Headers, mut conn: DbConn) -> JsonResult {
    let auth_requests = AuthRequest::find_by_user(&headers.user.uuid, &mut conn).await;

    Ok(Json(json!({
        "data": auth_requests
            .iter()
            .filter(|request| request.approved.is_none())
            .map(|request| {
            let response_date_utc = request.response_date.map(|response_date| format_date(&response_date));

            json!({
                "id": request.uuid,
                "publicKey": request.public_key,
                "requestDeviceType": DeviceType::from_i32(request.device_type).to_string(),
                "requestIpAddress": request.request_ip,
                "key": request.enc_key,
                "masterPasswordHash": request.master_password_hash,
                "creationDate": format_date(&request.creation_date),
                "responseDate": response_date_utc,
                "requestApproved": request.approved,
                "origin": CONFIG.domain_origin(),
                "object":"auth-request"
            })
        }).collect::<Vec<Value>>(),
        "continuationToken": null,
        "object": "list"
    })))
}

pub async fn purge_auth_requests(pool: DbPool) {
    debug!("Purging auth requests");
    if let Ok(mut conn) = pool.get().await {
        AuthRequest::purge_expired_auth_requests(&mut conn).await;
    } else {
        error!("Failed to get DB connection while purging trashed ciphers")
    }
}<|MERGE_RESOLUTION|>--- conflicted
+++ resolved
@@ -86,13 +86,6 @@
     master_password_hint: Option<String>,
 
     name: Option<String>,
-<<<<<<< HEAD
-    token: Option<String>,
-
-    // Used only from the register/finish endpoint
-    email_verification_token: Option<String>,
-=======
->>>>>>> 8dfe8059
 
     #[allow(dead_code)]
     organization_user_id: Option<MembershipId>,
@@ -275,16 +268,11 @@
             // Order is important here; the invitation check must come first
             // because the vaultwarden admin can invite anyone, regardless
             // of other signup restrictions.
-<<<<<<< HEAD
-            if Invitation::take(&email, &mut conn).await || CONFIG.is_signup_allowed(&email) {
-                User::new(email.clone(), None)
-=======
             if Invitation::take(&email, &mut conn).await
                 || CONFIG.is_signup_allowed(&email)
                 || pending_emergency_access.is_some()
             {
-                User::new(email.clone())
->>>>>>> 8dfe8059
+                User::new(email.clone(), None)
             } else {
                 err!("Registration not allowed or user already exists")
             }
