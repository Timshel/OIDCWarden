--- conflicted
+++ resolved
@@ -177,14 +177,7 @@
                     err!("Registration email does not match invite email")
                 }
             } else if Invitation::take(&email, &mut conn).await {
-<<<<<<< HEAD
-                UserOrganization::confirm_user_invitations(&user.uuid, &mut conn).await?;
-=======
-                for membership in Membership::find_invited_by_user(&user.uuid, &mut conn).await.iter_mut() {
-                    membership.status = MembershipStatus::Accepted as i32;
-                    membership.save(&mut conn).await?;
-                }
->>>>>>> 29f2b433
+                Membership::confirm_user_invitations(&user.uuid, &mut conn).await?;
                 user
             } else if CONFIG.is_signup_allowed(&email)
                 || (CONFIG.emergency_access_allowed()
@@ -302,7 +295,7 @@
         mail::send_set_password(&user.email.to_lowercase(), &user.name).await?;
     } else if CONFIG.sso_enabled() {
         // Since the user now has a password we can confirm invitations.
-        UserOrganization::confirm_user_invitations(&user.uuid, &mut conn).await?;
+        Membership::confirm_user_invitations(&user.uuid, &mut conn).await?;
     }
 
     user.save(&mut conn).await?;
