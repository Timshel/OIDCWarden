use std::collections::HashSet;

use crate::db::DbPool;
use chrono::Utc;
use rocket::serde::json::Json;
use serde_json::Value;

use crate::{
    api::{
        core::{accept_org_invite, log_user_event, two_factor::email},
        master_password_policy, register_push_device, unregister_push_device, AnonymousNotify, ApiResult, EmptyResult,
        JsonResult, Notify, PasswordOrOtpData, UpdateType,
    },
    auth::{decode_delete, decode_invite, decode_verify_email, ClientHeaders, Headers},
    crypto,
    db::{models::*, DbConn},
    mail,
    util::{format_date, NumberOrString},
    CONFIG,
};

use rocket::{
    http::Status,
    request::{FromRequest, Outcome, Request},
};

pub fn routes() -> Vec<rocket::Route> {
    routes![
        register,
        profile,
        put_profile,
        post_profile,
        put_avatar,
        get_public_keys,
        post_keys,
        post_password,
        post_set_password,
        post_kdf,
        post_rotatekey,
        post_sstamp,
        post_email_token,
        post_email,
        post_verify_email,
        post_verify_email_token,
        post_delete_recover,
        post_delete_recover_token,
        post_delete_account,
        delete_account,
        revision_date,
        password_hint,
        prelogin,
        verify_password,
        api_key,
        rotate_api_key,
        get_known_device,
        get_all_devices,
        get_device,
        post_device_token,
        put_device_token,
        put_clear_device_token,
        post_clear_device_token,
        post_auth_request,
        get_auth_request,
        put_auth_request,
        get_auth_request_response,
        get_auth_requests,
    ]
}

#[derive(Debug, Deserialize)]
#[serde(rename_all = "camelCase")]
pub struct KDFData {
    kdf: i32,
    kdf_iterations: i32,
    kdf_memory: Option<i32>,
    kdf_parallelism: Option<i32>,
}

#[derive(Debug, Deserialize)]
#[serde(rename_all = "camelCase")]
pub struct RegisterData {
    email: String,

    #[serde(flatten)]
    kdf: KDFData,

    #[serde(alias = "userSymmetricKey")]
    key: String,
    #[serde(alias = "userAsymmetricKeys")]
    keys: Option<KeysData>,

    master_password_hash: String,
    master_password_hint: Option<String>,

    name: Option<String>,

    #[allow(dead_code)]
    organization_user_id: Option<MembershipId>,

    // Used only from the register/finish endpoint
    email_verification_token: Option<String>,
    accept_emergency_access_id: Option<EmergencyAccessId>,
    accept_emergency_access_invite_token: Option<String>,
    #[serde(alias = "token")]
    org_invite_token: Option<String>,
}

#[derive(Debug, Deserialize)]
#[serde(rename_all = "camelCase")]
pub struct SetPasswordData {
    #[serde(flatten)]
    kdf: KDFData,

    key: String,
    keys: Option<KeysData>,
    master_password_hash: String,
    master_password_hint: Option<String>,
    org_identifier: Option<String>,
}

#[derive(Debug, Deserialize)]
#[serde(rename_all = "camelCase")]
struct KeysData {
    encrypted_private_key: String,
    public_key: String,
}

/// Trims whitespace from password hints, and converts blank password hints to `None`.
fn clean_password_hint(password_hint: &Option<String>) -> Option<String> {
    match password_hint {
        None => None,
        Some(h) => match h.trim() {
            "" => None,
            ht => Some(ht.to_string()),
        },
    }
}

fn enforce_password_hint_setting(password_hint: &Option<String>) -> EmptyResult {
    if password_hint.is_some() && !CONFIG.password_hints_allowed() {
        err!("Password hints have been disabled by the administrator. Remove the hint and try again.");
    }
    Ok(())
}
async fn is_email_2fa_required(member_id: Option<MembershipId>, conn: &mut DbConn) -> bool {
    if !CONFIG._enable_email_2fa() {
        return false;
    }
    if CONFIG.email_2fa_enforce_on_verified_invite() {
        return true;
    }
    if let Some(member_id) = member_id {
        return OrgPolicy::is_enabled_for_member(&member_id, OrgPolicyType::TwoFactorAuthentication, conn).await;
    }
    false
}

#[post("/accounts/register", data = "<data>")]
async fn register(data: Json<RegisterData>, conn: DbConn) -> JsonResult {
    _register(data, false, conn).await
}

pub async fn _register(data: Json<RegisterData>, email_verification: bool, mut conn: DbConn) -> JsonResult {
    let mut data: RegisterData = data.into_inner();
    let email = data.email.to_lowercase();

    let mut email_verified = false;

    let mut pending_emergency_access = None;

    // First, validate the provided verification tokens
    if email_verification {
        match (
            &data.email_verification_token,
            &data.accept_emergency_access_id,
            &data.accept_emergency_access_invite_token,
            &data.organization_user_id,
            &data.org_invite_token,
        ) {
            // Normal user registration, when email verification is required
            (Some(email_verification_token), None, None, None, None) => {
                let claims = crate::auth::decode_register_verify(email_verification_token)?;
                if claims.sub != data.email {
                    err!("Email verification token does not match email");
                }

                // During this call we don't get the name, so extract it from the claims
                if claims.name.is_some() {
                    data.name = claims.name;
                }
                email_verified = claims.verified;
            }
            // Emergency access registration
            (None, Some(accept_emergency_access_id), Some(accept_emergency_access_invite_token), None, None) => {
                if !CONFIG.emergency_access_allowed() {
                    err!("Emergency access is not enabled.")
                }

                let claims = crate::auth::decode_emergency_access_invite(accept_emergency_access_invite_token)?;

                if claims.email != data.email {
                    err!("Claim email does not match email")
                }
                if &claims.emer_id != accept_emergency_access_id {
                    err!("Claim emer_id does not match accept_emergency_access_id")
                }

                pending_emergency_access = Some((accept_emergency_access_id, claims));
                email_verified = true;
            }
            // Org invite
            (None, None, None, Some(organization_user_id), Some(org_invite_token)) => {
                let claims = decode_invite(org_invite_token)?;

                if claims.email != data.email {
                    err!("Claim email does not match email")
                }

                if &claims.member_id != organization_user_id {
                    err!("Claim org_user_id does not match organization_user_id")
                }

                email_verified = true;
            }

            _ => {
                err!("Registration is missing required parameters")
            }
        }
    }

    // Check if the length of the username exceeds 50 characters (Same is Upstream Bitwarden)
    // This also prevents issues with very long usernames causing to large JWT's. See #2419
    if let Some(ref name) = data.name {
        if name.len() > 50 {
            err!("The field Name must be a string with a maximum length of 50.");
        }
    }

    // Check against the password hint setting here so if it fails, the user
    // can retry without losing their invitation below.
    let password_hint = clean_password_hint(&data.master_password_hint);
    enforce_password_hint_setting(&password_hint)?;

    let mut user = match User::find_by_mail(&email, &mut conn).await {
        Some(user) => {
            if !user.password_hash.is_empty() {
                err!("Registration not allowed or user already exists")
            }

            if let Some(token) = data.org_invite_token {
                let claims = decode_invite(&token)?;
                if claims.email == email {
                    // Verify the email address when signing up via a valid invite token
                    email_verified = true;
                    user
                } else {
                    err!("Registration email does not match invite email")
                }
            } else if Invitation::take(&email, &mut conn).await {
                Membership::accept_user_invitations(&user.uuid, &mut conn).await?;
                user
            } else if CONFIG.is_signup_allowed(&email)
                || (CONFIG.emergency_access_allowed()
                    && EmergencyAccess::find_invited_by_grantee_email(&email, &mut conn).await.is_some())
            {
                user
            } else {
                err!("Registration not allowed or user already exists")
            }
        }
        None => {
            // Order is important here; the invitation check must come first
            // because the vaultwarden admin can invite anyone, regardless
            // of other signup restrictions.
            if Invitation::take(&email, &mut conn).await
                || CONFIG.is_signup_allowed(&email)
                || pending_emergency_access.is_some()
            {
                User::new(email.clone(), None)
            } else {
                err!("Registration not allowed or user already exists")
            }
        }
    };

    // Make sure we don't leave a lingering invitation.
    Invitation::take(&email, &mut conn).await;

    set_kdf_data(&mut user, data.kdf)?;

    user.set_password(&data.master_password_hash, Some(data.key), true, None);
    user.password_hint = password_hint;

    // Add extra fields if present
    if let Some(name) = data.name {
        user.name = name;
    }

    if let Some(keys) = data.keys {
        user.private_key = Some(keys.encrypted_private_key);
        user.public_key = Some(keys.public_key);
    }

    if email_verified {
        user.verified_at = Some(Utc::now().naive_utc());
    }

    if CONFIG.mail_enabled() {
        if CONFIG.signups_verify() && !email_verified {
            if let Err(e) = mail::send_welcome_must_verify(&user.email, &user.uuid).await {
                error!("Error sending welcome email: {e:#?}");
            }
            user.last_verifying_at = Some(user.created_at);
        } else if let Err(e) = mail::send_welcome(&user.email).await {
            error!("Error sending welcome email: {e:#?}");
        }

        if email_verified && is_email_2fa_required(data.organization_user_id, &mut conn).await {
            email::activate_email_2fa(&user, &mut conn).await.ok();
        }
    }

    user.save(&mut conn).await?;

    // accept any open emergency access invitations
    if !CONFIG.mail_enabled() && CONFIG.emergency_access_allowed() {
        for mut emergency_invite in EmergencyAccess::find_all_invited_by_grantee_email(&user.email, &mut conn).await {
            emergency_invite.accept_invite(&user.uuid, &user.email, &mut conn).await.ok();
        }
    }

    Ok(Json(json!({
      "object": "register",
      "captchaBypassToken": "",
    })))
}

#[post("/accounts/set-password", data = "<data>")]
async fn post_set_password(data: Json<SetPasswordData>, headers: Headers, mut conn: DbConn) -> JsonResult {
    let data: SetPasswordData = data.into_inner();
    let mut user = headers.user;

    if user.private_key.is_some() {
<<<<<<< HEAD
        err!("Account already intialized cannot set password")
    }

    // Check against the password hint setting here so if it fails, the user
    // can retry without losing their invitation below.
=======
        err!("Account already initialized, cannot set password")
    }

    // Check against the password hint setting here so if it fails,
    // the user can retry without losing their invitation below.
>>>>>>> a2ad1dc7
    let password_hint = clean_password_hint(&data.master_password_hint);
    enforce_password_hint_setting(&password_hint)?;

    set_kdf_data(&mut user, data.kdf)?;

    user.set_password(
        &data.master_password_hash,
        Some(data.key),
        false,
        Some(vec![String::from("revision_date")]), // We need to allow revision-date to use the old security_timestamp
    );
    user.password_hint = password_hint;

    if let Some(keys) = data.keys {
        user.private_key = Some(keys.encrypted_private_key);
        user.public_key = Some(keys.public_key);
    }

    if let Some(identifier) = data.org_identifier {
        if identifier != crate::sso::FAKE_IDENTIFIER {
            let org = match Organization::find_by_name(&identifier, &mut conn).await {
                None => err!("Failed to retrieve the associated organization"),
                Some(org) => org,
            };

            let membership = match Membership::find_by_user_and_org(&user.uuid, &org.uuid, &mut conn).await {
                None => err!("Failed to retrieve the invitation"),
                Some(org) => org,
            };

            accept_org_invite(&user, membership, None, &mut conn).await?;
        }
    }

    if CONFIG.mail_enabled() {
        mail::send_welcome(&user.email.to_lowercase()).await?;
    } else {
        Membership::accept_user_invitations(&user.uuid, &mut conn).await?;
    }

    log_user_event(EventType::UserChangedPassword as i32, &user.uuid, headers.device.atype, &headers.ip.ip, &mut conn)
        .await;

    user.save(&mut conn).await?;

    Ok(Json(json!({
      "Object": "set-password",
      "CaptchaBypassToken": "",
    })))
}

#[get("/accounts/profile")]
async fn profile(headers: Headers, mut conn: DbConn) -> Json<Value> {
    Json(headers.user.to_json(&mut conn).await)
}

#[derive(Debug, Deserialize)]
#[serde(rename_all = "camelCase")]
struct ProfileData {
    // culture: String, // Ignored, always use en-US
    name: String,
}

#[put("/accounts/profile", data = "<data>")]
async fn put_profile(data: Json<ProfileData>, headers: Headers, conn: DbConn) -> JsonResult {
    post_profile(data, headers, conn).await
}

#[post("/accounts/profile", data = "<data>")]
async fn post_profile(data: Json<ProfileData>, headers: Headers, mut conn: DbConn) -> JsonResult {
    let data: ProfileData = data.into_inner();

    // Check if the length of the username exceeds 50 characters (Same is Upstream Bitwarden)
    // This also prevents issues with very long usernames causing to large JWT's. See #2419
    if data.name.len() > 50 {
        err!("The field Name must be a string with a maximum length of 50.");
    }

    let mut user = headers.user;
    user.name = data.name;

    user.save(&mut conn).await?;
    Ok(Json(user.to_json(&mut conn).await))
}

#[derive(Deserialize)]
#[serde(rename_all = "camelCase")]
struct AvatarData {
    avatar_color: Option<String>,
}

#[put("/accounts/avatar", data = "<data>")]
async fn put_avatar(data: Json<AvatarData>, headers: Headers, mut conn: DbConn) -> JsonResult {
    let data: AvatarData = data.into_inner();

    // It looks like it only supports the 6 hex color format.
    // If you try to add the short value it will not show that color.
    // Check and force 7 chars, including the #.
    if let Some(color) = &data.avatar_color {
        if color.len() != 7 {
            err!("The field AvatarColor must be a HTML/Hex color code with a length of 7 characters")
        }
    }

    let mut user = headers.user;
    user.avatar_color = data.avatar_color;

    user.save(&mut conn).await?;
    Ok(Json(user.to_json(&mut conn).await))
}

#[get("/users/<user_id>/public-key")]
async fn get_public_keys(user_id: UserId, _headers: Headers, mut conn: DbConn) -> JsonResult {
    let user = match User::find_by_uuid(&user_id, &mut conn).await {
        Some(user) if user.public_key.is_some() => user,
        Some(_) => err_code!("User has no public_key", Status::NotFound.code),
        None => err_code!("User doesn't exist", Status::NotFound.code),
    };

    Ok(Json(json!({
        "userId": user.uuid,
        "publicKey": user.public_key,
        "object":"userKey"
    })))
}

#[post("/accounts/keys", data = "<data>")]
async fn post_keys(data: Json<KeysData>, headers: Headers, mut conn: DbConn) -> JsonResult {
    let data: KeysData = data.into_inner();

    let mut user = headers.user;

    user.private_key = Some(data.encrypted_private_key);
    user.public_key = Some(data.public_key);

    user.save(&mut conn).await?;

    Ok(Json(json!({
        "privateKey": user.private_key,
        "publicKey": user.public_key,
        "object":"keys"
    })))
}

#[derive(Deserialize)]
#[serde(rename_all = "camelCase")]
struct ChangePassData {
    master_password_hash: String,
    new_master_password_hash: String,
    master_password_hint: Option<String>,
    key: String,
}

#[post("/accounts/password", data = "<data>")]
async fn post_password(data: Json<ChangePassData>, headers: Headers, mut conn: DbConn, nt: Notify<'_>) -> EmptyResult {
    let data: ChangePassData = data.into_inner();
    let mut user = headers.user;

    if !user.check_valid_password(&data.master_password_hash) {
        err!("Invalid password")
    }

    user.password_hint = clean_password_hint(&data.master_password_hint);
    enforce_password_hint_setting(&user.password_hint)?;

    log_user_event(EventType::UserChangedPassword as i32, &user.uuid, headers.device.atype, &headers.ip.ip, &mut conn)
        .await;

    user.set_password(
        &data.new_master_password_hash,
        Some(data.key),
        true,
        Some(vec![
            String::from("post_rotatekey"),
            String::from("get_contacts"),
            String::from("get_public_keys"),
            String::from("get_api_webauthn"),
        ]),
    );

    let save_result = user.save(&mut conn).await;

    // Prevent logging out the client where the user requested this endpoint from.
    // If you do logout the user it will causes issues at the client side.
    // Adding the device uuid will prevent this.
    nt.send_logout(&user, Some(headers.device.uuid.clone()), &mut conn).await;

    save_result
}

#[derive(Deserialize)]
#[serde(rename_all = "camelCase")]
struct ChangeKdfData {
    #[serde(flatten)]
    kdf: KDFData,

    master_password_hash: String,
    new_master_password_hash: String,
    key: String,
}

fn set_kdf_data(user: &mut User, data: KDFData) -> EmptyResult {
    if data.kdf == UserKdfType::Pbkdf2 as i32 && data.kdf_iterations < 100_000 {
        err!("PBKDF2 KDF iterations must be at least 100000.")
    }

    if data.kdf == UserKdfType::Argon2id as i32 {
        if data.kdf_iterations < 1 {
            err!("Argon2 KDF iterations must be at least 1.")
        }
        if let Some(m) = data.kdf_memory {
            if !(15..=1024).contains(&m) {
                err!("Argon2 memory must be between 15 MB and 1024 MB.")
            }
            user.client_kdf_memory = data.kdf_memory;
        } else {
            err!("Argon2 memory parameter is required.")
        }
        if let Some(p) = data.kdf_parallelism {
            if !(1..=16).contains(&p) {
                err!("Argon2 parallelism must be between 1 and 16.")
            }
            user.client_kdf_parallelism = data.kdf_parallelism;
        } else {
            err!("Argon2 parallelism parameter is required.")
        }
    } else {
        user.client_kdf_memory = None;
        user.client_kdf_parallelism = None;
    }
    user.client_kdf_iter = data.kdf_iterations;
    user.client_kdf_type = data.kdf;

    Ok(())
}

#[post("/accounts/kdf", data = "<data>")]
async fn post_kdf(data: Json<ChangeKdfData>, headers: Headers, mut conn: DbConn, nt: Notify<'_>) -> EmptyResult {
    let data: ChangeKdfData = data.into_inner();
    let mut user = headers.user;

    if !user.check_valid_password(&data.master_password_hash) {
        err!("Invalid password")
    }

    set_kdf_data(&mut user, data.kdf)?;

    user.set_password(&data.new_master_password_hash, Some(data.key), true, None);
    let save_result = user.save(&mut conn).await;

    nt.send_logout(&user, Some(headers.device.uuid.clone()), &mut conn).await;

    save_result
}

#[derive(Deserialize)]
#[serde(rename_all = "camelCase")]
struct UpdateFolderData {
    // There is a bug in 2024.3.x which adds a `null` item.
    // To bypass this we allow a Option here, but skip it during the updates
    // See: https://github.com/bitwarden/clients/issues/8453
    id: Option<FolderId>,
    name: String,
}

#[derive(Deserialize)]
#[serde(rename_all = "camelCase")]
struct UpdateEmergencyAccessData {
    id: EmergencyAccessId,
    key_encrypted: String,
}

#[derive(Deserialize)]
#[serde(rename_all = "camelCase")]
struct UpdateResetPasswordData {
    organization_id: OrganizationId,
    reset_password_key: String,
}

use super::ciphers::CipherData;
use super::sends::{update_send_from_data, SendData};

#[derive(Deserialize)]
#[serde(rename_all = "camelCase")]
struct KeyData {
    account_unlock_data: RotateAccountUnlockData,
    account_keys: RotateAccountKeys,
    account_data: RotateAccountData,
    old_master_key_authentication_hash: String,
}

#[derive(Deserialize)]
#[serde(rename_all = "camelCase")]
struct RotateAccountUnlockData {
    emergency_access_unlock_data: Vec<UpdateEmergencyAccessData>,
    master_password_unlock_data: MasterPasswordUnlockData,
    organization_account_recovery_unlock_data: Vec<UpdateResetPasswordData>,
}

#[derive(Deserialize)]
#[serde(rename_all = "camelCase")]
struct MasterPasswordUnlockData {
    kdf_type: i32,
    kdf_iterations: i32,
    kdf_parallelism: Option<i32>,
    kdf_memory: Option<i32>,
    email: String,
    master_key_authentication_hash: String,
    master_key_encrypted_user_key: String,
}

#[derive(Deserialize)]
#[serde(rename_all = "camelCase")]
struct RotateAccountKeys {
    user_key_encrypted_account_private_key: String,
    account_public_key: String,
}

#[derive(Deserialize)]
#[serde(rename_all = "camelCase")]
struct RotateAccountData {
    ciphers: Vec<CipherData>,
    folders: Vec<UpdateFolderData>,
    sends: Vec<SendData>,
}

fn validate_keydata(
    data: &KeyData,
    existing_ciphers: &[Cipher],
    existing_folders: &[Folder],
    existing_emergency_access: &[EmergencyAccess],
    existing_memberships: &[Membership],
    existing_sends: &[Send],
    user: &User,
) -> EmptyResult {
    if user.client_kdf_type != data.account_unlock_data.master_password_unlock_data.kdf_type
        || user.client_kdf_iter != data.account_unlock_data.master_password_unlock_data.kdf_iterations
        || user.client_kdf_memory != data.account_unlock_data.master_password_unlock_data.kdf_memory
        || user.client_kdf_parallelism != data.account_unlock_data.master_password_unlock_data.kdf_parallelism
        || user.email != data.account_unlock_data.master_password_unlock_data.email
    {
        err!("Changing the kdf variant or email is not supported during key rotation");
    }
    if user.public_key.as_ref() != Some(&data.account_keys.account_public_key) {
        err!("Changing the asymmetric keypair is not possible during key rotation")
    }

    // Check that we're correctly rotating all the user's ciphers
    let existing_cipher_ids = existing_ciphers.iter().map(|c| &c.uuid).collect::<HashSet<&CipherId>>();
    let provided_cipher_ids = data
        .account_data
        .ciphers
        .iter()
        .filter(|c| c.organization_id.is_none())
        .filter_map(|c| c.id.as_ref())
        .collect::<HashSet<&CipherId>>();
    if !provided_cipher_ids.is_superset(&existing_cipher_ids) {
        err!("All existing ciphers must be included in the rotation")
    }

    // Check that we're correctly rotating all the user's folders
    let existing_folder_ids = existing_folders.iter().map(|f| &f.uuid).collect::<HashSet<&FolderId>>();
    let provided_folder_ids =
        data.account_data.folders.iter().filter_map(|f| f.id.as_ref()).collect::<HashSet<&FolderId>>();
    if !provided_folder_ids.is_superset(&existing_folder_ids) {
        err!("All existing folders must be included in the rotation")
    }

    // Check that we're correctly rotating all the user's emergency access keys
    let existing_emergency_access_ids =
        existing_emergency_access.iter().map(|ea| &ea.uuid).collect::<HashSet<&EmergencyAccessId>>();
    let provided_emergency_access_ids = data
        .account_unlock_data
        .emergency_access_unlock_data
        .iter()
        .map(|ea| &ea.id)
        .collect::<HashSet<&EmergencyAccessId>>();
    if !provided_emergency_access_ids.is_superset(&existing_emergency_access_ids) {
        err!("All existing emergency access keys must be included in the rotation")
    }

    // Check that we're correctly rotating all the user's reset password keys
    let existing_reset_password_ids =
        existing_memberships.iter().map(|m| &m.org_uuid).collect::<HashSet<&OrganizationId>>();
    let provided_reset_password_ids = data
        .account_unlock_data
        .organization_account_recovery_unlock_data
        .iter()
        .map(|rp| &rp.organization_id)
        .collect::<HashSet<&OrganizationId>>();
    if !provided_reset_password_ids.is_superset(&existing_reset_password_ids) {
        err!("All existing reset password keys must be included in the rotation")
    }

    // Check that we're correctly rotating all the user's sends
    let existing_send_ids = existing_sends.iter().map(|s| &s.uuid).collect::<HashSet<&SendId>>();
    let provided_send_ids = data.account_data.sends.iter().filter_map(|s| s.id.as_ref()).collect::<HashSet<&SendId>>();
    if !provided_send_ids.is_superset(&existing_send_ids) {
        err!("All existing sends must be included in the rotation")
    }

    Ok(())
}

#[post("/accounts/key-management/rotate-user-account-keys", data = "<data>")]
async fn post_rotatekey(data: Json<KeyData>, headers: Headers, mut conn: DbConn, nt: Notify<'_>) -> EmptyResult {
    // TODO: See if we can wrap everything within a SQL Transaction. If something fails it should revert everything.
    let data: KeyData = data.into_inner();

    if !headers.user.check_valid_password(&data.old_master_key_authentication_hash) {
        err!("Invalid password")
    }

    // Validate the import before continuing
    // Bitwarden does not process the import if there is one item invalid.
    // Since we check for the size of the encrypted note length, we need to do that here to pre-validate it.
    // TODO: See if we can optimize the whole cipher adding/importing and prevent duplicate code and checks.
    Cipher::validate_cipher_data(&data.account_data.ciphers)?;

    let user_id = &headers.user.uuid;

    // TODO: Ideally we'd do everything after this point in a single transaction.

    let mut existing_ciphers = Cipher::find_owned_by_user(user_id, &mut conn).await;
    let mut existing_folders = Folder::find_by_user(user_id, &mut conn).await;
    let mut existing_emergency_access = EmergencyAccess::find_all_by_grantor_uuid(user_id, &mut conn).await;
    let mut existing_memberships = Membership::find_by_user(user_id, &mut conn).await;
    // We only rotate the reset password key if it is set.
    existing_memberships.retain(|m| m.reset_password_key.is_some());
    let mut existing_sends = Send::find_by_user(user_id, &mut conn).await;

    validate_keydata(
        &data,
        &existing_ciphers,
        &existing_folders,
        &existing_emergency_access,
        &existing_memberships,
        &existing_sends,
        &headers.user,
    )?;

    // Update folder data
    for folder_data in data.account_data.folders {
        // Skip `null` folder id entries.
        // See: https://github.com/bitwarden/clients/issues/8453
        if let Some(folder_id) = folder_data.id {
            let Some(saved_folder) = existing_folders.iter_mut().find(|f| f.uuid == folder_id) else {
                err!("Folder doesn't exist")
            };

            saved_folder.name = folder_data.name;
            saved_folder.save(&mut conn).await?
        }
    }

    // Update emergency access data
    for emergency_access_data in data.account_unlock_data.emergency_access_unlock_data {
        let Some(saved_emergency_access) =
            existing_emergency_access.iter_mut().find(|ea| ea.uuid == emergency_access_data.id)
        else {
            err!("Emergency access doesn't exist or is not owned by the user")
        };

        saved_emergency_access.key_encrypted = Some(emergency_access_data.key_encrypted);
        saved_emergency_access.save(&mut conn).await?
    }

    // Update reset password data
    for reset_password_data in data.account_unlock_data.organization_account_recovery_unlock_data {
        let Some(membership) =
            existing_memberships.iter_mut().find(|m| m.org_uuid == reset_password_data.organization_id)
        else {
            err!("Reset password doesn't exist")
        };

        membership.reset_password_key = Some(reset_password_data.reset_password_key);
        membership.save(&mut conn).await?
    }

    // Update send data
    for send_data in data.account_data.sends {
        let Some(send) = existing_sends.iter_mut().find(|s| &s.uuid == send_data.id.as_ref().unwrap()) else {
            err!("Send doesn't exist")
        };

        update_send_from_data(send, send_data, &headers, &mut conn, &nt, UpdateType::None).await?;
    }

    // Update cipher data
    use super::ciphers::update_cipher_from_data;

    for cipher_data in data.account_data.ciphers {
        if cipher_data.organization_id.is_none() {
            let Some(saved_cipher) = existing_ciphers.iter_mut().find(|c| &c.uuid == cipher_data.id.as_ref().unwrap())
            else {
                err!("Cipher doesn't exist")
            };

            // Prevent triggering cipher updates via WebSockets by settings UpdateType::None
            // The user sessions are invalidated because all the ciphers were re-encrypted and thus triggering an update could cause issues.
            // We force the users to logout after the user has been saved to try and prevent these issues.
            update_cipher_from_data(saved_cipher, cipher_data, &headers, None, &mut conn, &nt, UpdateType::None).await?
        }
    }

    // Update user data
    let mut user = headers.user;

    user.private_key = Some(data.account_keys.user_key_encrypted_account_private_key);
    user.set_password(
        &data.account_unlock_data.master_password_unlock_data.master_key_authentication_hash,
        Some(data.account_unlock_data.master_password_unlock_data.master_key_encrypted_user_key),
        true,
        None,
    );

    let save_result = user.save(&mut conn).await;

    // Prevent logging out the client where the user requested this endpoint from.
    // If you do logout the user it will causes issues at the client side.
    // Adding the device uuid will prevent this.
    nt.send_logout(&user, Some(headers.device.uuid.clone()), &mut conn).await;

    save_result
}

#[post("/accounts/security-stamp", data = "<data>")]
async fn post_sstamp(data: Json<PasswordOrOtpData>, headers: Headers, mut conn: DbConn, nt: Notify<'_>) -> EmptyResult {
    let data: PasswordOrOtpData = data.into_inner();
    let mut user = headers.user;

    data.validate(&user, true, &mut conn).await?;

    Device::delete_all_by_user(&user.uuid, &mut conn).await?;
    user.reset_security_stamp();
    let save_result = user.save(&mut conn).await;

    nt.send_logout(&user, None, &mut conn).await;

    save_result
}

#[derive(Deserialize)]
#[serde(rename_all = "camelCase")]
struct EmailTokenData {
    master_password_hash: String,
    new_email: String,
}

#[post("/accounts/email-token", data = "<data>")]
async fn post_email_token(data: Json<EmailTokenData>, headers: Headers, mut conn: DbConn) -> EmptyResult {
    if !CONFIG.email_change_allowed() {
        err!("Email change is not allowed.");
    }

    let data: EmailTokenData = data.into_inner();
    let mut user = headers.user;

    if !user.check_valid_password(&data.master_password_hash) {
        err!("Invalid password")
    }

    if User::find_by_mail(&data.new_email, &mut conn).await.is_some() {
        if CONFIG.mail_enabled() {
            if let Err(e) = mail::send_change_email_existing(&data.new_email, &user.email).await {
                error!("Error sending change-email-existing email: {e:#?}");
            }
        }
        err!("Email already in use");
    }

    if !CONFIG.is_email_domain_allowed(&data.new_email) {
        err!("Email domain not allowed");
    }

    let token = crypto::generate_email_token(6);

    if CONFIG.mail_enabled() {
        if let Err(e) = mail::send_change_email(&data.new_email, &token).await {
            error!("Error sending change-email email: {e:#?}");
        }
    } else {
        debug!("Email change request for user ({}) to email ({}) with token ({token})", user.uuid, data.new_email);
    }

    user.email_new = Some(data.new_email);
    user.email_new_token = Some(token);
    user.save(&mut conn).await
}

#[derive(Deserialize)]
#[serde(rename_all = "camelCase")]
struct ChangeEmailData {
    master_password_hash: String,
    new_email: String,

    key: String,
    new_master_password_hash: String,
    token: NumberOrString,
}

#[post("/accounts/email", data = "<data>")]
async fn post_email(data: Json<ChangeEmailData>, headers: Headers, mut conn: DbConn, nt: Notify<'_>) -> EmptyResult {
    if !CONFIG.email_change_allowed() {
        err!("Email change is not allowed.");
    }

    let data: ChangeEmailData = data.into_inner();
    let mut user = headers.user;

    if !user.check_valid_password(&data.master_password_hash) {
        err!("Invalid password")
    }

    if User::find_by_mail(&data.new_email, &mut conn).await.is_some() {
        err!("Email already in use");
    }

    match user.email_new {
        Some(ref val) => {
            if val != &data.new_email {
                err!("Email change mismatch");
            }
        }
        None => err!("No email change pending"),
    }

    if CONFIG.mail_enabled() {
        // Only check the token if we sent out an email...
        match user.email_new_token {
            Some(ref val) => {
                if *val != data.token.into_string() {
                    err!("Token mismatch");
                }
            }
            None => err!("No email change pending"),
        }
        user.verified_at = Some(Utc::now().naive_utc());
    } else {
        user.verified_at = None;
    }

    user.email = data.new_email;
    user.email_new = None;
    user.email_new_token = None;

    user.set_password(&data.new_master_password_hash, Some(data.key), true, None);

    let save_result = user.save(&mut conn).await;

    nt.send_logout(&user, None, &mut conn).await;

    save_result
}

#[post("/accounts/verify-email")]
async fn post_verify_email(headers: Headers) -> EmptyResult {
    let user = headers.user;

    if !CONFIG.mail_enabled() {
        err!("Cannot verify email address");
    }

    if let Err(e) = mail::send_verify_email(&user.email, &user.uuid).await {
        error!("Error sending verify_email email: {e:#?}");
    }

    Ok(())
}

#[derive(Deserialize)]
#[serde(rename_all = "camelCase")]
struct VerifyEmailTokenData {
    user_id: UserId,
    token: String,
}

#[post("/accounts/verify-email-token", data = "<data>")]
async fn post_verify_email_token(data: Json<VerifyEmailTokenData>, mut conn: DbConn) -> EmptyResult {
    let data: VerifyEmailTokenData = data.into_inner();

    let Some(mut user) = User::find_by_uuid(&data.user_id, &mut conn).await else {
        err!("User doesn't exist")
    };

    let Ok(claims) = decode_verify_email(&data.token) else {
        err!("Invalid claim")
    };
    if claims.sub != *user.uuid {
        err!("Invalid claim");
    }
    user.verified_at = Some(Utc::now().naive_utc());
    user.last_verifying_at = None;
    user.login_verify_count = 0;
    if let Err(e) = user.save(&mut conn).await {
        error!("Error saving email verification: {e:#?}");
    }

    Ok(())
}

#[derive(Deserialize)]
#[serde(rename_all = "camelCase")]
struct DeleteRecoverData {
    email: String,
}

#[post("/accounts/delete-recover", data = "<data>")]
async fn post_delete_recover(data: Json<DeleteRecoverData>, mut conn: DbConn) -> EmptyResult {
    let data: DeleteRecoverData = data.into_inner();

    if CONFIG.mail_enabled() {
        if let Some(user) = User::find_by_mail(&data.email, &mut conn).await {
            if let Err(e) = mail::send_delete_account(&user.email, &user.uuid).await {
                error!("Error sending delete account email: {e:#?}");
            }
        }
        Ok(())
    } else {
        // We don't support sending emails, but we shouldn't allow anybody
        // to delete accounts without at least logging in... And if the user
        // cannot remember their password then they will need to contact
        // the administrator to delete it...
        err!("Please contact the administrator to delete your account");
    }
}

#[derive(Deserialize)]
#[serde(rename_all = "camelCase")]
struct DeleteRecoverTokenData {
    user_id: UserId,
    token: String,
}

#[post("/accounts/delete-recover-token", data = "<data>")]
async fn post_delete_recover_token(data: Json<DeleteRecoverTokenData>, mut conn: DbConn) -> EmptyResult {
    let data: DeleteRecoverTokenData = data.into_inner();

    let Ok(claims) = decode_delete(&data.token) else {
        err!("Invalid claim")
    };

    let Some(user) = User::find_by_uuid(&data.user_id, &mut conn).await else {
        err!("User doesn't exist")
    };

    if claims.sub != *user.uuid {
        err!("Invalid claim");
    }
    user.delete(&mut conn).await
}

#[post("/accounts/delete", data = "<data>")]
async fn post_delete_account(data: Json<PasswordOrOtpData>, headers: Headers, conn: DbConn) -> EmptyResult {
    delete_account(data, headers, conn).await
}

#[delete("/accounts", data = "<data>")]
async fn delete_account(data: Json<PasswordOrOtpData>, headers: Headers, mut conn: DbConn) -> EmptyResult {
    let data: PasswordOrOtpData = data.into_inner();
    let user = headers.user;

    data.validate(&user, true, &mut conn).await?;

    user.delete(&mut conn).await
}

#[get("/accounts/revision-date")]
fn revision_date(headers: Headers) -> JsonResult {
    let revision_date = headers.user.updated_at.and_utc().timestamp_millis();
    Ok(Json(json!(revision_date)))
}

#[derive(Deserialize)]
#[serde(rename_all = "camelCase")]
struct PasswordHintData {
    email: String,
}

#[post("/accounts/password-hint", data = "<data>")]
async fn password_hint(data: Json<PasswordHintData>, mut conn: DbConn) -> EmptyResult {
    if !CONFIG.password_hints_allowed() || (!CONFIG.mail_enabled() && !CONFIG.show_password_hint()) {
        err!("This server is not configured to provide password hints.");
    }

    const NO_HINT: &str = "Sorry, you have no password hint...";

    let data: PasswordHintData = data.into_inner();
    let email = &data.email;

    match User::find_by_mail(email, &mut conn).await {
        None => {
            // To prevent user enumeration, act as if the user exists.
            if CONFIG.mail_enabled() {
                // There is still a timing side channel here in that the code
                // paths that send mail take noticeably longer than ones that
                // don't. Add a randomized sleep to mitigate this somewhat.
                use rand::{rngs::SmallRng, Rng, SeedableRng};
                let mut rng = SmallRng::from_os_rng();
                let delta: i32 = 100;
                let sleep_ms = (1_000 + rng.random_range(-delta..=delta)) as u64;
                tokio::time::sleep(tokio::time::Duration::from_millis(sleep_ms)).await;
                Ok(())
            } else {
                err!(NO_HINT);
            }
        }
        Some(user) => {
            let hint: Option<String> = user.password_hint;
            if CONFIG.mail_enabled() {
                mail::send_password_hint(email, hint).await?;
                Ok(())
            } else if let Some(hint) = hint {
                err!(format!("Your password hint is: {hint}"));
            } else {
                err!(NO_HINT);
            }
        }
    }
}

#[derive(Deserialize)]
#[serde(rename_all = "camelCase")]
pub struct PreloginData {
    email: String,
}

#[post("/accounts/prelogin", data = "<data>")]
async fn prelogin(data: Json<PreloginData>, conn: DbConn) -> Json<Value> {
    _prelogin(data, conn).await
}

pub async fn _prelogin(data: Json<PreloginData>, mut conn: DbConn) -> Json<Value> {
    let data: PreloginData = data.into_inner();

    let (kdf_type, kdf_iter, kdf_mem, kdf_para) = match User::find_by_mail(&data.email, &mut conn).await {
        Some(user) => (user.client_kdf_type, user.client_kdf_iter, user.client_kdf_memory, user.client_kdf_parallelism),
        None => (User::CLIENT_KDF_TYPE_DEFAULT, User::CLIENT_KDF_ITER_DEFAULT, None, None),
    };

    Json(json!({
        "kdf": kdf_type,
        "kdfIterations": kdf_iter,
        "kdfMemory": kdf_mem,
        "kdfParallelism": kdf_para,
    }))
}

// https://github.com/bitwarden/server/blob/9ebe16587175b1c0e9208f84397bb75d0d595510/src/Api/Auth/Models/Request/Accounts/SecretVerificationRequestModel.cs
#[derive(Deserialize)]
#[serde(rename_all = "camelCase")]
struct SecretVerificationRequest {
    master_password_hash: String,
}

// Change the KDF Iterations if necessary
pub async fn kdf_upgrade(user: &mut User, pwd_hash: &str, conn: &mut DbConn) -> ApiResult<()> {
    if user.password_iterations < CONFIG.password_iterations() {
        user.password_iterations = CONFIG.password_iterations();
        user.set_password(pwd_hash, None, false, None);

        if let Err(e) = user.save(conn).await {
            error!("Error updating user: {e:#?}");
        }
    }
    Ok(())
}

#[post("/accounts/verify-password", data = "<data>")]
async fn verify_password(data: Json<SecretVerificationRequest>, headers: Headers, mut conn: DbConn) -> JsonResult {
    let data: SecretVerificationRequest = data.into_inner();
    let mut user = headers.user;

    if !user.check_valid_password(&data.master_password_hash) {
        err!("Invalid password")
    }

    kdf_upgrade(&mut user, &data.master_password_hash, &mut conn).await?;

    Ok(Json(master_password_policy(&user, &conn).await))
}

async fn _api_key(data: Json<PasswordOrOtpData>, rotate: bool, headers: Headers, mut conn: DbConn) -> JsonResult {
    use crate::util::format_date;

    let data: PasswordOrOtpData = data.into_inner();
    let mut user = headers.user;

    data.validate(&user, true, &mut conn).await?;

    if rotate || user.api_key.is_none() {
        user.api_key = Some(crypto::generate_api_key());
        user.save(&mut conn).await.expect("Error saving API key");
    }

    Ok(Json(json!({
      "apiKey": user.api_key,
      "revisionDate": format_date(&user.updated_at),
      "object": "apiKey",
    })))
}

#[post("/accounts/api-key", data = "<data>")]
async fn api_key(data: Json<PasswordOrOtpData>, headers: Headers, conn: DbConn) -> JsonResult {
    _api_key(data, false, headers, conn).await
}

#[post("/accounts/rotate-api-key", data = "<data>")]
async fn rotate_api_key(data: Json<PasswordOrOtpData>, headers: Headers, conn: DbConn) -> JsonResult {
    _api_key(data, true, headers, conn).await
}

#[get("/devices/knowndevice")]
async fn get_known_device(device: KnownDevice, mut conn: DbConn) -> JsonResult {
    let mut result = false;
    if let Some(user) = User::find_by_mail(&device.email, &mut conn).await {
        result = Device::find_by_uuid_and_user(&device.uuid, &user.uuid, &mut conn).await.is_some();
    }
    Ok(Json(json!(result)))
}

struct KnownDevice {
    email: String,
    uuid: DeviceId,
}

#[rocket::async_trait]
impl<'r> FromRequest<'r> for KnownDevice {
    type Error = &'static str;

    async fn from_request(req: &'r Request<'_>) -> Outcome<Self, Self::Error> {
        let email = if let Some(email_b64) = req.headers().get_one("X-Request-Email") {
            let Ok(email_bytes) = data_encoding::BASE64URL_NOPAD.decode(email_b64.as_bytes()) else {
                return Outcome::Error((Status::BadRequest, "X-Request-Email value failed to decode as base64url"));
            };
            match String::from_utf8(email_bytes) {
                Ok(email) => email,
                Err(_) => {
                    return Outcome::Error((Status::BadRequest, "X-Request-Email value failed to decode as UTF-8"));
                }
            }
        } else {
            return Outcome::Error((Status::BadRequest, "X-Request-Email value is required"));
        };

        let uuid = if let Some(uuid) = req.headers().get_one("X-Device-Identifier") {
            uuid.to_string().into()
        } else {
            return Outcome::Error((Status::BadRequest, "X-Device-Identifier value is required"));
        };

        Outcome::Success(KnownDevice {
            email,
            uuid,
        })
    }
}

#[get("/devices")]
async fn get_all_devices(headers: Headers, mut conn: DbConn) -> JsonResult {
    let devices = Device::find_with_auth_request_by_user(&headers.user.uuid, &mut conn).await;
    let devices = devices.iter().map(|device| device.to_json()).collect::<Vec<Value>>();

    Ok(Json(json!({
        "data": devices,
        "continuationToken": null,
        "object": "list"
    })))
}

#[get("/devices/identifier/<device_id>")]
async fn get_device(device_id: DeviceId, headers: Headers, mut conn: DbConn) -> JsonResult {
    let Some(device) = Device::find_by_uuid_and_user(&device_id, &headers.user.uuid, &mut conn).await else {
        err!("No device found");
    };
    Ok(Json(device.to_json()))
}

#[derive(Deserialize)]
#[serde(rename_all = "camelCase")]
struct PushToken {
    push_token: String,
}

#[post("/devices/identifier/<device_id>/token", data = "<data>")]
async fn post_device_token(device_id: DeviceId, data: Json<PushToken>, headers: Headers, conn: DbConn) -> EmptyResult {
    put_device_token(device_id, data, headers, conn).await
}

#[put("/devices/identifier/<device_id>/token", data = "<data>")]
async fn put_device_token(
    device_id: DeviceId,
    data: Json<PushToken>,
    headers: Headers,
    mut conn: DbConn,
) -> EmptyResult {
    let data = data.into_inner();
    let token = data.push_token;

    let Some(mut device) = Device::find_by_uuid_and_user(&headers.device.uuid, &headers.user.uuid, &mut conn).await
    else {
        err!(format!("Error: device {device_id} should be present before a token can be assigned"))
    };

    // Check if the new token is the same as the registered token
    // Although upstream seems to always register a device on login, we do not.
    // Unless this causes issues, lets keep it this way, else we might need to also register on every login.
    if device.push_token.as_ref() == Some(&token) {
        debug!("Device {device_id} for user {} is already registered and token is identical", headers.user.uuid);
        return Ok(());
    }

    device.push_token = Some(token);
    if let Err(e) = device.save(&mut conn).await {
        err!(format!("An error occurred while trying to save the device push token: {e}"));
    }

    register_push_device(&mut device, &mut conn).await?;

    Ok(())
}

#[put("/devices/identifier/<device_id>/clear-token")]
async fn put_clear_device_token(device_id: DeviceId, mut conn: DbConn) -> EmptyResult {
    // This only clears push token
    // https://github.com/bitwarden/server/blob/9ebe16587175b1c0e9208f84397bb75d0d595510/src/Api/Controllers/DevicesController.cs#L215
    // https://github.com/bitwarden/server/blob/9ebe16587175b1c0e9208f84397bb75d0d595510/src/Core/Services/Implementations/DeviceService.cs#L37
    // This is somehow not implemented in any app, added it in case it is required
    // 2025: Also, it looks like it only clears the first found device upstream, which is probably faulty.
    //       This because currently multiple accounts could be on the same device/app and that would cause issues.
    //       Vaultwarden removes the push-token for all devices, but this probably means we should also unregister all these devices.
    if !CONFIG.push_enabled() {
        return Ok(());
    }

    if let Some(device) = Device::find_by_uuid(&device_id, &mut conn).await {
        Device::clear_push_token_by_uuid(&device_id, &mut conn).await?;
        unregister_push_device(&device.push_uuid).await?;
    }

    Ok(())
}

// On upstream server, both PUT and POST are declared. Implementing the POST method in case it would be useful somewhere
#[post("/devices/identifier/<device_id>/clear-token")]
async fn post_clear_device_token(device_id: DeviceId, conn: DbConn) -> EmptyResult {
    put_clear_device_token(device_id, conn).await
}

#[derive(Debug, Deserialize)]
#[serde(rename_all = "camelCase")]
struct AuthRequestRequest {
    access_code: String,
    device_identifier: DeviceId,
    email: String,
    public_key: String,
    // Not used for now
    // #[serde(alias = "type")]
    // _type: i32,
}

#[post("/auth-requests", data = "<data>")]
async fn post_auth_request(
    data: Json<AuthRequestRequest>,
    client_headers: ClientHeaders,
    mut conn: DbConn,
    nt: Notify<'_>,
) -> JsonResult {
    let data = data.into_inner();

    let Some(user) = User::find_by_mail(&data.email, &mut conn).await else {
        err!("AuthRequest doesn't exist", "User not found")
    };

    // Validate device uuid and type
    let device = match Device::find_by_uuid_and_user(&data.device_identifier, &user.uuid, &mut conn).await {
        Some(device) if device.atype == client_headers.device_type => device,
        _ => err!("AuthRequest doesn't exist", "Device verification failed"),
    };

    let mut auth_request = AuthRequest::new(
        user.uuid.clone(),
        data.device_identifier.clone(),
        client_headers.device_type,
        client_headers.ip.ip.to_string(),
        data.access_code,
        data.public_key,
    );
    auth_request.save(&mut conn).await?;

    nt.send_auth_request(&user.uuid, &auth_request.uuid, &device, &mut conn).await;

    log_user_event(
        EventType::UserRequestedDeviceApproval as i32,
        &user.uuid,
        client_headers.device_type,
        &client_headers.ip.ip,
        &mut conn,
    )
    .await;

    Ok(Json(json!({
        "id": auth_request.uuid,
        "publicKey": auth_request.public_key,
        "requestDeviceType": DeviceType::from_i32(auth_request.device_type).to_string(),
        "requestIpAddress": auth_request.request_ip,
        "key": null,
        "masterPasswordHash": null,
        "creationDate": format_date(&auth_request.creation_date),
        "responseDate": null,
        "requestApproved": false,
        "origin": CONFIG.domain_origin(),
        "object": "auth-request"
    })))
}

#[get("/auth-requests/<auth_request_id>")]
async fn get_auth_request(auth_request_id: AuthRequestId, headers: Headers, mut conn: DbConn) -> JsonResult {
    let Some(auth_request) = AuthRequest::find_by_uuid_and_user(&auth_request_id, &headers.user.uuid, &mut conn).await
    else {
        err!("AuthRequest doesn't exist", "Record not found or user uuid does not match")
    };

    let response_date_utc = auth_request.response_date.map(|response_date| format_date(&response_date));

    Ok(Json(json!({
        "id": &auth_request_id,
        "publicKey": auth_request.public_key,
        "requestDeviceType": DeviceType::from_i32(auth_request.device_type).to_string(),
        "requestIpAddress": auth_request.request_ip,
        "key": auth_request.enc_key,
        "masterPasswordHash": auth_request.master_password_hash,
        "creationDate": format_date(&auth_request.creation_date),
        "responseDate": response_date_utc,
        "requestApproved": auth_request.approved,
        "origin": CONFIG.domain_origin(),
        "object":"auth-request"
    })))
}

#[derive(Debug, Deserialize)]
#[serde(rename_all = "camelCase")]
struct AuthResponseRequest {
    device_identifier: DeviceId,
    key: String,
    master_password_hash: Option<String>,
    request_approved: bool,
}

#[put("/auth-requests/<auth_request_id>", data = "<data>")]
async fn put_auth_request(
    auth_request_id: AuthRequestId,
    data: Json<AuthResponseRequest>,
    headers: Headers,
    mut conn: DbConn,
    ant: AnonymousNotify<'_>,
    nt: Notify<'_>,
) -> JsonResult {
    let data = data.into_inner();
    let Some(mut auth_request) =
        AuthRequest::find_by_uuid_and_user(&auth_request_id, &headers.user.uuid, &mut conn).await
    else {
        err!("AuthRequest doesn't exist", "Record not found or user uuid does not match")
    };

    if headers.device.uuid != data.device_identifier {
        err!("AuthRequest doesn't exist", "Device verification failed")
    }

    if auth_request.approved.is_some() {
        err!("An authentication request with the same device already exists")
    }

    let response_date = Utc::now().naive_utc();
    let response_date_utc = format_date(&response_date);

    if data.request_approved {
        auth_request.approved = Some(data.request_approved);
        auth_request.enc_key = Some(data.key);
        auth_request.master_password_hash = data.master_password_hash;
        auth_request.response_device_id = Some(data.device_identifier.clone());
        auth_request.response_date = Some(response_date);
        auth_request.save(&mut conn).await?;

        ant.send_auth_response(&auth_request.user_uuid, &auth_request.uuid).await;
        nt.send_auth_response(&auth_request.user_uuid, &auth_request.uuid, &headers.device, &mut conn).await;

        log_user_event(
            EventType::OrganizationUserApprovedAuthRequest as i32,
            &headers.user.uuid,
            headers.device.atype,
            &headers.ip.ip,
            &mut conn,
        )
        .await;
    } else {
        // If denied, there's no reason to keep the request
        auth_request.delete(&mut conn).await?;
        log_user_event(
            EventType::OrganizationUserRejectedAuthRequest as i32,
            &headers.user.uuid,
            headers.device.atype,
            &headers.ip.ip,
            &mut conn,
        )
        .await;
    }

    Ok(Json(json!({
        "id": &auth_request_id,
        "publicKey": auth_request.public_key,
        "requestDeviceType": DeviceType::from_i32(auth_request.device_type).to_string(),
        "requestIpAddress": auth_request.request_ip,
        "key": auth_request.enc_key,
        "masterPasswordHash": auth_request.master_password_hash,
        "creationDate": format_date(&auth_request.creation_date),
        "responseDate": response_date_utc,
        "requestApproved": auth_request.approved,
        "origin": CONFIG.domain_origin(),
        "object":"auth-request"
    })))
}

#[get("/auth-requests/<auth_request_id>/response?<code>")]
async fn get_auth_request_response(
    auth_request_id: AuthRequestId,
    code: &str,
    client_headers: ClientHeaders,
    mut conn: DbConn,
) -> JsonResult {
    let Some(auth_request) = AuthRequest::find_by_uuid(&auth_request_id, &mut conn).await else {
        err!("AuthRequest doesn't exist", "User not found")
    };

    if auth_request.device_type != client_headers.device_type
        || auth_request.request_ip != client_headers.ip.ip.to_string()
        || !auth_request.check_access_code(code)
    {
        err!("AuthRequest doesn't exist", "Invalid device, IP or code")
    }

    let response_date_utc = auth_request.response_date.map(|response_date| format_date(&response_date));

    Ok(Json(json!({
        "id": &auth_request_id,
        "publicKey": auth_request.public_key,
        "requestDeviceType": DeviceType::from_i32(auth_request.device_type).to_string(),
        "requestIpAddress": auth_request.request_ip,
        "key": auth_request.enc_key,
        "masterPasswordHash": auth_request.master_password_hash,
        "creationDate": format_date(&auth_request.creation_date),
        "responseDate": response_date_utc,
        "requestApproved": auth_request.approved,
        "origin": CONFIG.domain_origin(),
        "object":"auth-request"
    })))
}

#[get("/auth-requests")]
async fn get_auth_requests(headers: Headers, mut conn: DbConn) -> JsonResult {
    let auth_requests = AuthRequest::find_by_user(&headers.user.uuid, &mut conn).await;

    Ok(Json(json!({
        "data": auth_requests
            .iter()
            .filter(|request| request.approved.is_none())
            .map(|request| {
            let response_date_utc = request.response_date.map(|response_date| format_date(&response_date));

            json!({
                "id": request.uuid,
                "publicKey": request.public_key,
                "requestDeviceType": DeviceType::from_i32(request.device_type).to_string(),
                "requestIpAddress": request.request_ip,
                "key": request.enc_key,
                "masterPasswordHash": request.master_password_hash,
                "creationDate": format_date(&request.creation_date),
                "responseDate": response_date_utc,
                "requestApproved": request.approved,
                "origin": CONFIG.domain_origin(),
                "object":"auth-request"
            })
        }).collect::<Vec<Value>>(),
        "continuationToken": null,
        "object": "list"
    })))
}

pub async fn purge_auth_requests(pool: DbPool) {
    debug!("Purging auth requests");
    if let Ok(mut conn) = pool.get().await {
        AuthRequest::purge_expired_auth_requests(&mut conn).await;
    } else {
        error!("Failed to get DB connection while purging trashed ciphers")
    }
}<|MERGE_RESOLUTION|>--- conflicted
+++ resolved
@@ -342,19 +342,11 @@
     let mut user = headers.user;
 
     if user.private_key.is_some() {
-<<<<<<< HEAD
-        err!("Account already intialized cannot set password")
-    }
-
-    // Check against the password hint setting here so if it fails, the user
-    // can retry without losing their invitation below.
-=======
         err!("Account already initialized, cannot set password")
     }
 
     // Check against the password hint setting here so if it fails,
     // the user can retry without losing their invitation below.
->>>>>>> a2ad1dc7
     let password_hint = clean_password_hint(&data.master_password_hint);
     enforce_password_hint_setting(&password_hint)?;
 
