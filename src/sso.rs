--- conflicted
+++ resolved
@@ -1,24 +1,13 @@
 use std::{sync::LazyLock, time::Duration};
 
 use chrono::Utc;
-<<<<<<< HEAD
 use derive_more::{AsRef, Deref, Display, From, Into};
 use regex::Regex;
 use serde::de::DeserializeOwned;
 use serde_with::{serde_as, DefaultOnError};
 use std::collections::{HashMap, HashSet};
-use std::time::Duration;
 use url::Url;
 
-use once_cell::sync::Lazy;
-
-=======
-use derive_more::{AsRef, Deref, Display, From};
-use mini_moka::sync::Cache;
-use regex::Regex;
-use url::Url;
-
->>>>>>> 9017ca26
 use crate::{
     api::core::organizations::CollectionData,
     api::ApiResult,
@@ -37,22 +26,13 @@
 };
 
 pub static FAKE_IDENTIFIER: &str = "VW_DUMMY_IDENTIFIER_FOR_OIDC";
-<<<<<<< HEAD
 pub static OLD_FAKE_IDENTIFIER: &str = "OIDCWarden";
 pub const ACTING_AUTO_ENROLL_USER: &str = "oidcwarden-auto-00000-000000000000";
-=======
-
-static AC_CACHE: LazyLock<Cache<OIDCState, AuthenticatedUser>> =
-    LazyLock::new(|| Cache::builder().max_capacity(1000).time_to_live(Duration::from_secs(10 * 60)).build());
->>>>>>> 9017ca26
 
 static SSO_JWT_ISSUER: LazyLock<String> = LazyLock::new(|| format!("{}|sso", CONFIG.domain_origin()));
 
-<<<<<<< HEAD
-pub static SSO_AUTH_EXPIRATION: Lazy<chrono::Duration> = Lazy::new(|| chrono::TimeDelta::try_minutes(10).unwrap());
-=======
-pub static NONCE_EXPIRATION: LazyLock<chrono::Duration> = LazyLock::new(|| chrono::TimeDelta::try_minutes(10).unwrap());
->>>>>>> 9017ca26
+pub static SSO_AUTH_EXPIRATION: LazyLock<chrono::Duration> =
+    LazyLock::new(|| chrono::TimeDelta::try_minutes(10).unwrap());
 
 #[derive(
     Clone,
@@ -200,17 +180,13 @@
 }
 
 // redirect_uri from: https://github.com/bitwarden/server/blob/main/src/Identity/IdentityServer/ApiClient.cs
-<<<<<<< HEAD
 pub async fn authorize_url(
     state: OIDCState,
     client_challenge: OIDCCodeChallenge,
     client_id: &str,
     raw_redirect_uri: &str,
-    mut conn: DbConn,
+    conn: DbConn,
 ) -> ApiResult<Url> {
-=======
-pub async fn authorize_url(state: OIDCState, client_id: &str, raw_redirect_uri: &str, conn: DbConn) -> ApiResult<Url> {
->>>>>>> 9017ca26
     let redirect_uri = match client_id {
         "web" | "browser" => format!("{}/sso-connector.html", CONFIG.domain()),
         "desktop" | "mobile" => "bitwarden://sso-callback".to_string(),
@@ -224,13 +200,8 @@
         _ => err!(format!("Unsupported client {client_id}")),
     };
 
-<<<<<<< HEAD
     let (auth_url, sso_auth) = Client::authorize_url(state, client_challenge, redirect_uri).await?;
-    sso_auth.save(&mut conn).await?;
-=======
-    let (auth_url, nonce) = Client::authorize_url(state, redirect_uri).await?;
-    nonce.save(&conn).await?;
->>>>>>> 9017ca26
+    sso_auth.save(&conn).await?;
     Ok(auth_url)
 }
 
@@ -342,7 +313,6 @@
     }
 }
 
-<<<<<<< HEAD
 // All claims are read as Value.
 fn additional_claims(email: &str, sources: Vec<(&AllAdditionalClaims, &str)>) -> ApiResult<AdditionnalClaims> {
     let mut role: Option<UserRole> = None;
@@ -353,27 +323,6 @@
         for (ac, source) in sources {
             if CONFIG.sso_roles_enabled() {
                 role = role.or_else(|| role_claim(email, &ac.claims, source))
-=======
-async fn decode_code_claims(code: &str, conn: &DbConn) -> ApiResult<(OIDCCode, OIDCState)> {
-    match auth::decode_jwt::<OIDCCodeClaims>(code, SSO_JWT_ISSUER.to_string()) {
-        Ok(code_claims) => match code_claims.code {
-            OIDCCodeWrapper::Ok {
-                state,
-                code,
-            } => Ok((code, state)),
-            OIDCCodeWrapper::Error {
-                state,
-                error,
-                error_description,
-            } => {
-                if let Err(err) = SsoNonce::delete(&state, conn).await {
-                    error!("Failed to delete database sso_nonce using {state}: {err}")
-                }
-                err!(format!(
-                    "SSO authorization failed: {error}, {}",
-                    error_description.as_ref().unwrap_or(&String::new())
-                ))
->>>>>>> 9017ca26
             }
 
             if CONFIG.sso_organizations_enabled() {
@@ -392,19 +341,13 @@
 
 // During the 2FA flow we will
 //  - retrieve the user information and then only discover he needs 2FA.
-//  - second time we will rely on the `AC_CACHE` since the `code` has already been exchanged.
-<<<<<<< HEAD
+//  - second time we will rely on `SsoAuth.auth_response` since the `code` has already been exchanged.
 // The `SsoAuth` will ensure that the user is authorized only once.
 pub async fn exchange_code(
     state: &OIDCState,
     client_verifier: OIDCCodeVerifier,
-    conn: &mut DbConn,
+    conn: &DbConn,
 ) -> ApiResult<(SsoAuth, OIDCAuthenticatedUser)> {
-=======
-// The `nonce` will ensure that the user is authorized only once.
-// We return only the `UserInformation` to force calling `redeem` to obtain the `refresh_token`.
-pub async fn exchange_code(wrapped_code: &str, conn: &DbConn) -> ApiResult<UserInformation> {
->>>>>>> 9017ca26
     use openidconnect::OAuth2TokenResponse;
 
     let mut sso_auth = match SsoAuth::find(state, conn).await {
@@ -490,7 +433,6 @@
     Ok((sso_auth, authenticated_user))
 }
 
-<<<<<<< HEAD
 // User has passed 2FA flow we can delete auth info from database
 #[allow(clippy::too_many_arguments)]
 pub async fn redeem(
@@ -501,7 +443,7 @@
     sso_user: Option<SsoUser>,
     sso_auth: SsoAuth,
     auth_user: OIDCAuthenticatedUser,
-    conn: &mut DbConn,
+    conn: &DbConn,
 ) -> ApiResult<AuthTokens> {
     sso_auth.delete(conn).await?;
 
@@ -511,12 +453,6 @@
             identifier: auth_user.identifier.clone(),
         };
         user_sso.save(conn).await?;
-=======
-// User has passed 2FA flow we can delete `nonce` and clear the cache.
-pub async fn redeem(state: &OIDCState, conn: &DbConn) -> ApiResult<AuthenticatedUser> {
-    if let Err(err) = SsoNonce::delete(state, conn).await {
-        error!("Failed to delete database sso_nonce using {state}: {err}")
->>>>>>> 9017ca26
     }
 
     if let Err(err) = sync_organizations(user, device, ip, &auth_user.org_role, &auth_user.groups, conn).await {
@@ -614,7 +550,7 @@
     ip: &ClientIp,
     client_id: Option<String>,
     refresh_claims: auth::RefreshJwtClaims,
-    conn: &mut DbConn,
+    conn: &DbConn,
 ) -> ApiResult<AuthTokens> {
     let exp = refresh_claims.exp;
     match refresh_claims.token {
@@ -677,7 +613,7 @@
     ip: &ClientIp,
     org_role: &Option<UserOrgRole>,
     user_groups: &Option<Vec<String>>,
-    conn: &mut DbConn,
+    conn: &DbConn,
 ) -> ApiResult<()> {
     let groups = match (org_role, user_groups) {
         (Some(UserOrgRole::OrgNoSync), _) => return Ok(()),
@@ -752,7 +688,7 @@
     org_role: &Option<UserOrgRole>,
     mut orgs: HashMap<OrganizationId, (Organization, HashSet<GroupId>)>,
     allow_revoking: bool,
-    conn: &mut DbConn,
+    conn: &DbConn,
 ) -> ApiResult<()> {
     let acting_user: UserId = ACTING_AUTO_ENROLL_USER.into();
     let provider_role = org_role.as_ref().map(|or| or.membership_type());
@@ -850,7 +786,7 @@
     member: &Membership,
     mut groups: HashSet<GroupId>,
     allow_revoking: bool,
-    conn: &mut DbConn,
+    conn: &DbConn,
 ) -> ApiResult<()> {
     for gu in GroupUser::find_by_member(&member.uuid, conn).await {
         if !groups.remove(&gu.groups_uuid) && allow_revoking {
