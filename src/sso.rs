--- conflicted
+++ resolved
@@ -158,20 +158,6 @@
     }
 }
 
-<<<<<<< HEAD
-// IdToken validation is handled by IdToken.claims
-// This is only used to retrive additionnal claims which are configurable
-// Or to try to parse access_token and refresh_tken as JWT to find exp
-fn insecure_decode<T: DeserializeOwned>(token_name: &str, token: &str) -> ApiResult<T> {
-    let mut validation = jsonwebtoken::Validation::default();
-    validation.set_issuer(&[CONFIG.sso_authority()]);
-    validation.insecure_disable_signature_validation();
-    validation.validate_aud = false;
-
-    match jsonwebtoken::decode::<T>(token, &jsonwebtoken::DecodingKey::from_secret(&[]), &validation) {
-        Ok(btc) => Ok(btc.claims),
-        Err(err) => err_silent!(format!("Failed to decode {token_name}: {err}")),
-=======
 fn decode_token_claims(token_name: &str, token: &str) -> ApiResult<BasicTokenClaims> {
     // We need to manually validate this token, since `insecure_decode` does not do this
     match jsonwebtoken::dangerous::insecure_decode::<BasicTokenClaimsValidation>(token) {
@@ -191,7 +177,6 @@
             Ok(btc.claims)
         }
         Err(err) => err_silent!(format!("Failed to decode basic token claims from {token_name}: {err}")),
->>>>>>> 7c7f4f5d
     }
 }
 
@@ -513,7 +498,7 @@
     if !CONFIG.sso_auth_only_not_session() {
         let now = Utc::now();
 
-        let (ap_nbf, ap_exp) = match (insecure_decode::<BasicTokenClaims>("access_token", &access_token), expires_in) {
+        let (ap_nbf, ap_exp) = match (decode_token_claims("access_token", &access_token), expires_in) {
             (Ok(ap), _) => (ap.nbf(), ap.exp),
             (Err(_), Some(exp)) => (now.timestamp(), (now + exp).timestamp()),
             _ => err!("Non jwt access_token and empty expires_in"),
@@ -536,7 +521,7 @@
     is_admin: bool,
 ) -> ApiResult<AuthTokens> {
     let (nbf, exp, token) = if let Some(rt) = refresh_token {
-        match insecure_decode::<BasicTokenClaims>("refresh_token", &rt) {
+        match decode_token_claims("refresh_token", &rt) {
             Err(_) => {
                 let time_now = Utc::now();
                 let exp = (time_now + *DEFAULT_REFRESH_VALIDITY).timestamp();
