--- conflicted
+++ resolved
@@ -1,12 +1,9 @@
 use chrono::Utc;
 use derive_more::{AsRef, Deref, Display, From};
 use regex::Regex;
-<<<<<<< HEAD
 use serde::de::DeserializeOwned;
 use serde_with::{serde_as, DefaultOnError};
 use std::collections::{HashMap, HashSet};
-=======
->>>>>>> 1dad24ba
 use std::time::Duration;
 use url::Url;
 
@@ -26,11 +23,7 @@
         },
         DbConn,
     },
-<<<<<<< HEAD
     sso_client::{AllAdditionalClaims, Client},
-=======
-    sso_client::Client,
->>>>>>> 1dad24ba
     CONFIG,
 };
 
@@ -166,11 +159,7 @@
 
     match jsonwebtoken::decode::<T>(token, &jsonwebtoken::DecodingKey::from_secret(&[]), &validation) {
         Ok(btc) => Ok(btc.claims),
-<<<<<<< HEAD
         Err(err) => err_silent!(format!("Failed to decode {token_name}: {err}")),
-=======
-        Err(err) => err_silent!(format!("Failed to decode basic token claims from {token_name}: {err}")),
->>>>>>> 1dad24ba
     }
 }
 
@@ -210,7 +199,6 @@
     let (auth_url, nonce) = Client::authorize_url(state, redirect_uri).await?;
     nonce.save(&mut conn).await?;
     Ok(auth_url)
-<<<<<<< HEAD
 }
 
 #[derive(Debug)]
@@ -241,8 +229,6 @@
     OrgAdmin,
     OrgManager,
     OrgUser,
-=======
->>>>>>> 1dad24ba
 }
 
 impl UserOrgRole {
@@ -446,7 +432,6 @@
 
     let user_name = id_claims.preferred_username().map(|un| un.to_string());
 
-<<<<<<< HEAD
     let additional_claims = additional_claims(
         &email,
         vec![(id_claims.additional_claims(), "id_token"), (user_info.additional_claims(), "user_info")],
@@ -469,15 +454,6 @@
 
     let identifier = OIDCIdentifier::new(id_claims.issuer(), id_claims.subject());
 
-=======
-    let refresh_token = token_response.refresh_token().map(|t| t.secret());
-    if refresh_token.is_none() && CONFIG.sso_scopes_vec().contains(&"offline_access".to_string()) {
-        error!("Scope offline_access is present but response contain no refresh_token");
-    }
-
-    let identifier = OIDCIdentifier::new(id_claims.issuer(), id_claims.subject());
-
->>>>>>> 1dad24ba
     let authenticated_user = AuthenticatedUser {
         refresh_token: refresh_token.cloned(),
         access_token: token_response.access_token().secret().clone(),
@@ -486,18 +462,12 @@
         email: email.clone(),
         email_verified,
         user_name: user_name.clone(),
-<<<<<<< HEAD
         role: additional_claims.role,
         org_role: additional_claims.org_role,
         groups: additional_claims.groups,
     };
 
-    debug!("Authentified user {:?}", authenticated_user);
-=======
-    };
-
     debug!("Authentified user {authenticated_user:?}");
->>>>>>> 1dad24ba
 
     AC_CACHE.insert(state.clone(), authenticated_user);
 
@@ -639,7 +609,6 @@
     let exp = refresh_claims.exp;
     match refresh_claims.token {
         Some(TokenWrapper::Refresh(refresh_token)) => {
-<<<<<<< HEAD
             let client = Client::cached().await?;
             let mut is_admin = false;
 
@@ -659,25 +628,15 @@
                     sync_organizations(user, device, ip, &ac.org_role, &ac.groups, conn).await?;
                 }
             }
-=======
-            // Use new refresh_token if returned
-            let (new_refresh_token, access_token, expires_in) =
-                Client::exchange_refresh_token(refresh_token.clone()).await?;
->>>>>>> 1dad24ba
 
             create_auth_tokens(
                 device,
                 user,
                 client_id,
                 new_refresh_token.or(Some(refresh_token)),
-<<<<<<< HEAD
                 access_token.secret().clone(),
                 expires_in,
                 is_admin,
-=======
-                access_token,
-                expires_in,
->>>>>>> 1dad24ba
             )
         }
         Some(TokenWrapper::Access(access_token)) => {
@@ -700,7 +659,6 @@
                 now,
             );
 
-<<<<<<< HEAD
             _create_auth_tokens(device, None, access_claims, access_token, false)
         }
         None => err!("No token present while in SSO"),
@@ -772,8 +730,7 @@
         if groups.len() != orgs.len() {
             let org_names: Vec<&String> = orgs.iter().map(|o| &o.name).collect();
             warn!(
-                "Failed to match all groups ({:?}) to organizations ({:?}) with mapping ({:?}), will not revoke",
-                groups, org_names, id_mapping
+                "Failed to match all groups ({groups:?}) to organizations ({org_names:?}) with mapping ({id_mapping:?}), will not revoke"
             );
 
             allow_revoking = false
@@ -804,9 +761,9 @@
         for (id, group) in identifiers {
             let count = check_mapping.remove(&(id, group)).unwrap_or(0);
             match count {
-                0 => warn!("Identifier ({} - {:?})  returned no match", id, group),
+                0 => warn!("Identifier ({id} - {group:?})  returned no match"),
                 1 => (),
-                c => warn!("Identifier ({} - {:?}) returned {} match", id, group, c),
+                c => warn!("Identifier ({id} - {group:?}) returned {c} match"),
             }
         }
 
@@ -871,9 +828,6 @@
                 }
             }
             None => {}
-=======
-            _create_auth_tokens(device, None, access_claims, access_token)
->>>>>>> 1dad24ba
         }
     }
 
