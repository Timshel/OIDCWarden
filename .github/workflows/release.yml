name: Release
permissions: {}

on:
  push:
    branches:
      - main

    tags:
      # https://docs.github.com/en/actions/writing-workflows/workflow-syntax-for-github-actions#filter-pattern-cheat-sheet
      - 'v202[5-9]+.[0-9]+.[0-9]+-[0-9]+'

concurrency:
  # Apply concurrency control only on the upstream repo
  group: ${{ github.repository == 'dani-garcia/vaultwarden' && format('{0}-{1}', github.workflow, github.ref) || github.run_id }}
  # Don't cancel other runs when creating a tag
  cancel-in-progress: ${{ github.ref_type == 'branch' }}

defaults:
  run:
    shell: bash

env:
  # The *_REPO variables need to be configured as repository variables
  # Append `/settings/variables/actions` to your repo url
  # DOCKERHUB_REPO needs to be 'index.docker.io/<user>/<repo>'
  # Check for Docker hub credentials in secrets
  HAVE_DOCKERHUB_LOGIN: ${{ vars.DOCKERHUB_REPO != '' && secrets.DOCKERHUB_USERNAME != '' && secrets.DOCKERHUB_TOKEN != '' }}
  # GHCR_REPO needs to be 'ghcr.io/<user>/<repo>'
  # Check for Github credentials in secrets
  HAVE_GHCR_LOGIN: ${{ vars.GHCR_REPO != '' && github.repository_owner != '' && secrets.GITHUB_TOKEN != '' }}
  # QUAY_REPO needs to be 'quay.io/<user>/<repo>'
  # Check for Quay.io credentials in secrets
  HAVE_QUAY_LOGIN: ${{ vars.QUAY_REPO != '' && secrets.QUAY_USERNAME != '' && secrets.QUAY_TOKEN != '' }}

jobs:
  docker-build:
    name: Build OIDCWarden containers
    if: ${{ github.repository == 'timshel/oidcwarden' }}
    permissions:
      packages: write # Needed to upload packages and artifacts
      contents: read
      attestations: write # Needed to generate an artifact attestation for a build
      id-token: write # Needed to mint the OIDC token necessary to request a Sigstore signing certificate
<<<<<<< HEAD
    runs-on: ubuntu-24.04
    environment: main
=======
    runs-on: ${{ contains(matrix.arch, 'arm') && 'ubuntu-24.04-arm' || 'ubuntu-24.04' }}
>>>>>>> 7c7f4f5d
    timeout-minutes: 120
    # Start a local docker registry to extract the compiled binaries to upload as artifacts and attest them
    services:
      registry:
        image: registry@sha256:1fc7de654f2ac1247f0b67e8a459e273b0993be7d2beda1f3f56fbf1001ed3e7 # v3.0.0
        ports:
          - 5000:5000
    env:
      SOURCE_COMMIT: ${{ github.sha }}
      SOURCE_REPOSITORY_URL: "https://github.com/${{ github.repository }}"
    strategy:
      matrix:
        arch: ["amd64", "arm64", "arm/v7", "arm/v6"]
        base_image: ["debian","alpine"]
    outputs:
      base-tags: ${{ steps.determine-version.outputs.BASE_TAGS }}

    steps:
      - name: Initialize QEMU binfmt support
        uses: docker/setup-qemu-action@c7c53464625b32c7a7e944ae62b3e17d2b600130 # v3.7.0
        with:
          platforms: "arm64,arm"

      # Start Docker Buildx
      - name: Setup Docker Buildx
        uses: docker/setup-buildx-action@e468171a9de216ec08956ac3ada2f0791b6bd435 # v3.11.1
        # https://github.com/moby/buildkit/issues/3969
        # Also set max parallelism to 2, the default of 4 breaks GitHub Actions and causes OOMKills
        with:
          cache-binary: false
          buildkitd-config-inline: |
            [worker.oci]
              max-parallelism = 2
          driver-opts: |
            network=host

      # Checkout the repo
      - name: Checkout
        uses: actions/checkout@08c6903cd8c0fde910a37f88322edcfb5dd907a8 #v5.0.0
        # We need fetch-depth of 0 so we also get all the tag metadata
        with:
          persist-credentials: false
          fetch-depth: 0

      # Normalize the architecture string for use in paths and cache keys
      - name: Normalize architecture string
        env:
          MATRIX_ARCH: ${{ matrix.arch }}
        run: |
          # Replace slashes with nothing to create a safe string for paths/cache keys
          NORMALIZED_ARCH="${MATRIX_ARCH//\/}"
          echo "NORMALIZED_ARCH=${NORMALIZED_ARCH}" | tee -a "${GITHUB_ENV}"

      # Determine Base Tags and Source Version
      - name: Determine Base Tags and Source Version
        id: determine-version
        env:
          REF_TYPE: ${{ github.ref_type }}
        run: |
          # Check which main tag we are going to build determined by ref_type
          if [[ "${REF_TYPE}" == "tag" ]]; then
            echo "BASE_TAGS=latest,${GITHUB_REF#refs/*/}" | tee -a "${GITHUB_OUTPUT}"
          elif [[ "${REF_TYPE}" == "branch" ]]; then
            echo "BASE_TAGS=testing" | tee -a "${GITHUB_OUTPUT}"
          fi

          # Get the Source Version for this release
          GIT_EXACT_TAG="$(git describe --tags --abbrev=0 --exact-match 2>/dev/null || true)"
          if [[ -n "${GIT_EXACT_TAG}" ]]; then
              echo "SOURCE_VERSION=${GIT_EXACT_TAG}" | tee -a "${GITHUB_ENV}"
          else
              GIT_LAST_TAG="$(git describe --tags --abbrev=0)"
              echo "SOURCE_VERSION=${GIT_LAST_TAG}-${SOURCE_COMMIT:0:8}" | tee -a "${GITHUB_ENV}"
          fi
      # End Determine Base Tags

      # Login to Docker Hub
      - name: Login to Docker Hub
        uses: docker/login-action@5e57cd118135c172c3672efd75eb46360885c0ef # v3.6.0
        with:
          username: ${{ secrets.DOCKERHUB_USERNAME }}
          password: ${{ secrets.DOCKERHUB_TOKEN }}
        if: ${{ env.HAVE_DOCKERHUB_LOGIN == 'true' }}

      - name: Add registry for DockerHub
        if: ${{ env.HAVE_DOCKERHUB_LOGIN == 'true' }}
        env:
          DOCKERHUB_REPO: ${{ vars.DOCKERHUB_REPO }}
        run: |
          echo "CONTAINER_REGISTRIES=${DOCKERHUB_REPO}" | tee -a "${GITHUB_ENV}"

      # Login to GitHub Container Registry
      - name: Login to GitHub Container Registry
        uses: docker/login-action@5e57cd118135c172c3672efd75eb46360885c0ef # v3.6.0
        with:
          registry: ghcr.io
          username: ${{ github.repository_owner }}
          password: ${{ secrets.GITHUB_TOKEN }}
        if: ${{ env.HAVE_GHCR_LOGIN == 'true' }}

      - name: Add registry for ghcr.io
        if: ${{ env.HAVE_GHCR_LOGIN == 'true' }}
        env:
          GHCR_REPO: ${{ vars.GHCR_REPO }}
        run: |
          echo "CONTAINER_REGISTRIES=${CONTAINER_REGISTRIES:+${CONTAINER_REGISTRIES},}${GHCR_REPO}" | tee -a "${GITHUB_ENV}"

      # Login to Quay.io
      - name: Login to Quay.io
        uses: docker/login-action@5e57cd118135c172c3672efd75eb46360885c0ef # v3.6.0
        with:
          registry: quay.io
          username: ${{ secrets.QUAY_USERNAME }}
          password: ${{ secrets.QUAY_TOKEN }}
        if: ${{ env.HAVE_QUAY_LOGIN == 'true' }}

      - name: Add registry for Quay.io
        if: ${{ env.HAVE_QUAY_LOGIN == 'true' }}
        env:
          QUAY_REPO: ${{ vars.QUAY_REPO }}
        run: |
          echo "CONTAINER_REGISTRIES=${CONTAINER_REGISTRIES:+${CONTAINER_REGISTRIES},}${QUAY_REPO}" | tee -a "${GITHUB_ENV}"

      - name: Configure build cache from/to
        env:
          GHCR_REPO: ${{ vars.GHCR_REPO }}
          BASE_IMAGE: ${{ matrix.base_image }}
          NORMALIZED_ARCH: ${{ env.NORMALIZED_ARCH }}
        run: |
          #
          # Check if there is a GitHub Container Registry Login and use it for caching
          if [[ -n "${HAVE_GHCR_LOGIN}" ]]; then
            echo "BAKE_CACHE_FROM=type=registry,ref=${GHCR_REPO}-buildcache:${BASE_IMAGE}-${NORMALIZED_ARCH}" | tee -a "${GITHUB_ENV}"
            echo "BAKE_CACHE_TO=type=registry,ref=${GHCR_REPO}-buildcache:${BASE_IMAGE}-${NORMALIZED_ARCH},compression=zstd,mode=max" | tee -a "${GITHUB_ENV}"
          else
            echo "BAKE_CACHE_FROM="
            echo "BAKE_CACHE_TO="
          fi
          #

      - name: Add localhost registry
        run: |
          echo "CONTAINER_REGISTRIES=${CONTAINER_REGISTRIES:+${CONTAINER_REGISTRIES},}localhost:5000/timshel/oidcwarden" | tee -a "${GITHUB_ENV}"

      - name: Generate tags
        id: tags
        env:
          CONTAINER_REGISTRIES: "${{ env.CONTAINER_REGISTRIES }}"
        run: |
          # Convert comma-separated list to newline-separated set commands
          TAGS=$(echo "${CONTAINER_REGISTRIES}" | tr ',' '\n' | sed "s|.*|*.tags=&|")

          # Output for use in next step
          {
            echo "TAGS<<EOF"
            echo "$TAGS"
            echo "EOF"
          } >> "$GITHUB_ENV"

      - name: Bake ${{ matrix.base_image }} containers
        id: bake_vw
        uses: docker/bake-action@3acf805d94d93a86cce4ca44798a76464a75b88c # v6.9.0
        env:
          BASE_TAGS: "${{ steps.determine-version.outputs.BASE_TAGS }}"
          SOURCE_COMMIT: "${{ env.SOURCE_COMMIT }}"
          SOURCE_VERSION: "${{ env.SOURCE_VERSION }}"
          SOURCE_REPOSITORY_URL: "${{ env.SOURCE_REPOSITORY_URL }}"
        with:
          pull: true
          source: .
          files: docker/docker-bake.hcl
          targets: "${{ matrix.base_image }}-multi"
          set: |
            *.cache-from=${{ env.BAKE_CACHE_FROM }}
            *.cache-to=${{ env.BAKE_CACHE_TO }}
            *.platform=linux/${{ matrix.arch }}
            ${{ env.TAGS }}
            *.output=type=image,push-by-digest=true,name-canonical=true,push=true,compression=zstd

      - name: Extract digest SHA
        env:
          BAKE_METADATA: ${{ steps.bake_vw.outputs.metadata }}
          BASE_IMAGE: ${{ matrix.base_image }}
        run: |
          GET_DIGEST_SHA="$(jq -r --arg base "$BASE_IMAGE" '.[$base + "-multi"]."containerimage.digest"' <<< "${BAKE_METADATA}")"
          echo "DIGEST_SHA=${GET_DIGEST_SHA}" | tee -a "${GITHUB_ENV}"

      - name: Export digest
        env:
          DIGEST_SHA: ${{ env.DIGEST_SHA }}
          RUNNER_TEMP: ${{ runner.temp }}
        run: |
          mkdir -p "${RUNNER_TEMP}"/digests
          digest="${DIGEST_SHA}"
          touch "${RUNNER_TEMP}/digests/${digest#sha256:}"

      - name: Upload digest
        uses: actions/upload-artifact@330a01c490aca151604b8cf639adc76d48f6c5d4 # v5.0.0
        with:
          name: digests-${{ env.NORMALIZED_ARCH }}-${{ matrix.base_image }}
          path: ${{ runner.temp }}/digests/*
          if-no-files-found: error
          retention-days: 1

      # Extract the Alpine binaries from the containers
      - name: Extract binaries
        env:
          REF_TYPE: ${{ github.ref_type }}
          BASE_IMAGE: ${{ matrix.base_image }}
          DIGEST_SHA: ${{ env.DIGEST_SHA }}
          NORMALIZED_ARCH: ${{ env.NORMALIZED_ARCH }}
        run: |
          # Check which main tag we are going to build determined by ref_type
          if [[ "${REF_TYPE}" == "tag" ]]; then
            EXTRACT_TAG="latest"
          elif [[ "${REF_TYPE}" == "branch" ]]; then
            EXTRACT_TAG="testing"
          fi

          # Check which base_image was used and append -alpine if needed
          if [[ "${BASE_IMAGE}" == "alpine" ]]; then
            EXTRACT_TAG="${EXTRACT_TAG}-alpine"
          fi

<<<<<<< HEAD
          # After each extraction the image is removed.
          # This is needed because using different platforms doesn't trigger a new pull/download

          # Extract amd64 binary
          docker create --name amd64 --platform=linux/amd64 "localhost:5000/timshel/oidcwarden:${EXTRACT_TAG}"
          docker cp amd64:/oidcwarden oidcwarden-amd64-${BASE_IMAGE}
          docker rm --force amd64
          docker rmi --force "localhost:5000/timshel/oidcwarden:${EXTRACT_TAG}"

          # Extract arm64 binary
          docker create --name arm64 --platform=linux/arm64 "localhost:5000/timshel/oidcwarden:${EXTRACT_TAG}"
          docker cp arm64:/oidcwarden oidcwarden-arm64-${BASE_IMAGE}
          docker rm --force arm64
          docker rmi --force "localhost:5000/timshel/oidcwarden:${EXTRACT_TAG}"

          # Extract armv7 binary
          docker create --name armv7 --platform=linux/arm/v7 "localhost:5000/timshel/oidcwarden:${EXTRACT_TAG}"
          docker cp armv7:/oidcwarden oidcwarden-armv7-${BASE_IMAGE}
          docker rm --force armv7
          docker rmi --force "localhost:5000/timshel/oidcwarden:${EXTRACT_TAG}"

          # Extract armv6 binary
          docker create --name armv6 --platform=linux/arm/v6 "localhost:5000/timshel/oidcwarden:${EXTRACT_TAG}"
          docker cp armv6:/oidcwarden oidcwarden-armv6-${BASE_IMAGE}
          docker rm --force armv6
          docker rmi --force "localhost:5000/timshel/oidcwarden:${EXTRACT_TAG}"
=======
          CONTAINER_ID="$(docker create "localhost:5000/vaultwarden/server:${EXTRACT_TAG}@${DIGEST_SHA}")"

          # Copy the binary
          docker cp "$CONTAINER_ID":/vaultwarden vaultwarden-"${NORMALIZED_ARCH}"

          # Clean up
          docker rm "$CONTAINER_ID"
>>>>>>> 7c7f4f5d

      # Upload artifacts to Github Actions and Attest the binaries
      - name: Attest binaries
        uses: actions/attest-build-provenance@977bb373ede98d70efdf65b84cb5f73e068dcc2a # v3.0.0
        with:
<<<<<<< HEAD
          name: oidcwarden-${{ env.SOURCE_VERSION }}-linux-amd64-${{ matrix.base_image }}
          path: oidcwarden-amd64-${{ matrix.base_image }}
=======
          subject-path: vaultwarden-${{ env.NORMALIZED_ARCH }}
>>>>>>> 7c7f4f5d

      - name: Upload binaries as artifacts
        uses: actions/upload-artifact@330a01c490aca151604b8cf639adc76d48f6c5d4 # v5.0.0
        with:
<<<<<<< HEAD
          name: oidcwarden-${{ env.SOURCE_VERSION }}-linux-arm64-${{ matrix.base_image }}
          path: oidcwarden-arm64-${{ matrix.base_image }}
=======
          name: vaultwarden-${{ env.SOURCE_VERSION }}-linux-${{ env.NORMALIZED_ARCH }}-${{ matrix.base_image }}
          path: vaultwarden-${{ env.NORMALIZED_ARCH }}
>>>>>>> 7c7f4f5d

  merge-manifests:
    name: Merge manifests
    runs-on: ubuntu-latest
    needs: docker-build

    env:
      BASE_TAGS: ${{ needs.docker-build.outputs.base-tags }}

    permissions:
      packages: write # Needed to upload packages and artifacts
      attestations: write # Needed to generate an artifact attestation for a build
      id-token: write # Needed to mint the OIDC token necessary to request a Sigstore signing certificate

    strategy:
      matrix:
        base_image: ["debian","alpine"]

    steps:
      - name: Download digests
        uses: actions/download-artifact@018cc2cf5baa6db3ef3c5f8a56943fffe632ef53 # v6.0.0
        with:
<<<<<<< HEAD
          name: oidcwarden-${{ env.SOURCE_VERSION }}-linux-armv7-${{ matrix.base_image }}
          path: oidcwarden-armv7-${{ matrix.base_image }}
=======
          path: ${{ runner.temp }}/digests
          pattern: digests-*-${{ matrix.base_image }}
          merge-multiple: true
>>>>>>> 7c7f4f5d

      # Login to Docker Hub
      - name: Login to Docker Hub
        uses: docker/login-action@5e57cd118135c172c3672efd75eb46360885c0ef # v3.6.0
        with:
          username: ${{ secrets.DOCKERHUB_USERNAME }}
          password: ${{ secrets.DOCKERHUB_TOKEN }}
        if: ${{ env.HAVE_DOCKERHUB_LOGIN == 'true' }}

      - name: Add registry for DockerHub
        if: ${{ env.HAVE_DOCKERHUB_LOGIN == 'true' }}
        env:
          DOCKERHUB_REPO: ${{ vars.DOCKERHUB_REPO }}
        run: |
          echo "CONTAINER_REGISTRIES=${DOCKERHUB_REPO}" | tee -a "${GITHUB_ENV}"

      # Login to GitHub Container Registry
      - name: Login to GitHub Container Registry
        uses: docker/login-action@5e57cd118135c172c3672efd75eb46360885c0ef # v3.6.0
        with:
<<<<<<< HEAD
          name: oidcwarden-${{ env.SOURCE_VERSION }}-linux-armv6-${{ matrix.base_image }}
          path: oidcwarden-armv6-${{ matrix.base_image }}
=======
          registry: ghcr.io
          username: ${{ github.repository_owner }}
          password: ${{ secrets.GITHUB_TOKEN }}
        if: ${{ env.HAVE_GHCR_LOGIN == 'true' }}
>>>>>>> 7c7f4f5d

      - name: Add registry for ghcr.io
        if: ${{ env.HAVE_GHCR_LOGIN == 'true' }}
        env:
          GHCR_REPO: ${{ vars.GHCR_REPO }}
        run: |
          echo "CONTAINER_REGISTRIES=${CONTAINER_REGISTRIES:+${CONTAINER_REGISTRIES},}${GHCR_REPO}" | tee -a "${GITHUB_ENV}"

      # Login to Quay.io
      - name: Login to Quay.io
        uses: docker/login-action@5e57cd118135c172c3672efd75eb46360885c0ef # v3.6.0
        with:
          registry: quay.io
          username: ${{ secrets.QUAY_USERNAME }}
          password: ${{ secrets.QUAY_TOKEN }}
        if: ${{ env.HAVE_QUAY_LOGIN == 'true' }}

      - name: Add registry for Quay.io
        if: ${{ env.HAVE_QUAY_LOGIN == 'true' }}
        env:
          QUAY_REPO: ${{ vars.QUAY_REPO }}
        run: |
          echo "CONTAINER_REGISTRIES=${CONTAINER_REGISTRIES:+${CONTAINER_REGISTRIES},}${QUAY_REPO}" | tee -a "${GITHUB_ENV}"

      - name: Create manifest list, push it and extract digest SHA
        working-directory: ${{ runner.temp }}/digests
        env:
          BASE_IMAGE: "${{ matrix.base_image }}"
          BASE_TAGS: "${{ env.BASE_TAGS }}"
          CONTAINER_REGISTRIES: "${{ env.CONTAINER_REGISTRIES }}"
        run: |
          set +e
          IFS=',' read -ra IMAGES <<< "${CONTAINER_REGISTRIES}"
          for img in "${IMAGES[@]}"; do
            echo "Creating manifest for $img:${BASE_TAGS}-${BASE_IMAGE}"

            OUTPUT=$(docker buildx imagetools create \
              -t "$img:${BASE_TAGS}-${BASE_IMAGE}" \
              $(printf "$img:${BASE_TAGS}-${BASE_IMAGE}@sha256:%s " *) 2>&1)
            STATUS=$?

            if [ $STATUS -ne 0 ]; then
              echo "Manifest creation failed for $img"
              echo "$OUTPUT"
            exit $STATUS
            fi

            echo "Manifest created for $img"
            echo "$OUTPUT"
          done
          set -e

          # Extract digest SHA for subsequent steps
          GET_DIGEST_SHA="$(echo "$OUTPUT" | grep -oE 'sha256:[a-f0-9]{64}' | tail -1)"
          echo "DIGEST_SHA=${GET_DIGEST_SHA}" | tee -a "${GITHUB_ENV}"

      # Attest container images
      - name: Attest - docker.io - ${{ matrix.base_image }}
        if: ${{ env.HAVE_DOCKERHUB_LOGIN == 'true' && env.DIGEST_SHA != ''}}
        uses: actions/attest-build-provenance@977bb373ede98d70efdf65b84cb5f73e068dcc2a # v3.0.0
        with:
          subject-name: ${{ vars.DOCKERHUB_REPO }}
          subject-digest: ${{ env.DIGEST_SHA }}
          push-to-registry: true

      - name: Attest - ghcr.io - ${{ matrix.base_image }}
        if: ${{ env.HAVE_GHCR_LOGIN == 'true' && env.DIGEST_SHA != ''}}
        uses: actions/attest-build-provenance@977bb373ede98d70efdf65b84cb5f73e068dcc2a # v3.0.0
        with:
<<<<<<< HEAD
          subject-path: oidcwarden-*
      # End Upload artifacts to Github Actions
=======
          subject-name: ${{ vars.GHCR_REPO }}
          subject-digest: ${{ env.DIGEST_SHA }}
          push-to-registry: true

      - name: Attest - quay.io - ${{ matrix.base_image }}
        if: ${{ env.HAVE_QUAY_LOGIN == 'true' && env.DIGEST_SHA != ''}}
        uses: actions/attest-build-provenance@977bb373ede98d70efdf65b84cb5f73e068dcc2a # v3.0.0
        with:
          subject-name: ${{ vars.QUAY_REPO }}
          subject-digest: ${{ env.DIGEST_SHA }}
          push-to-registry: true
>>>>>>> 7c7f4f5d
<|MERGE_RESOLUTION|>--- conflicted
+++ resolved
@@ -12,7 +12,7 @@
 
 concurrency:
   # Apply concurrency control only on the upstream repo
-  group: ${{ github.repository == 'dani-garcia/vaultwarden' && format('{0}-{1}', github.workflow, github.ref) || github.run_id }}
+  group: ${{ github.repository == 'timshel/oidcwarden' && format('{0}-{1}', github.workflow, github.ref) || github.run_id }}
   # Don't cancel other runs when creating a tag
   cancel-in-progress: ${{ github.ref_type == 'branch' }}
 
@@ -42,12 +42,8 @@
       contents: read
       attestations: write # Needed to generate an artifact attestation for a build
       id-token: write # Needed to mint the OIDC token necessary to request a Sigstore signing certificate
-<<<<<<< HEAD
-    runs-on: ubuntu-24.04
+    runs-on: ${{ contains(matrix.arch, 'arm') && 'ubuntu-24.04-arm' || 'ubuntu-24.04' }}
     environment: main
-=======
-    runs-on: ${{ contains(matrix.arch, 'arm') && 'ubuntu-24.04-arm' || 'ubuntu-24.04' }}
->>>>>>> 7c7f4f5d
     timeout-minutes: 120
     # Start a local docker registry to extract the compiled binaries to upload as artifacts and attest them
     services:
@@ -272,64 +268,25 @@
             EXTRACT_TAG="${EXTRACT_TAG}-alpine"
           fi
 
-<<<<<<< HEAD
-          # After each extraction the image is removed.
-          # This is needed because using different platforms doesn't trigger a new pull/download
-
-          # Extract amd64 binary
-          docker create --name amd64 --platform=linux/amd64 "localhost:5000/timshel/oidcwarden:${EXTRACT_TAG}"
-          docker cp amd64:/oidcwarden oidcwarden-amd64-${BASE_IMAGE}
-          docker rm --force amd64
-          docker rmi --force "localhost:5000/timshel/oidcwarden:${EXTRACT_TAG}"
-
-          # Extract arm64 binary
-          docker create --name arm64 --platform=linux/arm64 "localhost:5000/timshel/oidcwarden:${EXTRACT_TAG}"
-          docker cp arm64:/oidcwarden oidcwarden-arm64-${BASE_IMAGE}
-          docker rm --force arm64
-          docker rmi --force "localhost:5000/timshel/oidcwarden:${EXTRACT_TAG}"
-
-          # Extract armv7 binary
-          docker create --name armv7 --platform=linux/arm/v7 "localhost:5000/timshel/oidcwarden:${EXTRACT_TAG}"
-          docker cp armv7:/oidcwarden oidcwarden-armv7-${BASE_IMAGE}
-          docker rm --force armv7
-          docker rmi --force "localhost:5000/timshel/oidcwarden:${EXTRACT_TAG}"
-
-          # Extract armv6 binary
-          docker create --name armv6 --platform=linux/arm/v6 "localhost:5000/timshel/oidcwarden:${EXTRACT_TAG}"
-          docker cp armv6:/oidcwarden oidcwarden-armv6-${BASE_IMAGE}
-          docker rm --force armv6
-          docker rmi --force "localhost:5000/timshel/oidcwarden:${EXTRACT_TAG}"
-=======
-          CONTAINER_ID="$(docker create "localhost:5000/vaultwarden/server:${EXTRACT_TAG}@${DIGEST_SHA}")"
+          CONTAINER_ID="$(docker create "localhost:5000/oidcwarden/server:${EXTRACT_TAG}@${DIGEST_SHA}")"
 
           # Copy the binary
-          docker cp "$CONTAINER_ID":/vaultwarden vaultwarden-"${NORMALIZED_ARCH}"
+          docker cp "$CONTAINER_ID":/oidcwarden oidcwarden-"${NORMALIZED_ARCH}"
 
           # Clean up
           docker rm "$CONTAINER_ID"
->>>>>>> 7c7f4f5d
 
       # Upload artifacts to Github Actions and Attest the binaries
       - name: Attest binaries
         uses: actions/attest-build-provenance@977bb373ede98d70efdf65b84cb5f73e068dcc2a # v3.0.0
         with:
-<<<<<<< HEAD
-          name: oidcwarden-${{ env.SOURCE_VERSION }}-linux-amd64-${{ matrix.base_image }}
-          path: oidcwarden-amd64-${{ matrix.base_image }}
-=======
-          subject-path: vaultwarden-${{ env.NORMALIZED_ARCH }}
->>>>>>> 7c7f4f5d
+          subject-path: oidcwarden-${{ env.NORMALIZED_ARCH }}
 
       - name: Upload binaries as artifacts
         uses: actions/upload-artifact@330a01c490aca151604b8cf639adc76d48f6c5d4 # v5.0.0
         with:
-<<<<<<< HEAD
-          name: oidcwarden-${{ env.SOURCE_VERSION }}-linux-arm64-${{ matrix.base_image }}
-          path: oidcwarden-arm64-${{ matrix.base_image }}
-=======
-          name: vaultwarden-${{ env.SOURCE_VERSION }}-linux-${{ env.NORMALIZED_ARCH }}-${{ matrix.base_image }}
-          path: vaultwarden-${{ env.NORMALIZED_ARCH }}
->>>>>>> 7c7f4f5d
+          name: oidcwarden-${{ env.SOURCE_VERSION }}-linux-${{ env.NORMALIZED_ARCH }}-${{ matrix.base_image }}
+          path: oidcwarden-${{ env.NORMALIZED_ARCH }}
 
   merge-manifests:
     name: Merge manifests
@@ -352,14 +309,9 @@
       - name: Download digests
         uses: actions/download-artifact@018cc2cf5baa6db3ef3c5f8a56943fffe632ef53 # v6.0.0
         with:
-<<<<<<< HEAD
-          name: oidcwarden-${{ env.SOURCE_VERSION }}-linux-armv7-${{ matrix.base_image }}
-          path: oidcwarden-armv7-${{ matrix.base_image }}
-=======
           path: ${{ runner.temp }}/digests
           pattern: digests-*-${{ matrix.base_image }}
           merge-multiple: true
->>>>>>> 7c7f4f5d
 
       # Login to Docker Hub
       - name: Login to Docker Hub
@@ -380,15 +332,10 @@
       - name: Login to GitHub Container Registry
         uses: docker/login-action@5e57cd118135c172c3672efd75eb46360885c0ef # v3.6.0
         with:
-<<<<<<< HEAD
-          name: oidcwarden-${{ env.SOURCE_VERSION }}-linux-armv6-${{ matrix.base_image }}
-          path: oidcwarden-armv6-${{ matrix.base_image }}
-=======
           registry: ghcr.io
           username: ${{ github.repository_owner }}
           password: ${{ secrets.GITHUB_TOKEN }}
         if: ${{ env.HAVE_GHCR_LOGIN == 'true' }}
->>>>>>> 7c7f4f5d
 
       - name: Add registry for ghcr.io
         if: ${{ env.HAVE_GHCR_LOGIN == 'true' }}
@@ -458,10 +405,6 @@
         if: ${{ env.HAVE_GHCR_LOGIN == 'true' && env.DIGEST_SHA != ''}}
         uses: actions/attest-build-provenance@977bb373ede98d70efdf65b84cb5f73e068dcc2a # v3.0.0
         with:
-<<<<<<< HEAD
-          subject-path: oidcwarden-*
-      # End Upload artifacts to Github Actions
-=======
           subject-name: ${{ vars.GHCR_REPO }}
           subject-digest: ${{ env.DIGEST_SHA }}
           push-to-registry: true
@@ -472,5 +415,4 @@
         with:
           subject-name: ${{ vars.QUAY_REPO }}
           subject-digest: ${{ env.DIGEST_SHA }}
-          push-to-registry: true
->>>>>>> 7c7f4f5d
+          push-to-registry: true