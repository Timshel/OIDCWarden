--- conflicted
+++ resolved
@@ -36,13 +36,8 @@
     environment: main
     timeout-minutes: 120
     needs: skip_check
-<<<<<<< HEAD
     if: ${{ needs.skip_check.outputs.should_skip != 'true' && github.repository == 'timshel/oidcwarden' }}
-    # Start a local docker registry to extract the final Alpine static build binaries
-=======
-    if: ${{ needs.skip_check.outputs.should_skip != 'true' && github.repository == 'dani-garcia/vaultwarden' }}
     # Start a local docker registry to extract the compiled binaries to upload as artifacts and attest them
->>>>>>> 29f2b433
     services:
       registry:
         image: registry:2
@@ -245,101 +240,51 @@
           # This is needed because using different platforms doesn't trigger a new pull/download
 
           # Extract amd64 binary
-<<<<<<< HEAD
           docker create --name amd64 --platform=linux/amd64 "localhost:5000/timshel/oidcwarden:${EXTRACT_TAG}-alpine"
-          docker cp amd64:/oidcwarden oidcwarden-amd64
+          docker cp amd64:/oidcwarden oidcwarden-amd64-${{ matrix.base_image }}
           docker rm --force amd64
           docker rmi --force "localhost:5000/timshel/oidcwarden:${EXTRACT_TAG}-alpine"
 
           # Extract arm64 binary
           docker create --name arm64 --platform=linux/arm64 "localhost:5000/timshel/oidcwarden:${EXTRACT_TAG}-alpine"
-          docker cp arm64:/oidcwarden oidcwarden-arm64
+          docker cp arm64:/oidcwarden oidcwarden-arm64-${{ matrix.base_image }}
           docker rm --force arm64
           docker rmi --force "localhost:5000/timshel/oidcwarden:${EXTRACT_TAG}-alpine"
 
           # Extract armv7 binary
           docker create --name armv7 --platform=linux/arm/v7 "localhost:5000/timshel/oidcwarden:${EXTRACT_TAG}-alpine"
-          docker cp armv7:/oidcwarden oidcwarden-armv7
+          docker cp armv7:/oidcwarden oidcwarden-armv7-${{ matrix.base_image }}
           docker rm --force armv7
           docker rmi --force "localhost:5000/timshel/oidcwarden:${EXTRACT_TAG}-alpine"
 
           # Extract armv6 binary
           docker create --name armv6 --platform=linux/arm/v6 "localhost:5000/timshel/oidcwarden:${EXTRACT_TAG}-alpine"
-          docker cp armv6:/oidcwarden oidcwarden-armv6
+          docker cp armv6:/oidcwarden oidcwarden-armv6-${{ matrix.base_image }}
           docker rm --force armv6
           docker rmi --force "localhost:5000/timshel/oidcwarden:${EXTRACT_TAG}-alpine"
-=======
-          docker create --name amd64 --platform=linux/amd64 "localhost:5000/vaultwarden/server:${EXTRACT_TAG}"
-          docker cp amd64:/vaultwarden vaultwarden-amd64-${{ matrix.base_image }}
-          docker rm --force amd64
-          docker rmi --force "localhost:5000/vaultwarden/server:${EXTRACT_TAG}"
-
-          # Extract arm64 binary
-          docker create --name arm64 --platform=linux/arm64 "localhost:5000/vaultwarden/server:${EXTRACT_TAG}"
-          docker cp arm64:/vaultwarden vaultwarden-arm64-${{ matrix.base_image }}
-          docker rm --force arm64
-          docker rmi --force "localhost:5000/vaultwarden/server:${EXTRACT_TAG}"
-
-          # Extract armv7 binary
-          docker create --name armv7 --platform=linux/arm/v7 "localhost:5000/vaultwarden/server:${EXTRACT_TAG}"
-          docker cp armv7:/vaultwarden vaultwarden-armv7-${{ matrix.base_image }}
-          docker rm --force armv7
-          docker rmi --force "localhost:5000/vaultwarden/server:${EXTRACT_TAG}"
-
-          # Extract armv6 binary
-          docker create --name armv6 --platform=linux/arm/v6 "localhost:5000/vaultwarden/server:${EXTRACT_TAG}"
-          docker cp armv6:/vaultwarden vaultwarden-armv6-${{ matrix.base_image }}
-          docker rm --force armv6
-          docker rmi --force "localhost:5000/vaultwarden/server:${EXTRACT_TAG}"
->>>>>>> 29f2b433
 
       # Upload artifacts to Github Actions and Attest the binaries
       - name: "Upload amd64 artifact ${{ matrix.base_image }}"
         uses: actions/upload-artifact@6f51ac03b9356f520e9adb1b1b7802705f340c2b #v4.5.0
         with:
-<<<<<<< HEAD
-          name: oidcwarden-${{ env.SOURCE_VERSION }}-linux-amd64
-          path: oidcwarden-amd64
-=======
-          name: vaultwarden-${{ env.SOURCE_VERSION }}-linux-amd64-${{ matrix.base_image }}
-          path: vaultwarden-amd64-${{ matrix.base_image }}
->>>>>>> 29f2b433
+          name: oidcwarden-${{ env.SOURCE_VERSION }}-linux-amd64-${{ matrix.base_image }}
+          path: oidcwarden-amd64-${{ matrix.base_image }}
 
       - name: "Upload arm64 artifact ${{ matrix.base_image }}"
         uses: actions/upload-artifact@6f51ac03b9356f520e9adb1b1b7802705f340c2b #v4.5.0
         with:
-<<<<<<< HEAD
-          name: oidcwarden-${{ env.SOURCE_VERSION }}-linux-arm64
-          path: oidcwarden-arm64
-=======
-          name: vaultwarden-${{ env.SOURCE_VERSION }}-linux-arm64-${{ matrix.base_image }}
-          path: vaultwarden-arm64-${{ matrix.base_image }}
->>>>>>> 29f2b433
+          name: oidcwarden-${{ env.SOURCE_VERSION }}-linux-arm64-${{ matrix.base_image }}
+          path: oidcwarden-arm64-${{ matrix.base_image }}
 
       - name: "Upload armv7 artifact ${{ matrix.base_image }}"
         uses: actions/upload-artifact@6f51ac03b9356f520e9adb1b1b7802705f340c2b #v4.5.0
         with:
-<<<<<<< HEAD
-          name: oidcwarden-${{ env.SOURCE_VERSION }}-linux-armv7
-          path: oidcwarden-armv7
-=======
-          name: vaultwarden-${{ env.SOURCE_VERSION }}-linux-armv7-${{ matrix.base_image }}
-          path: vaultwarden-armv7-${{ matrix.base_image }}
->>>>>>> 29f2b433
+          name: oidcwarden-${{ env.SOURCE_VERSION }}-linux-armv7-${{ matrix.base_image }}
+          path: oidcwarden-armv7-${{ matrix.base_image }}
 
       - name: "Upload armv6 artifact ${{ matrix.base_image }}"
         uses: actions/upload-artifact@6f51ac03b9356f520e9adb1b1b7802705f340c2b #v4.5.0
         with:
-<<<<<<< HEAD
-          name: oidcwarden-${{ env.SOURCE_VERSION }}-linux-armv6
-          path: oidcwarden-armv6
-=======
-          name: vaultwarden-${{ env.SOURCE_VERSION }}-linux-armv6-${{ matrix.base_image }}
-          path: vaultwarden-armv6-${{ matrix.base_image }}
-
-      - name: "Attest artifacts ${{ matrix.base_image }}"
-        uses: actions/attest-build-provenance@7668571508540a607bdfd90a87a560489fe372eb # v2.1.0
-        with:
-          subject-path: vaultwarden-*
->>>>>>> 29f2b433
+          name: oidcwarden-${{ env.SOURCE_VERSION }}-linux-armv6-${{ matrix.base_image }}
+          path: oidcwarden-armv6-${{ matrix.base_image }}
       # End Upload artifacts to Github Actions