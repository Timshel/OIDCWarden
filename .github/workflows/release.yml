--- conflicted
+++ resolved
@@ -296,16 +296,11 @@
       - name: "Upload armv6 artifact ${{ matrix.base_image }}"
         uses: actions/upload-artifact@330a01c490aca151604b8cf639adc76d48f6c5d4 # v5.0.0
         with:
-<<<<<<< HEAD
           name: oidcwarden-${{ env.SOURCE_VERSION }}-linux-armv6-${{ matrix.base_image }}
           path: oidcwarden-armv6-${{ matrix.base_image }}
-=======
-          name: vaultwarden-${{ env.SOURCE_VERSION }}-linux-armv6-${{ matrix.base_image }}
-          path: vaultwarden-armv6-${{ matrix.base_image }}
 
       - name: "Attest artifacts ${{ matrix.base_image }}"
         uses: actions/attest-build-provenance@977bb373ede98d70efdf65b84cb5f73e068dcc2a # v3.0.0
         with:
-          subject-path: vaultwarden-*
->>>>>>> 9017ca26
+          subject-path: oidcwarden-*
       # End Upload artifacts to Github Actions