--- conflicted
+++ resolved
@@ -268,46 +268,26 @@
           # This is needed because using different platforms doesn't trigger a new pull/download
 
           # Extract amd64 binary
-<<<<<<< HEAD
           docker create --name amd64 --platform=linux/amd64 "localhost:5000/timshel/oidcwarden:${EXTRACT_TAG}"
-          docker cp amd64:/oidcwarden oidcwarden-amd64-${{ matrix.base_image }}
-=======
-          docker create --name amd64 --platform=linux/amd64 "localhost:5000/vaultwarden/server:${EXTRACT_TAG}"
-          docker cp amd64:/vaultwarden vaultwarden-amd64-${BASE_IMAGE}
->>>>>>> bac049f2
+          docker cp amd64:/oidcwarden oidcwarden-amd64-${BASE_IMAGE}
           docker rm --force amd64
           docker rmi --force "localhost:5000/timshel/oidcwarden:${EXTRACT_TAG}"
 
           # Extract arm64 binary
-<<<<<<< HEAD
           docker create --name arm64 --platform=linux/arm64 "localhost:5000/timshel/oidcwarden:${EXTRACT_TAG}"
-          docker cp arm64:/oidcwarden oidcwarden-arm64-${{ matrix.base_image }}
-=======
-          docker create --name arm64 --platform=linux/arm64 "localhost:5000/vaultwarden/server:${EXTRACT_TAG}"
-          docker cp arm64:/vaultwarden vaultwarden-arm64-${BASE_IMAGE}
->>>>>>> bac049f2
+          docker cp arm64:/oidcwarden oidcwarden-arm64-${BASE_IMAGE}
           docker rm --force arm64
           docker rmi --force "localhost:5000/timshel/oidcwarden:${EXTRACT_TAG}"
 
           # Extract armv7 binary
-<<<<<<< HEAD
           docker create --name armv7 --platform=linux/arm/v7 "localhost:5000/timshel/oidcwarden:${EXTRACT_TAG}"
-          docker cp armv7:/oidcwarden oidcwarden-armv7-${{ matrix.base_image }}
-=======
-          docker create --name armv7 --platform=linux/arm/v7 "localhost:5000/vaultwarden/server:${EXTRACT_TAG}"
-          docker cp armv7:/vaultwarden vaultwarden-armv7-${BASE_IMAGE}
->>>>>>> bac049f2
+          docker cp armv7:/oidcwarden oidcwarden-armv7-${BASE_IMAGE}
           docker rm --force armv7
           docker rmi --force "localhost:5000/timshel/oidcwarden:${EXTRACT_TAG}"
 
           # Extract armv6 binary
-<<<<<<< HEAD
           docker create --name armv6 --platform=linux/arm/v6 "localhost:5000/timshel/oidcwarden:${EXTRACT_TAG}"
-          docker cp armv6:/oidcwarden oidcwarden-armv6-${{ matrix.base_image }}
-=======
-          docker create --name armv6 --platform=linux/arm/v6 "localhost:5000/vaultwarden/server:${EXTRACT_TAG}"
-          docker cp armv6:/vaultwarden vaultwarden-armv6-${BASE_IMAGE}
->>>>>>> bac049f2
+          docker cp armv6:/oidcwarden oidcwarden-armv6-${BASE_IMAGE}
           docker rm --force armv6
           docker rmi --force "localhost:5000/timshel/oidcwarden:${EXTRACT_TAG}"
 
@@ -333,16 +313,6 @@
       - name: "Upload armv6 artifact ${{ matrix.base_image }}"
         uses: actions/upload-artifact@ea165f8d65b6e75b540449e92b4886f43607fa02 # v4.6.2
         with:
-<<<<<<< HEAD
           name: oidcwarden-${{ env.SOURCE_VERSION }}-linux-armv6-${{ matrix.base_image }}
           path: oidcwarden-armv6-${{ matrix.base_image }}
-=======
-          name: vaultwarden-${{ env.SOURCE_VERSION }}-linux-armv6-${{ matrix.base_image }}
-          path: vaultwarden-armv6-${{ matrix.base_image }}
-
-      - name: "Attest artifacts ${{ matrix.base_image }}"
-        uses: actions/attest-build-provenance@e8998f949152b193b063cb0ec769d69d929409be # v2.4.0
-        with:
-          subject-path: vaultwarden-*
->>>>>>> bac049f2
       # End Upload artifacts to Github Actions