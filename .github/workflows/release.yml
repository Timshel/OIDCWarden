--- conflicted
+++ resolved
@@ -15,17 +15,12 @@
   # Some checks to determine if we need to continue with building a new docker.
   # We will skip this check if we are creating a tag, because that has the same hash as a previous run already.
   skip_check:
-<<<<<<< HEAD
-    runs-on: ubuntu-24.04
+    # Only run this in the upstream repo and not on forks
     if: ${{ github.repository == 'timshel/oidcwarden' }}
-=======
-    # Only run this in the upstream repo and not on forks
-    if: ${{ github.repository == 'dani-garcia/vaultwarden' }}
     name: Cancel older jobs when running
     permissions:
       actions: write
     runs-on: ubuntu-24.04
->>>>>>> 8d1df08b
     outputs:
       should_skip: ${{ steps.skip_check.outputs.should_skip }}
 
@@ -50,11 +45,6 @@
     runs-on: ubuntu-24.04
     environment: main
     timeout-minutes: 120
-<<<<<<< HEAD
-    needs: skip_check
-    if: ${{ needs.skip_check.outputs.should_skip != 'true' && github.repository == 'timshel/oidcwarden' }}
-=======
->>>>>>> 8d1df08b
     # Start a local docker registry to extract the compiled binaries to upload as artifacts and attest them
     services:
       registry:
@@ -321,16 +311,6 @@
       - name: "Upload armv6 artifact ${{ matrix.base_image }}"
         uses: actions/upload-artifact@65c4c4a1ddee5b72f698fdd19549f0f0fb45cf08 #v4.6.0
         with:
-<<<<<<< HEAD
           name: oidcwarden-${{ env.SOURCE_VERSION }}-linux-armv6-${{ matrix.base_image }}
           path: oidcwarden-armv6-${{ matrix.base_image }}
-=======
-          name: vaultwarden-${{ env.SOURCE_VERSION }}-linux-armv6-${{ matrix.base_image }}
-          path: vaultwarden-armv6-${{ matrix.base_image }}
-
-      - name: "Attest artifacts ${{ matrix.base_image }}"
-        uses: actions/attest-build-provenance@520d128f165991a6c774bcb264f323e3d70747f4 # v2.2.0
-        with:
-          subject-path: vaultwarden-*
->>>>>>> 8d1df08b
       # End Upload artifacts to Github Actions