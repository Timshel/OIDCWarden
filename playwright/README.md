# Integration tests

This allows running integration tests using [Playwright](https://playwright.dev/).
\
It usse its own [test.env](/test/scenarios/test.env) with different ports to not collide with a running dev instance.

## Install

This relies on `docker` and the `compose` [plugin](https://docs.docker.com/compose/install/).
Databases (`Mariadb`, `Mysql`, `Postgres` and `Cockroach`) and `Playwright` will run in containers.

### Running Playwright outside docker

It's possible to run `Playwright` outside of the container, this remove the need to rebuild the image for each change.
You'll additionally need `nodejs` then run:

```bash
npm ci --ignore-scripts
npx playwright install-deps
npx playwright install firefox
```

## Usage

To run all the tests:

```bash
DOCKER_BUILDKIT=1 docker compose --profile playwright --env-file test.env run Playwright
```

To force a rebuild of the Playwright image:

```bash
DOCKER_BUILDKIT=1 docker compose --env-file test.env build Playwright
```

To access the ui to easily run test individually and debug if needed (will not work in docker):

```bash
npx playwright test --ui
```

### DB

Projects are configured to allow to run tests only on specific database.
\
You can use:

```bash
DOCKER_BUILDKIT=1 docker compose --profile playwright --env-file test.env run Playwright test --project=mariadb
DOCKER_BUILDKIT=1 docker compose --profile playwright --env-file test.env run Playwright test --project=mysql
DOCKER_BUILDKIT=1 docker compose --profile playwright --env-file test.env run Playwright test --project=postgres
DOCKER_BUILDKIT=1 docker compose --profile playwright --env-file test.env run Playwright test --project=cockroach
DOCKER_BUILDKIT=1 docker compose --profile playwright --env-file test.env run Playwright test --project=sqlite
```

### SSO

To run the SSO tests:

```bash
DOCKER_BUILDKIT=1 docker compose --profile playwright --env-file test.env run Playwright test --project sso-sqlite
```

### Keep services running

If you want you can keep the Db and Keycloak runnning (states are not impacted by the tests):

```bash
PW_KEEP_SERVICE_RUNNNING=true npx playwright test
```

### Running specific tests

To run a whole file you can :

```bash
DOCKER_BUILDKIT=1 docker compose --profile playwright --env-file test.env run Playwright test --project=sqlite tests/login.spec.ts
DOCKER_BUILDKIT=1 docker compose --profile playwright --env-file test.env run Playwright test --project=sqlite login
```

To run only a specifc test (It might fail if it has dependency):

```bash
DOCKER_BUILDKIT=1 docker compose --profile playwright --env-file test.env run Playwright test --project=sqlite -g "Account creation"
DOCKER_BUILDKIT=1 docker compose --profile playwright --env-file test.env run Playwright test --project=sqlite tests/login.spec.ts:16
```

## Writing scenario

When creating new scenario use the recorder to more easily identify elements (in general try to rely on visible hint to identify elements and not hidden ids).
This does not start the server, you will need to start it manually.

```bash
DOCKER_BUILDKIT=1 docker compose --profile playwright --env-file test.env up OIDCWarden
npx playwright codegen "http://127.0.0.1:8000"
```

## Override web-vault

<<<<<<< HEAD
It's possible to change the `web-vault` used by referencing a different `bw_web_builds` commit.
=======
It is possible to change the `web-vault` used by referencing a different `vw_web_builds` commit.

Simplest is to set and uncomment `PW_VW_REPO_URL` and `PW_VW_COMMIT_HASH` in the `test.env`.
Ensure that the image is built with:

```bash
DOCKER_BUILDKIT=1 docker compose --profile playwright --env-file test.env build Vaultwarden
```

You can check the result running:
>>>>>>> 319d9821

```bash
export PW_WV_REPO_URL=https://github.com/Timshel/oidc_web_vault.git
export PW_WV_COMMIT_HASH=8707dc76df3f0cceef2be5bfae37bb29bd17fae6
DOCKER_BUILDKIT=1 docker compose --profile playwright --env-file test.env build Playwright
```

Then check `http://127.0.0.1:8003/admin/diagnostics` with `admin`.

# OpenID Connect test setup

Additionally this `docker-compose` template allow to run locally `OIDCWarden`, [Keycloak](https://www.keycloak.org/) and [Maildev](https://github.com/timshel/maildev) to test OIDC.

## Setup

This rely on `docker` and the `compose` [plugin](https://docs.docker.com/compose/install/).
First create a copy of `.env.template` as `.env` (This is done to prevent commiting your custom settings, Ex `SMTP_`).

## Usage

Then start the stack (the `profile` is required to run `OIDCWarden`) :

```bash
> docker compose --profile oidcwarden --env-file .env up
....
keycloakSetup_1  | Logging into http://127.0.0.1:8080 as user admin of realm master
keycloakSetup_1  | Created new realm with id 'test'
keycloakSetup_1  | 74af4933-e386-4e64-ba15-a7b61212c45e
oidc_keycloakSetup_1 exited with code 0
```

Wait until `oidc_keycloakSetup_1 exited with code 0` which indicate the correct setup of the Keycloak realm, client and user (It's normal for this container to stop once the configuration is done).

Then you can access :

- `OIDCWarden` on http://0.0.0.0:8000 with the default user `test@yopmail.com/test`.
- `Keycloak` on http://0.0.0.0:8080/admin/master/console/ with the default user `admin/admin`
- `Maildev` on http://0.0.0.0:1080

To proceed with an SSO login after you enter the email, on the screen prompting for `Master Password` the SSO button should be visible.
To use your computer external ip (for example when testing with a phone) you will have to configure `KC_HTTP_HOST` and `DOMAIN`.

## Switching OIDCWarden front-end

You can switch between both [version](https://github.com/Timshel/oidc_web_vault) of the front-end using the env variable `SSO_FRONTEND` with `button` or `override` (default is `button`).

## Testing Organization and group sync

The default config activate role, organization and groups mappings.
Default users are configured with vairous role, organization and groups visible in [setup.sh](https://github.com/Timshel/oidcwarden/blob/main/playwright/compose/keycloak/setup.sh) or the via the admin console.

But as an example logged as the user `test/test` create the Organization `Test` with a group `Group1`.
Then when `test2/test2` login it will be added to the org and groups with the `Owner` role (still need to be confirmed by `test`).

## Running only Keycloak

You can run just `Keycloak` with `--profile keycloak`:

```bash
> docker compose --profile keycloak --env-file .env up
```

When running with a local OIDCWarden, you will need to use one of the prebuilt front-end from [timshel/oidc_web_vault](https://github.com/Timshel/oidc_web_vault/releases).

## Rebuilding the OIDCWarden

To force rebuilding the OIDCWarden image you can run

```bash
docker compose --profile oidcwarden --env-file .env build OIDCWardenPrebuild OIDCWarden
```

## Configuration

All configuration for `keycloak` / `OIDCWarden` / `keycloak_setup.sh` can be found in [.env](.env.template).
The content of the file will be loaded as environment variables in all containers.

- `keycloak` [configuration](https://www.keycloak.org/server/all-config) include `KEYCLOAK_ADMIN` / `KEYCLOAK_ADMIN_PASSWORD` and any variable prefixed `KC_` ([more information](https://www.keycloak.org/server/configuration#_example_configuring_the_db_url_host_parameter)).
- All `OIDCWarden` configuration can be set (EX: `SMTP_*`)

## Cleanup

Use `docker compose --profile oidcwarden down`.<|MERGE_RESOLUTION|>--- conflicted
+++ resolved
@@ -98,20 +98,10 @@
 
 ## Override web-vault
 
-<<<<<<< HEAD
-It's possible to change the `web-vault` used by referencing a different `bw_web_builds` commit.
-=======
-It is possible to change the `web-vault` used by referencing a different `vw_web_builds` commit.
+It is possible to change the `web-vault` used by referencing a different `web_builds` commit.
 
 Simplest is to set and uncomment `PW_VW_REPO_URL` and `PW_VW_COMMIT_HASH` in the `test.env`.
 Ensure that the image is built with:
-
-```bash
-DOCKER_BUILDKIT=1 docker compose --profile playwright --env-file test.env build Vaultwarden
-```
-
-You can check the result running:
->>>>>>> 319d9821
 
 ```bash
 export PW_WV_REPO_URL=https://github.com/Timshel/oidc_web_vault.git
