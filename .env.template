# shellcheck disable=SC2034,SC2148
## OIDCWarden Configuration File
## Uncomment any of the following lines to change the defaults
##
## Be aware that most of these settings will be overridden if they were changed
## in the admin interface. Those overrides are stored within DATA_FOLDER/config.json .
##
## By default, OIDCWarden expects for this file to be named ".env" and located
## in the current working directory. If this is not the case, the environment
## variable ENV_FILE can be set to the location of this file prior to starting
## OIDCWarden.

####################
### Data folders ###
####################

## Main data folder
## This can be a path to local folder or a path to an external location
## depending on features enabled at build time. Possible external locations:
##
## - AWS S3 Bucket (via `s3` feature): s3://bucket-name/path/to/folder
##
## When using an external location, make sure to set TMP_FOLDER,
## TEMPLATES_FOLDER, and DATABASE_URL to local paths and/or a remote database
## location.
# DATA_FOLDER=data

## Individual folders, these override %DATA_FOLDER%
# RSA_KEY_FILENAME=data/rsa_key
# ICON_CACHE_FOLDER=data/icon_cache
# ATTACHMENTS_FOLDER=data/attachments
# SENDS_FOLDER=data/sends

## Temporary folder used for storing temporary file uploads
## Must be a local path.
# TMP_FOLDER=data/tmp

## HTML template overrides data folder
## Must be a local path.
# TEMPLATES_FOLDER=data/templates
## Automatically reload the templates for every request, slow, use only for development
# RELOAD_TEMPLATES=false

## Web vault settings
# WEB_VAULT_FOLDER=web-vault/
# WEB_VAULT_ENABLED=true

#########################
### Database settings ###
#########################

## Database URL
## When using SQLite, this is the path to the DB file, and it defaults to
## %DATA_FOLDER%/db.sqlite3. If DATA_FOLDER is set to an external location, this
## must be set to a local sqlite3 file path.
# DATABASE_URL=data/db.sqlite3
## When using MySQL, specify an appropriate connection URI.
## Details: https://docs.diesel.rs/2.1.x/diesel/mysql/struct.MysqlConnection.html
# DATABASE_URL=mysql://user:password@host[:port]/database_name
## When using PostgreSQL, specify an appropriate connection URI (recommended)
## or keyword/value connection string.
## Details:
## - https://docs.diesel.rs/2.1.x/diesel/pg/struct.PgConnection.html
## - https://www.postgresql.org/docs/current/libpq-connect.html#LIBPQ-CONNSTRING
# DATABASE_URL=postgresql://user:password@host[:port]/database_name

## Enable WAL for the DB
## Set to false to avoid enabling WAL during startup.
## Note that if the DB already has WAL enabled, you will also need to disable WAL in the DB,
## this setting only prevents OIDCWarden from automatically enabling it on start.
## Please read project wiki page about this setting first before changing the value as it can
## cause performance degradation or might render the service unable to start.
# ENABLE_DB_WAL=true

## Database connection retries
## Number of times to retry the database connection during startup, with 1 second delay between each retry, set to 0 to retry indefinitely
# DB_CONNECTION_RETRIES=15

## Database timeout
## Timeout when acquiring database connection
# DATABASE_TIMEOUT=30

## Database idle timeout
## Timeout in seconds before idle connections to the database are closed.
# DATABASE_IDLE_TIMEOUT=600

## Database min connections
## Define the minimum size of the connection pool used for connecting to the database.
# DATABASE_MIN_CONNS=2

## Database max connections
## Define the maximum size of the connection pool used for connecting to the database.
# DATABASE_MAX_CONNS=10

## Database connection initialization
## Allows SQL statements to be run whenever a new database connection is created.
## This is mainly useful for connection-scoped pragmas.
## If empty, a database-specific default is used:
## - SQLite: "PRAGMA busy_timeout = 5000; PRAGMA synchronous = NORMAL;"
## - MySQL: ""
## - PostgreSQL: ""
# DATABASE_CONN_INIT=""

#################
### WebSocket ###
#################

## Enable websocket notifications
# ENABLE_WEBSOCKET=true

##########################
### Push notifications ###
##########################

## Enables push notifications (requires key and id from https://bitwarden.com/host)
## Details about mobile client push notification:
## - https://github.com/dani-garcia/vaultwarden/wiki/Enabling-Mobile-Client-push-notification
# PUSH_ENABLED=false
# PUSH_INSTALLATION_ID=CHANGEME
# PUSH_INSTALLATION_KEY=CHANGEME

# WARNING: Do not modify the following settings unless you fully understand their implications!
# Default Push Relay and Identity URIs
# PUSH_RELAY_URI=https://push.bitwarden.com
# PUSH_IDENTITY_URI=https://identity.bitwarden.com
# European Union Data Region Settings
# If you have selected "European Union" as your data region, use the following URIs instead.
# PUSH_RELAY_URI=https://api.bitwarden.eu
# PUSH_IDENTITY_URI=https://identity.bitwarden.eu

#####################
### Schedule jobs ###
#####################

## Job scheduler settings
##
## Job schedules use a cron-like syntax (as parsed by https://crates.io/crates/cron),
## and are always in terms of UTC time (regardless of your local time zone settings).
##
## The schedule format is a bit different from crontab as crontab does not contains seconds.
## You can test the format here: https://crontab.guru, but remove the first digit!
## SEC  MIN   HOUR   DAY OF MONTH    MONTH   DAY OF WEEK
## "0   30   9,12,15     1,15       May-Aug  Mon,Wed,Fri"
## "0   30     *          *            *          *     "
## "0   30     1          *            *          *     "
##
## How often (in ms) the job scheduler thread checks for jobs that need running.
## Set to 0 to globally disable scheduled jobs.
# JOB_POLL_INTERVAL_MS=30000
##
## Cron schedule of the job that checks for Sends past their deletion date.
## Defaults to hourly (5 minutes after the hour). Set blank to disable this job.
# SEND_PURGE_SCHEDULE="0 5 * * * *"
##
## Cron schedule of the job that checks for trashed items to delete permanently.
## Defaults to daily (5 minutes after midnight). Set blank to disable this job.
# TRASH_PURGE_SCHEDULE="0 5 0 * * *"
##
## Cron schedule of the job that checks for incomplete 2FA logins.
## Defaults to once every minute. Set blank to disable this job.
# INCOMPLETE_2FA_SCHEDULE="30 * * * * *"
##
## Cron schedule of the job that sends expiration reminders to emergency access grantors.
## Defaults to hourly (3 minutes after the hour). Set blank to disable this job.
# EMERGENCY_NOTIFICATION_REMINDER_SCHEDULE="0 3 * * * *"
##
## Cron schedule of the job that grants emergency access requests that have met the required wait time.
## Defaults to hourly (7 minutes after the hour). Set blank to disable this job.
# EMERGENCY_REQUEST_TIMEOUT_SCHEDULE="0 7 * * * *"
##
## Cron schedule of the job that cleans old events from the event table.
## Defaults to daily. Set blank to disable this job. Also without EVENTS_DAYS_RETAIN set, this job will not start.
# EVENT_CLEANUP_SCHEDULE="0 10 0 * * *"
## Number of days to retain events stored in the database.
## If unset (the default), events are kept indefinitely and the scheduled job is disabled!
# EVENTS_DAYS_RETAIN=
##
## Cron schedule of the job that cleans old auth requests from the auth request.
## Defaults to every minute. Set blank to disable this job.
# AUTH_REQUEST_PURGE_SCHEDULE="30 * * * * *"
##
## Cron schedule of the job that cleans expired Duo contexts from the database. Does nothing if Duo MFA is disabled or set to use the legacy iframe prompt.
## Defaults to every minute. Set blank to disable this job.
# DUO_CONTEXT_PURGE_SCHEDULE="30 * * * * *"
#
<<<<<<< HEAD
## Cron schedule of the job that cleans sso auth from incomplete flow
## Defaults to daily (20 minutes after midnight). Set blank to disable this job.
# PURGE_INCOMPLETE_SSO_AUTH="0 20 0 * * *"
=======
## Cron schedule of the job that cleans sso nonce from incomplete flow
## Defaults to daily (20 minutes after midnight). Set blank to disable this job.
# PURGE_INCOMPLETE_SSO_NONCE="0 20 0 * * *"
>>>>>>> a2ad1dc7

########################
### General settings ###
########################

## Domain settings
## The domain must match the address from where you access the server
## It's recommended to configure this value, otherwise certain functionality might not work,
## like attachment downloads, email links and U2F.
## For U2F to work, the server must use HTTPS, you can use Let's Encrypt for free certs
## To use HTTPS, the recommended way is to put OIDCWarden behind a reverse proxy
## Details:
## - https://github.com/dani-garcia/vaultwarden/wiki/Enabling-HTTPS
## - https://github.com/dani-garcia/vaultwarden/wiki/Proxy-examples
## For development
# DOMAIN=http://localhost
## For public server
# DOMAIN=https://vw.domain.tld
## For public server (URL with port number)
# DOMAIN=https://vw.domain.tld:8443
## For public server (URL with path)
# DOMAIN=https://domain.tld/vw

## Controls whether users are allowed to create Bitwarden Sends.
## This setting applies globally to all users.
## To control this on a per-org basis instead, use the "Disable Send" org policy.
# SENDS_ALLOWED=true

## HIBP Api Key
## HaveIBeenPwned API Key, request it here: https://haveibeenpwned.com/API/Key
# HIBP_API_KEY=

## Per-organization attachment storage limit (KB)
## Max kilobytes of attachment storage allowed per organization.
## When this limit is reached, organization members will not be allowed to upload further attachments for ciphers owned by that organization.
# ORG_ATTACHMENT_LIMIT=
## Per-user attachment storage limit (KB)
## Max kilobytes of attachment storage allowed per user.
## When this limit is reached, the user will not be allowed to upload further attachments.
# USER_ATTACHMENT_LIMIT=
## Per-user send storage limit (KB)
## Max kilobytes of send storage allowed per user.
## When this limit is reached, the user will not be allowed to upload further sends.
# USER_SEND_LIMIT=

## Number of days to wait before auto-deleting a trashed item.
## If unset (the default), trashed items are not auto-deleted.
## This setting applies globally, so make sure to inform all users of any changes to this setting.
# TRASH_AUTO_DELETE_DAYS=

## Number of minutes to wait before a 2FA-enabled login is considered incomplete,
## resulting in an email notification. An incomplete 2FA login is one where the correct
## master password was provided but the required 2FA step was not completed, which
## potentially indicates a master password compromise. Set to 0 to disable this check.
## This setting applies globally to all users.
# INCOMPLETE_2FA_TIME_LIMIT=3

## Disable icon downloading
## Set to true to disable icon downloading in the internal icon service.
## This still serves existing icons from $ICON_CACHE_FOLDER, without generating any external
## network requests. $ICON_CACHE_TTL must also be set to 0; otherwise, the existing icons
## will be deleted eventually, but won't be downloaded again.
# DISABLE_ICON_DOWNLOAD=false

## Controls if new users can register
# SIGNUPS_ALLOWED=true

## Controls if new users need to verify their email address upon registration
## On new client versions, this will require the user to verify their email at signup time.
## On older clients, it will require the user to verify their email before they can log in.
## The welcome email will include a verification link, and login attempts will periodically
## trigger another verification email to be sent.
# SIGNUPS_VERIFY=false

## If SIGNUPS_VERIFY is set to true, this limits how many seconds after the last time
## an email verification link has been sent another verification email will be sent
# SIGNUPS_VERIFY_RESEND_TIME=3600

## If SIGNUPS_VERIFY is set to true, this limits how many times an email verification
## email will be re-sent upon an attempted login.
# SIGNUPS_VERIFY_RESEND_LIMIT=6

## Controls if new users from a list of comma-separated domains can register
## even if SIGNUPS_ALLOWED is set to false
# SIGNUPS_DOMAINS_WHITELIST=example.com,example.net,example.org

## Controls whether event logging is enabled for organizations
## This setting applies to organizations.
## Disabled by default. Also check the EVENT_CLEANUP_SCHEDULE and EVENTS_DAYS_RETAIN settings.
# ORG_EVENTS_ENABLED=false

## Controls which users can create new orgs.
## Blank or 'all' means all users can create orgs (this is the default):
# ORG_CREATION_USERS=
## 'none' means no users can create orgs:
# ORG_CREATION_USERS=none
## A comma-separated list means only those users can create orgs:
# ORG_CREATION_USERS=admin1@example.com,admin2@example.com

## Allows org admins to invite users, even when signups are disabled
# INVITATIONS_ALLOWED=true
## Name shown in the invitation emails that don't come from a specific organization
# INVITATION_ORG_NAME=OIDCWarden

## The number of hours after which an organization invite token, emergency access invite token,
## email verification token and deletion request token will expire (must be at least 1)
# INVITATION_EXPIRATION_HOURS=120

## Controls whether users can enable emergency access to their accounts.
## This setting applies globally to all users.
# EMERGENCY_ACCESS_ALLOWED=true

## Controls whether users can change their email.
## This setting applies globally to all users
# EMAIL_CHANGE_ALLOWED=true

## Number of server-side passwords hashing iterations for the password hash.
## The default for new users. If changed, it will be updated during login for existing users.
# PASSWORD_ITERATIONS=600000

## Controls whether users can set or show password hints. This setting applies globally to all users.
# PASSWORD_HINTS_ALLOWED=true

## Controls whether a password hint should be shown directly in the web page if
## SMTP service is not configured and password hints are allowed.
## Not recommended for publicly-accessible instances because this provides
## unauthenticated access to potentially sensitive data.
# SHOW_PASSWORD_HINT=false

## Bypass part of the invitation logic and set users as `Accepted` (Apply to non SSO logic too). Admin confirmation is still required.
# ORGANIZATION_INVITE_AUTO_ACCEPT=false

#########################
### Advanced settings ###
#########################

## Client IP Header, used to identify the IP of the client, defaults to "X-Real-IP"
## Set to the string "none" (without quotes), to disable any headers and just use the remote IP
# IP_HEADER=X-Real-IP

## Icon service
## The predefined icon services are: internal, bitwarden, duckduckgo, google.
## To specify a custom icon service, set a URL template with exactly one instance of `{}`,
## which is replaced with the domain. For example: `https://icon.example.com/domain/{}`.
##
## `internal` refers to OIDCWarden's built-in icon fetching implementation.
## If an external service is set, an icon request to OIDCWarden will return an HTTP
## redirect to the corresponding icon at the external service. An external service may
## be useful if your OIDCWarden instance has no external network connectivity, or if
## you are concerned that someone may probe your instance to try to detect whether icons
## for certain sites have been cached.
# ICON_SERVICE=internal

## Icon redirect code
## The HTTP status code to use for redirects to an external icon service.
## The supported codes are 301 (legacy permanent), 302 (legacy temporary), 307 (temporary), and 308 (permanent).
## Temporary redirects are useful while testing different icon services, but once a service
## has been decided on, consider using permanent redirects for cacheability. The legacy codes
## are currently better supported by the Bitwarden clients.
# ICON_REDIRECT_CODE=302

## Cache time-to-live for successfully obtained icons, in seconds (0 is "forever")
## Default: 2592000 (30 days)
# ICON_CACHE_TTL=2592000
## Cache time-to-live for icons which weren't available, in seconds (0 is "forever")
## Default: 2592000 (3 days)
# ICON_CACHE_NEGTTL=259200

## Icon download timeout
## Configure the timeout value when downloading the favicons.
## The default is 10 seconds, but this could be too low on slower network connections
# ICON_DOWNLOAD_TIMEOUT=10

## Block HTTP domains/IPs by Regex
## Any domains or IPs that match this regex won't be fetched by the internal HTTP client.
## Useful to hide other servers in the local network. Check the WIKI for more details
## NOTE: Always enclose this regex within single quotes!
# HTTP_REQUEST_BLOCK_REGEX='^(192\.168\.0\.[0-9]+|192\.168\.1\.[0-9]+)$'

## Enabling this will cause the internal HTTP client to refuse to connect to any non-global IP address.
## Useful to secure your internal environment: See https://en.wikipedia.org/wiki/Reserved_IP_addresses for a list of IPs which it will block
# HTTP_REQUEST_BLOCK_NON_GLOBAL_IPS=true

## Client Settings
## Enable experimental feature flags for clients.
## This is a comma-separated list of flags, e.g. "flag1,flag2,flag3".
## Note that clients cache the /api/config endpoint for about 1 hour and it could take some time before they are enabled or disabled!
##
## The following flags are available:
## - "inline-menu-positioning-improvements": Enable the use of inline menu password generator and identity suggestions in the browser extension.
## - "inline-menu-totp": Enable the use of inline menu TOTP codes in the browser extension.
## - "ssh-agent": Enable SSH agent support on Desktop. (Needs desktop >=2024.12.0)
## - "ssh-key-vault-item": Enable the creation and use of SSH key vault items. (Needs clients >=2024.12.0)
## - "export-attachments": Enable support for exporting attachments (Clients >=2025.4.0)
## - "anon-addy-self-host-alias": Enable configuring self-hosted Anon Addy alias generator. (Needs Android >=2025.3.0, iOS >=2025.4.0)
## - "simple-login-self-host-alias": Enable configuring self-hosted Simple Login alias generator. (Needs Android >=2025.3.0, iOS >=2025.4.0)
## - "mutual-tls": Enable the use of mutual TLS on Android (Client >= 2025.2.0)
# EXPERIMENTAL_CLIENT_FEATURE_FLAGS=fido2-vault-credentials

## Require new device emails. When a user logs in an email is required to be sent.
## If sending the email fails the login attempt will fail!!
# REQUIRE_DEVICE_EMAIL=false

## Enable extended logging, which shows timestamps and targets in the logs
# EXTENDED_LOGGING=true

## Timestamp format used in extended logging.
## Format specifiers: https://docs.rs/chrono/latest/chrono/format/strftime
# LOG_TIMESTAMP_FORMAT="%Y-%m-%d %H:%M:%S.%3f"

## Logging to Syslog
## This requires extended logging
# USE_SYSLOG=false

## Logging to file
# LOG_FILE=/path/to/log

## Log level
## Change the verbosity of the log output
## Valid values are "trace", "debug", "info", "warn", "error" and "off"
## Setting it to "trace" or "debug" would also show logs for mounted routes and static file, websocket and alive requests
## For a specific module append a comma separated `path::to::module=log_level`
## For example, to only see debug logs for icons use: LOG_LEVEL="info,vaultwarden::api::icons=debug"
# LOG_LEVEL=info

## Token for the admin interface, preferably an Argon2 PCH string
## OIDCWarden has a built-in generator by calling `vaultwarden hash`
## For details see: https://github.com/dani-garcia/vaultwarden/wiki/Enabling-admin-page#secure-the-admin_token
## If not set, the admin panel is disabled
## New Argon2 PHC string
## Note that for some environments, like docker-compose you need to escape all the dollar signs `$` with an extra dollar sign like `$$`
## Also, use single quotes (') instead of double quotes (") to enclose the string when needed
# ADMIN_TOKEN='$argon2id$v=19$m=65540,t=3,p=4$MmeKRnGK5RW5mJS7h3TOL89GrpLPXJPAtTK8FTqj9HM$DqsstvoSAETl9YhnsXbf43WeaUwJC6JhViIvuPoig78'
## Old plain text string (Will generate warnings in favor of Argon2)
# ADMIN_TOKEN=Vy2VyYTTsKPv8W5aEOWUbB/Bt3DEKePbHmI4m9VcemUMS2rEviDowNAFqYi1xjmp

## Enable this to bypass the admin panel security. This option is only
## meant to be used with the use of a separate auth layer in front
# DISABLE_ADMIN_TOKEN=false

## Number of seconds, on average, between admin login requests from the same IP address before rate limiting kicks in.
# ADMIN_RATELIMIT_SECONDS=300
## Allow a burst of requests of up to this size, while maintaining the average indicated by `ADMIN_RATELIMIT_SECONDS`.
# ADMIN_RATELIMIT_MAX_BURST=3

## Set the lifetime of admin sessions to this value (in minutes).
# ADMIN_SESSION_LIFETIME=20

## Allowed iframe ancestors (Know the risks!)
## https://developer.mozilla.org/en-US/docs/Web/HTTP/Headers/Content-Security-Policy/frame-ancestors
## Allows other domains to embed the web vault into an iframe, useful for embedding into secure intranets
## This adds the configured value to the 'Content-Security-Policy' headers 'frame-ancestors' value.
## Multiple values must be separated with a whitespace.
# ALLOWED_IFRAME_ANCESTORS=

## Allowed connect-src (Know the risks!)
## https://developer.mozilla.org/en-US/docs/Web/HTTP/Headers/Content-Security-Policy/connect-src
## Allows other domains to URLs which can be loaded using script interfaces like the Forwarded email alias feature
## This adds the configured value to the 'Content-Security-Policy' headers 'connect-src' value.
## Multiple values must be separated with a whitespace. And only HTTPS values are allowed.
## Example: "https://my-addy-io.domain.tld https://my-simplelogin.domain.tld"
# ALLOWED_CONNECT_SRC=""

## Number of seconds, on average, between login requests from the same IP address before rate limiting kicks in.
# LOGIN_RATELIMIT_SECONDS=60
## Allow a burst of requests of up to this size, while maintaining the average indicated by `LOGIN_RATELIMIT_SECONDS`.
## Note that this applies to both the login and the 2FA, so it's recommended to allow a burst size of at least 2.
# LOGIN_RATELIMIT_MAX_BURST=10

## BETA FEATURE: Groups
## Controls whether group support is enabled for organizations
## This setting applies to organizations.
## Disabled by default because this is a beta feature, it contains known issues!
## KNOW WHAT YOU ARE DOING!
# ORG_GROUPS_ENABLED=false

## Increase secure note size limit (Know the risks!)
## Sets the secure note size limit to 100_000 instead of the default 10_000.
## WARNING: This could cause issues with clients. Also exports will not work on Bitwarden servers!
## KNOW WHAT YOU ARE DOING!
# INCREASE_NOTE_SIZE_LIMIT=false

## Enforce Single Org with Reset Password Policy
## Enforce that the Single Org policy is enabled before setting the Reset Password policy
## Bitwarden enforces this by default. In OIDCWarden we encouraged to use multiple organizations because groups were not available.
## Setting this to true will enforce the Single Org Policy to be enabled before you can enable the Reset Password policy.
# ENFORCE_SINGLE_ORG_WITH_RESET_PW_POLICY=false

#####################################
### SSO settings (OpenID Connect) ###
#####################################

## Controls whether users can login using an OpenID Connect identity provider
# SSO_ENABLED=false

## Prevent users from logging in directly without going through SSO
# SSO_ONLY=false

## On SSO Signup if a user with a matching email already exists make the association
# SSO_SIGNUPS_MATCH_EMAIL=true

## Allow unknown email verification status. Allowing this with `SSO_SIGNUPS_MATCH_EMAIL=true` open potential account takeover.
# SSO_ALLOW_UNKNOWN_EMAIL_VERIFICATION=false

## Base URL of the OIDC server (auto-discovery is used)
##  - Should not include the `/.well-known/openid-configuration` part and no trailing `/`
##  - ${SSO_AUTHORITY}/.well-known/openid-configuration should return a json document: https://openid.net/specs/openid-connect-discovery-1_0.html#ProviderConfigurationResponse
# SSO_AUTHORITY=https://auth.example.com

## Authorization request scopes. Optional SSO scopes, override if email and profile are not enough (`openid` is implicit).
# SSO_SCOPES="email profile"

## Additional authorization url parameters (ex: to obtain a `refresh_token` with Google Auth).
# SSO_AUTHORIZE_EXTRA_PARAMS="access_type=offline&prompt=consent"

## Activate PKCE for the Auth Code flow.
# SSO_PKCE=true

## Regex for additional trusted Id token audience (by default only the client_id is trusted).
# SSO_AUDIENCE_TRUSTED='^$'

## Set your Client ID and Client Key
# SSO_CLIENT_ID=11111
# SSO_CLIENT_SECRET=AAAAAAAAAAAAAAAAAAAAAAAA

## Optional Master password policy (minComplexity=[0-4]), `enforceOnLogin` is not supported at the moment.
# SSO_MASTER_PASSWORD_POLICY='{"enforceOnLogin":false,"minComplexity":3,"minLength":12,"requireLower":false,"requireNumbers":false,"requireSpecial":false,"requireUpper":false}'

## Use sso only for authentication not the session lifecycle
# SSO_AUTH_ONLY_NOT_SESSION=false

<<<<<<< HEAD
## Refresh role, orgs and groups on refresh_token
## Will call `user_info`, can be expensive since the client cam spam the refresh_token endpoint
# SSO_SYNC_ON_REFRESH=false

## Enable the mapping of roles (user/admin) from the access_token
# SSO_ROLES_ENABLED=false

## Missing/Invalid roles default to user
# SSO_ROLES_DEFAULT_TO_USER=true

## Id token path to read roles
# SSO_ROLES_TOKEN_PATH=/resource_access/${SSO_CLIENT_ID}/roles

## Enable the mapping of organization
# SSO_ORGANIZATIONS_ENABLED=false

## Controls whether revocation will be processed
# SSO_ORGANIZATIONS_REVOCATION=false

## Id token path to read groups
# SSO_ORGANIZATIONS_TOKEN_PATH=/groups

## Grant access to all the organization collections
# SSO_ORGANIZATIONS_ALL_COLLECTIONS=true

## Client cache for discovery endpoint. Duration in seconds (0 to disable).
# SSO_CLIENT_CACHE_EXPIRATION=0

## Log all the tokens, `LOG_LEVEL=debug` or `LOG_LEVEL=info,vaultwarden::sso=debug` need to be set
# SSO_DEBUG_TOKENS=false

## Toggle to force fail the exchange and return the auth `code`
# SSO_DEBUG_FORCE_FAIL_AUTH_CODE=false

=======
## Client cache for discovery endpoint. Duration in seconds (0 to disable).
# SSO_CLIENT_CACHE_EXPIRATION=0

## Log all the tokens, LOG_LEVEL=debug is required
# SSO_DEBUG_TOKENS=false

>>>>>>> a2ad1dc7
########################
### MFA/2FA settings ###
########################

## Yubico (Yubikey) Settings
## Set your Client ID and Secret Key for Yubikey OTP
## You can generate it here: https://upgrade.yubico.com/getapikey/
## You can optionally specify a custom OTP server
# YUBICO_CLIENT_ID=11111
# YUBICO_SECRET_KEY=AAAAAAAAAAAAAAAAAAAAAAAA
# YUBICO_SERVER=http://yourdomain.com/wsapi/2.0/verify

## Duo Settings
## You need to configure the DUO_IKEY, DUO_SKEY, and DUO_HOST options to enable global Duo support.
## Otherwise users will need to configure it themselves.
## Create an account and protect an application as mentioned in this link (only the first step, not the rest):
## https://help.bitwarden.com/article/setup-two-step-login-duo/#create-a-duo-security-account
## Then set the following options, based on the values obtained from the last step:
# DUO_IKEY=<Client ID>
# DUO_SKEY=<Client Secret>
# DUO_HOST=<API Hostname>
## After that, you should be able to follow the rest of the guide linked above,
## ignoring the fields that ask for the values that you already configured beforehand.
##
## If you want to attempt to use Duo's 'Traditional Prompt' (deprecated, iframe based) set DUO_USE_IFRAME to 'true'.
## Duo no longer supports this, but it still works for some integrations.
## If you aren't sure, leave this alone.
# DUO_USE_IFRAME=false

## Email 2FA settings
## Email token size
## Number of digits in an email 2FA token (min: 6, max: 255).
## Note that the Bitwarden clients are hardcoded to mention 6 digit codes regardless of this setting!
# EMAIL_TOKEN_SIZE=6
##
## Token expiration time
## Maximum time in seconds a token is valid. The time the user has to open email client and copy token.
# EMAIL_EXPIRATION_TIME=600
##
## Maximum attempts before an email token is reset and a new email will need to be sent.
# EMAIL_ATTEMPTS_LIMIT=3
##
## Setup email 2FA on registration regardless of any organization policy
# EMAIL_2FA_ENFORCE_ON_VERIFIED_INVITE=false
## Automatically setup email 2FA as fallback provider when needed
# EMAIL_2FA_AUTO_FALLBACK=false

## Other MFA/2FA settings
## Disable 2FA remember
## Enabling this would force the users to use a second factor to login every time.
## Note that the checkbox would still be present, but ignored.
# DISABLE_2FA_REMEMBER=false
##
## Authenticator Settings
## Disable authenticator time drifted codes to be valid.
## TOTP codes of the previous and next 30 seconds will be invalid
##
## According to the RFC6238 (https://tools.ietf.org/html/rfc6238),
## we allow by default the TOTP code which was valid one step back and one in the future.
## This can however allow attackers to be a bit more lucky with their attempts because there are 3 valid codes.
## You can disable this, so that only the current TOTP Code is allowed.
## Keep in mind that when a sever drifts out of time, valid codes could be marked as invalid.
## In any case, if a code has been used it can not be used again, also codes which predates it will be invalid.
# AUTHENTICATOR_DISABLE_TIME_DRIFT=false

###########################
### SMTP Email settings ###
###########################

## Mail specific settings, set SMTP_FROM and either SMTP_HOST or USE_SENDMAIL to enable the mail service.
## To make sure the email links are pointing to the correct host, set the DOMAIN variable.
## Note: if SMTP_USERNAME is specified, SMTP_PASSWORD is mandatory
# SMTP_HOST=smtp.domain.tld
# SMTP_FROM=vaultwarden@domain.tld
# SMTP_FROM_NAME=OIDCWarden
# SMTP_USERNAME=username
# SMTP_PASSWORD=password
# SMTP_TIMEOUT=15

## Choose the type of secure connection for SMTP. The default is "starttls".
## The available options are:
## - "starttls": The default port is 587.
## - "force_tls": The default port is 465.
## - "off": The default port is 25.
## Ports 587 (submission) and 25 (smtp) are standard without encryption and with encryption via STARTTLS (Explicit TLS). Port 465 (submissions) is used for encrypted submission (Implicit TLS).
# SMTP_SECURITY=starttls
# SMTP_PORT=587

# Whether to send mail via the `sendmail` command
# USE_SENDMAIL=false
# Which sendmail command to use. The one found in the $PATH is used if not specified.
# SENDMAIL_COMMAND="/path/to/sendmail"

## Defaults for SSL is "Plain" and "Login" and nothing for Non-SSL connections.
## Possible values: ["Plain", "Login", "Xoauth2"].
## Multiple options need to be separated by a comma ','.
# SMTP_AUTH_MECHANISM=

## Server name sent during the SMTP HELO
## By default this value should be the machine's hostname,
## but might need to be changed in case it trips some anti-spam filters
# HELO_NAME=

## Embed images as email attachments
# SMTP_EMBED_IMAGES=true

## SMTP debugging
## When set to true this will output very detailed SMTP messages.
## WARNING: This could contain sensitive information like passwords and usernames! Only enable this during troubleshooting!
# SMTP_DEBUG=false

## Accept Invalid Certificates
## DANGEROUS: This option introduces significant vulnerabilities to man-in-the-middle attacks!
## Only use this as a last resort if you are not able to use a valid certificate.
## If the Certificate is valid but the hostname doesn't match, please use SMTP_ACCEPT_INVALID_HOSTNAMES instead.
# SMTP_ACCEPT_INVALID_CERTS=false

## Accept Invalid Hostnames
## DANGEROUS: This option introduces significant vulnerabilities to man-in-the-middle attacks!
## Only use this as a last resort if you are not able to use a valid certificate.
# SMTP_ACCEPT_INVALID_HOSTNAMES=false

#######################
### Rocket settings ###
#######################

## Rocket specific settings
## See https://rocket.rs/v0.5/guide/configuration/ for more details.
# ROCKET_ADDRESS=0.0.0.0
## The default port is 8000, unless running in a Docker container, in which case it is 80.
# ROCKET_PORT=8000
# ROCKET_TLS={certs="/path/to/certs.pem",key="/path/to/key.pem"}


# vim: syntax=ini<|MERGE_RESOLUTION|>--- conflicted
+++ resolved
@@ -183,15 +183,9 @@
 ## Defaults to every minute. Set blank to disable this job.
 # DUO_CONTEXT_PURGE_SCHEDULE="30 * * * * *"
 #
-<<<<<<< HEAD
 ## Cron schedule of the job that cleans sso auth from incomplete flow
 ## Defaults to daily (20 minutes after midnight). Set blank to disable this job.
 # PURGE_INCOMPLETE_SSO_AUTH="0 20 0 * * *"
-=======
-## Cron schedule of the job that cleans sso nonce from incomplete flow
-## Defaults to daily (20 minutes after midnight). Set blank to disable this job.
-# PURGE_INCOMPLETE_SSO_NONCE="0 20 0 * * *"
->>>>>>> a2ad1dc7
 
 ########################
 ### General settings ###
@@ -523,7 +517,6 @@
 ## Use sso only for authentication not the session lifecycle
 # SSO_AUTH_ONLY_NOT_SESSION=false
 
-<<<<<<< HEAD
 ## Refresh role, orgs and groups on refresh_token
 ## Will call `user_info`, can be expensive since the client cam spam the refresh_token endpoint
 # SSO_SYNC_ON_REFRESH=false
@@ -558,14 +551,6 @@
 ## Toggle to force fail the exchange and return the auth `code`
 # SSO_DEBUG_FORCE_FAIL_AUTH_CODE=false
 
-=======
-## Client cache for discovery endpoint. Duration in seconds (0 to disable).
-# SSO_CLIENT_CACHE_EXPIRATION=0
-
-## Log all the tokens, LOG_LEVEL=debug is required
-# SSO_DEBUG_TOKENS=false
-
->>>>>>> a2ad1dc7
 ########################
 ### MFA/2FA settings ###
 ########################
