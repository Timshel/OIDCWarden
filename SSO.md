# SSO using OpenId Connect

To use an external source of authentication your SSO will need to support OpenID Connect :

- An OpenID Connect Discovery endpoint should be available
- Client authentication will be done using Id and Secret.

A master password will still be required and not controlled by the SSO (depending on your point of view this might be a feature ;).
This introduces another way to control who can use the vault without having to use invitation or using an LDAP.

## Configuration

The following configurations are available

<<<<<<< HEAD
 - `SSO_ENABLED` : Activate the SSO
 - `SSO_ONLY` : disable email+Master password authentication
 - `SSO_SIGNUPS_MATCH_EMAIL`: On SSO Signup if a user with a matching email already exists make the association (default `true`)
 - `SSO_ALLOW_UNKNOWN_EMAIL_VERIFICATION`: Allow unknown email verification status (default `false`). Allowing this with `SSO_SIGNUPS_MATCH_EMAIL` open potential account takeover.
 - `SSO_AUTHORITY` : the OpenID Connect Discovery endpoint of your SSO
 	- Should not include the `/.well-known/openid-configuration` part and no trailing `/`
 	- $SSO_AUTHORITY/.well-known/openid-configuration should return the a json document: https://openid.net/specs/openid-connect-discovery-1_0.html#ProviderConfigurationResponse
 - `SSO_SCOPES` : Optional, allow to override scopes if needed (default `"email profile"`)
 - `SSO_AUTHORIZE_EXTRA_PARAMS` : Optional, allow to add extra parameter to the authorize redirection (default `""`)
 - `SSO_PKCE`: Activate PKCE for the Auth Code flow (default `true`).
 - `SSO_AUDIENCE_TRUSTED`: Optional, Regex to trust additional audience for the IdToken (`client_id` is always trusted). Use single quote when writing the regex: `'^$'`.
 - `SSO_CLIENT_ID` : Client Id
 - `SSO_CLIENT_SECRET` : Client Secret
 - `SSO_MASTER_PASSWORD_POLICY`: Optional Master password policy (`enforceOnLogin` is not supported).
 - `SSO_AUTH_ONLY_NOT_SESSION`: Enable to use SSO only for authentication not session lifecycle.
 - `SSO_ROLES_ENABLED`: control if the mapping is done, default is `false`
 - `SSO_ROLES_DEFAULT_TO_USER`: do not block login in case of missing or invalid roles, default is `true`.
 - `SSO_ROLES_TOKEN_PATH=/resource_access/${SSO_CLIENT_ID}/roles`: path to read roles in the Id token (used by organization membership role too).
 - `SSO_ORGANIZATIONS_ENABLED`: control if group/orgnization mapping is done (will send Org invitation), default is `false`
 - `SSO_ORGANIZATIONS_REVOCATION`: control if membership can be revoked, default is `false`
 - `SSO_ORGANIZATIONS_TOKEN_PATH`: path to read groups/organization in the Id token
 - `SSO_ORGANIZATIONS_GROUPS_ENABLED`: Present only with initial release to force opt-in (still dependant on `ORG_GROUPS_ENABLED`). Will be removed with next release.
 - `SSO_ORGANIZATIONS_ALL_COLLECTIONS`: `User` are granted access to all collections, default is `true`
 - `ORGANIZATION_INVITE_AUTO_ACCEPT`: Bypass the invitation logic and as users as `Accepted` (Apply to non SSO logic too)
 - `SSO_CLIENT_CACHE_EXPIRATION`: Cache calls to the discovery endpoint, duration in seconds, `0` to disable (default `0`);
 - `SSO_DEBUG_TOKENS`: Log all tokens for easier debugging (default `false`, `LOG_LEVEL=debug` or `LOG_LEVEL=info,oidcwarden::sso=debug` need to be set)
=======
- `SSO_ENABLED` : Activate the SSO
- `SSO_ONLY` : disable email+Master password authentication
- `SSO_SIGNUPS_MATCH_EMAIL`: On SSO Signup if a user with a matching email already exists make the association (default `true`)
- `SSO_ALLOW_UNKNOWN_EMAIL_VERIFICATION`: Allow unknown email verification status (default `false`). Allowing this with `SSO_SIGNUPS_MATCH_EMAIL` open potential account takeover.
- `SSO_AUTHORITY` : the OpenID Connect Discovery endpoint of your SSO
  - Should not include the `/.well-known/openid-configuration` part and no trailing `/`
  - $SSO_AUTHORITY/.well-known/openid-configuration should return the a json document: https://openid.net/specs/openid-connect-discovery-1_0.html#ProviderConfigurationResponse
- `SSO_SCOPES` : Optional, allow to override scopes if needed (default `"email profile"`)
- `SSO_AUTHORIZE_EXTRA_PARAMS` : Optional, allow to add extra parameter to the authorize redirection (default `""`)
- `SSO_PKCE`: Activate PKCE for the Auth Code flow (default `true`).
- `SSO_AUDIENCE_TRUSTED`: Optional, Regex to trust additional audience for the IdToken (`client_id` is always trusted). Use single quote when writing the regex: `'^$'`.
- `SSO_CLIENT_ID` : Client Id
- `SSO_CLIENT_SECRET` : Client Secret
- `SSO_MASTER_PASSWORD_POLICY`: Optional Master password policy (`enforceOnLogin` is not supported).
- `SSO_AUTH_ONLY_NOT_SESSION`: Enable to use SSO only for authentication not session lifecycle
- `SSO_CLIENT_CACHE_EXPIRATION`: Cache calls to the discovery endpoint, duration in seconds, `0` to disable (default `0`);
- `SSO_DEBUG_TOKENS`: Log all tokens for easier debugging (default `false`, `LOG_LEVEL=debug` or `LOG_LEVEL=info,vaultwarden::sso=debug` need to be set)
>>>>>>> 9b8cb3f5

The callback url is : `https://your.domain/identity/connect/oidc-signin`

## Account and Email handling

When logging in with SSO an identifier (`{iss}/{sub}` claims from the IdToken) is saved in a separate table (`sso_users`).
This is used to link to the SSO provider identifier without changing the default user `uuid`. This is needed because:

<<<<<<< HEAD
 - Storing the SSO identifier is important to prevent account takeover due to email change.
 - We can't use the identifier as the User uuid since it's way longer (Max 255 chars for the `sub` part, cf [spec](https://openid.net/specs/openid-connect-core-1_0.html#CodeIDToken)).
 - We want to be able to associate existing account based on `email` but only when the user logs in for the first time (controlled by `SSO_SIGNUPS_MATCH_EMAIL`).
 - We need to be able to associate with existing stub account, such as the one created when inviting a user to an org (association is possible only if the user does not have a private key).

Additionally:

 - Signup to will be blocked if the Provider reports the email as `unverified`.
 - Changing the email needs to be done by the user since it requires updating the `key`.
 	 On login if the email returned by the provider is not the one saved an email will be sent to the user to ask him to update it.
 - If set `SIGNUPS_DOMAINS_WHITELIST` is applied on SSO signup and when attempting to change the email.
=======
- Storing the SSO identifier is important to prevent account takeover due to email change.
- We can't use the identifier as the User uuid since it's way longer (Max 255 chars for the `sub` part, cf [spec](https://openid.net/specs/openid-connect-core-1_0.html#CodeIDToken)).
- We want to be able to associate existing account based on `email` but only when the user logs in for the first time (controlled by `SSO_SIGNUPS_MATCH_EMAIL`).
- We need to be able to associate with existing stub account, such as the one created when inviting a user to an org (association is possible only if the user does not have a private key).

Additionally:

- Signup will be blocked if the Provider reports the email as `unverified`.
- Changing the email needs to be done by the user since it requires updating the `key`.
  On login if the email returned by the provider is not the one saved an email will be sent to the user to ask him to update it.
- If set `SIGNUPS_DOMAINS_WHITELIST` is applied on SSO signup and when attempting to change the email.
>>>>>>> 9b8cb3f5

This means that if you ever need to change the provider url or the provider itself; you'll have to first delete the association
then ensure that `SSO_SIGNUPS_MATCH_EMAIL` is activated to allow a new association.

To delete the association (this has no impact on the `Vaultwarden` user):

```sql
TRUNCATE TABLE sso_users;
```

### On `SSO_ALLOW_UNKNOWN_EMAIL_VERIFICATION`

If your provider does not send the verification status of emails (`email_verified` [claim](https://openid.net/specs/openid-connect-core-1_0.html#StandardClaims)) you will need to activate this setting.

If set with `SSO_SIGNUPS_MATCH_EMAIL=true` (the default), then a user can associate with an existing, non-SSO account, even if they do not control the email address.
This allow a user to gain access to sensitive information but the master password is still required to read the passwords.

As such when using `SSO_ALLOW_UNKNOWN_EMAIL_VERIFICATION` it is recommended to disable `SSO_SIGNUPS_MATCH_EMAIL`.
If you need to associate non sso users try to keep both settings activated for the shortest time possible.

## Client Cache

By default the client cache is disabled since it can cause issues with the signing keys.
\
This means that the discovery endpoint will be called again each time we need to interact with the provider (generating authorize_url, exchange the authorize code, refresh tokens).
This is suboptimal so the `SSO_CLIENT_CACHE_EXPIRATION` allows you to configure an expiration that should work for your provider.

As a protection against a misconfigured expiration if the validation of the `IdToken` fails then the client cache is invalidated (but you'll periodically have an unlucky user ^^).

### Google example (Rolling keys)

If we take Google as an example checking the discovery [endpoint](https://accounts.google.com/.well-known/openid-configuration) response headers we can see that the `max-age` of the cache control is set to `3600` seconds. And the [jwk_uri](https://www.googleapis.com/oauth2/v3/certs) response headers usually contain a `max-age` with an even bigger value.
/
Combined with user [feedback](https://github.com/ramosbugs/openidconnect-rs/issues/152) we can conclude that Google will roll the signing keys each week.

Setting the cache expiration too high has diminishing return but using something like `600` (10 min) should provide plenty benefits.

### Rolling keys manually

If you want to roll the used key, first add a new one but do not immediately start signing with it.
Wait for the delay you configured in `SSO_CLIENT_CACHE_EXPIRATION` then you can start signing with it.

As mentioned in the Google example setting too high of a value has diminishing return even if you do not plan to roll the keys.

## Keycloak

Default access token lifetime might be only `5min`, set a longer value otherwise it will collide with `Bitwarden` front-end expiration detection which is also set at `5min`.
\
At the realm level

- `Realm settings / Tokens / Access Token Lifespan` to at least `10min` (`accessTokenLifespan` setting when using `kcadm.sh`).
- `Realm settings / Sessions / SSO Session Idle/Max` for the Refresh token lifetime

Or for a specific client in `Clients / Client details / Advanced / Advanced settings` you can find `Access Token Lifespan` and `Client Session Idle/Max`.

Server configuration, nothing specific just set:

- `SSO_AUTHORITY=https://${domain}/realms/${realm_name}`
- `SSO_CLIENT_ID`
- `SSO_CLIENT_SECRET`

### Testing

If you want to run a testing instance of Keycloak the Playwright [docker-compose](playwright/docker-compose.yml) can be used.
\
More details on how to use it in [README.md](playwright/README.md#openid-connect-test-setup).

## Auth0

Not working due to the following issue https://github.com/ramosbugs/openidconnect-rs/issues/23 (they appear not to follow the spec).
A feature flag is available to bypass the issue but since it's a compile time feature you will have to patch with something like:

```patch
diff --git a/Cargo.toml b/Cargo.toml
index 0524a7be..9999e852 100644
--- a/Cargo.toml
+++ b/Cargo.toml
@@ -150,7 +150,7 @@ paste = "1.0.15"
 governor = "0.6.3"

 # OIDC for SSO
-openidconnect = "3.5.0"
+openidconnect = { version = "3.5.0", features = ["accept-rfc3339-timestamps"] }
 mini-moka = "0.10.2"
```

There is no plan at the moment to either always activate the feature nor make a specific distribution for Auth0.

## Authelia

To obtain a `refresh_token` to be able to extend session you'll need to add the `offline_access` scope.

Config will look like:

- `SSO_SCOPES="email profile offline_access"`


## Authentik

Default access token lifetime might be only `5min`, set a longer value otherwise it will collide with `Bitwarden` front-end expiration detection which is also set at `5min`.
\
To change the tokens expiration go to `Applications / Providers / Edit / Advanced protocol settings`.

Starting with `2024.2` version you will need to add the `offline_access` scope and ensure it's selected in `Applications / Providers / Edit / Advanced protocol settings / Scopes` ([Doc](https://docs.goauthentik.io/docs/providers/oauth2/#authorization_code)).

Server configuration should look like:

- `SSO_AUTHORITY=https://${domain}/application/o/${application_name}/` : trailing `/` is important
- `SSO_SCOPES="email profile offline_access"`
- `SSO_CLIENT_ID`
- `SSO_CLIENT_SECRET`

## Casdoor

Since version [v1.639.0](https://github.com/casdoor/casdoor/releases/tag/v1.639.0) should work (Tested with version [v1.686.0](https://github.com/casdoor/casdoor/releases/tag/v1.686.0)).
When creating the application you will need to select the `Token format -> JWT-Standard`.

Then configure your server with:

- `SSO_AUTHORITY=https://${provider_host}`
- `SSO_CLIENT_ID`
- `SSO_CLIENT_SECRET`

## GitLab

Create an application in your Gitlab Settings with

- `redirectURI`: https://your.domain/identity/connect/oidc-signin
- `Confidential`: `true`
- `scopes`: `openid`, `profile`, `email`

Then configure your server with

- `SSO_AUTHORITY=https://gitlab.com`
- `SSO_CLIENT_ID`
- `SSO_CLIENT_SECRET`

## Google Auth

Google [Documentation](https://developers.google.com/identity/openid-connect/openid-connect).
\
By default without extra [configuration](https://developers.google.com/identity/protocols/oauth2/web-server#creatingclient) you won´t have a `refresh_token` and session will be limited to 1h.

Configure your server with :

- `SSO_AUTHORITY=https://accounts.google.com`
- `SSO_AUTHORIZE_EXTRA_PARAMS="access_type=offline&prompt=consent"`
- `SSO_CLIENT_ID`
- `SSO_CLIENT_SECRET`

## Kanidm

Nothing specific should work with just `SSO_AUTHORITY`, `SSO_CLIENT_ID` and `SSO_CLIENT_SECRET`.

## Microsoft Entra ID

1. Create an "App registration" in [Entra ID](https://entra.microsoft.com/) following [Identity | Applications | App registrations](https://entra.microsoft.com/#blade/Microsoft_AAD_RegisteredApps/ApplicationsListBlade/quickStartType//sourceType/Microsoft_AAD_IAM).
2. From the "Overview" of your "App registration", you'll need the "Directory (tenant) ID" for the `SSO_AUTHORITY` variable and the "Application (client) ID" as the `SSO_CLIENT_ID` value.
3. In "Certificates & Secrets" create an "App secret" , you'll need the "Secret Value" for the `SSO_CLIENT_SECRET` variable.
4. In "Authentication" add <https://warden.example.org/identity/connect/oidc-signin> as "Web Redirect URI".
5. In "API Permissions" make sure you have `profile`, `email` and `offline_access` listed under "API / Permission name" (`offline_access` is required, otherwise no refresh_token is returned, see <https://github.com/MicrosoftDocs/azure-docs/issues/17134>).

Only the v2 endpoint is compliant with the OpenID spec, see <https://github.com/MicrosoftDocs/azure-docs/issues/38427> and <https://github.com/ramosbugs/openidconnect-rs/issues/122>.

Your configuration should look like this:

* `SSO_AUTHORITY=https://login.microsoftonline.com/${Directory (tenant) ID}/v2.0`
* `SSO_SCOPES="email profile offline_access"`
* `SSO_CLIENT_ID=${Application (client) ID}`
* `SSO_CLIENT_SECRET=${Secret Value}`

If you want to leverage role mapping you have to create app roles first as described here: https://learn.microsoft.com/en-us/entra/identity-platform/howto-add-app-roles-in-apps.
Afterwards you can use these settings to derive the `admin` role from the ID token:

* `SSO_ROLES_ENABLED=true`
* `SSO_ROLES_DEFAULT_TO_USER=true`
* `SSO_ROLES_TOKEN_PATH=/roles`

## Rauthy

To use a provider controlled session you will need to run Rauthy with `DISABLE_REFRESH_TOKEN_NBF=true` otherwise the server will fail when trying to read a not yet valid `refresh_token` (`Bitwarden` clients will trigger a refresh even if the `access_token` is still valid. Details on rauthy [side](https://github.com/sebadob/rauthy/issues/651)). Alternative is to use the default session handling with `SSO_AUTH_ONLY_NOT_SESSION=true`.

No specific config needed when creating the Client.

Your configuration should look like this:

* `SSO_AUTHORITY=http://${provider_host}/auth/v1`
* `SSO_CLIENT_ID=${Client ID}`
* `SSO_CLIENT_SECRET=${Client Secret}`
* `SSO_AUTH_ONLY_NOT_SESSION=true` Only needed if not running `Rauthy` with `DISABLE_REFRESH_TOKEN_NBF=true`

## Slack

You will need to create an app in https://api.slack.com/apps/.

It appears that the `access_token` returned is not in JWT format and an expiration date is not sent with it. As such you will need to use the default session lifecycle.

Your configuration should look like this:

* `SSO_AUTHORITY=https://slack.com`
* `SSO_CLIENT_ID=${Application Client ID}`
* `SSO_CLIENT_SECRET=${Application Client Secret}`
* `SSO_AUTH_ONLY_NOT_SESSION=true`

## Zitadel

To obtain a `refresh_token` to be able to extend session you'll need to add the `offline_access` scope.

Additionally Zitadel include the `Project id` and the `Client Id` in the audience of the Id Token.
For the validation to work you will need to add the `Resource Id` as a trusted audience (`Client Id` is trusted by default).
You can control the trusted audience with the config `SSO_AUDIENCE_TRUSTED`

It appears it's not possible to use PKCE with confidential client so it needs to be disabled.

Config will look like:

- `SSO_AUTHORITY=https://${provider_host}`
- `SSO_SCOPES="email profile offline_access"`
- `SSO_CLIENT_ID`
- `SSO_CLIENT_SECRET`
- `SSO_AUDIENCE_TRUSTED='^${Project Id}$'`
- `SSO_PKCE=false`

## Session lifetime

Session lifetime is dependant on refresh token and access token returned after calling your SSO token endpoint (grant type `authorization_code`).
If no refresh token is returned then the session will be limited to the access token lifetime.

Tokens are not persisted in the server but wrapped in JWT tokens and returned to the application (The `refresh_token` and `access_token` values returned by VW `identity/connect/token` endpoint).
Note that the server will always return a `refresh_token` for compatibility reasons with the web front and it presence does not indicate that a refresh token was returned by your SSO (But you can decode its value with <https://jwt.io> and then check if the `token` field contain anything).

With a refresh token present, activity in the application will trigger a refresh of the access token when it's close to expiration ([5min](https://github.com/bitwarden/clients/blob/0bcb45ed5caa990abaff735553a5046e85250f24/libs/common/src/auth/services/token.service.ts#L126) in web client).

Additionally for certain action a token check is performed, if we have a refresh token we will perform a refresh otherwise we'll call the user information endpoint to check the access token validity.

### Disabling SSO session handling

If you are unable to obtain a `refresh_token` or for any other reason you can disable SSO session handling and revert to the default handling.
You'll need to enable `SSO_AUTH_ONLY_NOT_SESSION=true` then access token will be valid for 2h and refresh token will allow for an idle time of 7 days (which can be indefinitely extended).

### Debug information

Running with `LOG_LEVEL=debug` you'll be able to see information on token expiration.

## Desktop Client

There is some issue to handle redirection from your browser (used for sso login) to the application.

### Chrome

Probably not much hope, an [issue](https://github.com/bitwarden/clients/issues/2606) is open on the subject and it appears that both Linux and Windows are not working.

## Firefox

On Windows you'll be presented with a prompt the first time you log to confirm which application should be launched (But there is a bug at the moment you might end-up with an empty vault after login atm).


On Linux it's a bit more tricky.
First you'll need to add some config in `about:config` :

```conf
network.protocol-handler.expose.bitwarden=false
network.protocol-handler.external.bitwarden=true
```

If you have any doubt you can check `mailto` to see how it's configured.

The redirection will still not work since it appears that the association to an application can only be done on a link/click. You can trigger it with a dummy page such as:

```html
data:text/html,<a href="bitwarden:///dummy">Click me to register Bitwarden</a>
```

From now on the redirection should now work.
If you need to change the application launched you can now find it in `Settings` by using the search function and entering `application`.<|MERGE_RESOLUTION|>--- conflicted
+++ resolved
@@ -12,41 +12,13 @@
 
 The following configurations are available
 
-<<<<<<< HEAD
- - `SSO_ENABLED` : Activate the SSO
- - `SSO_ONLY` : disable email+Master password authentication
- - `SSO_SIGNUPS_MATCH_EMAIL`: On SSO Signup if a user with a matching email already exists make the association (default `true`)
- - `SSO_ALLOW_UNKNOWN_EMAIL_VERIFICATION`: Allow unknown email verification status (default `false`). Allowing this with `SSO_SIGNUPS_MATCH_EMAIL` open potential account takeover.
- - `SSO_AUTHORITY` : the OpenID Connect Discovery endpoint of your SSO
- 	- Should not include the `/.well-known/openid-configuration` part and no trailing `/`
- 	- $SSO_AUTHORITY/.well-known/openid-configuration should return the a json document: https://openid.net/specs/openid-connect-discovery-1_0.html#ProviderConfigurationResponse
- - `SSO_SCOPES` : Optional, allow to override scopes if needed (default `"email profile"`)
- - `SSO_AUTHORIZE_EXTRA_PARAMS` : Optional, allow to add extra parameter to the authorize redirection (default `""`)
- - `SSO_PKCE`: Activate PKCE for the Auth Code flow (default `true`).
- - `SSO_AUDIENCE_TRUSTED`: Optional, Regex to trust additional audience for the IdToken (`client_id` is always trusted). Use single quote when writing the regex: `'^$'`.
- - `SSO_CLIENT_ID` : Client Id
- - `SSO_CLIENT_SECRET` : Client Secret
- - `SSO_MASTER_PASSWORD_POLICY`: Optional Master password policy (`enforceOnLogin` is not supported).
- - `SSO_AUTH_ONLY_NOT_SESSION`: Enable to use SSO only for authentication not session lifecycle.
- - `SSO_ROLES_ENABLED`: control if the mapping is done, default is `false`
- - `SSO_ROLES_DEFAULT_TO_USER`: do not block login in case of missing or invalid roles, default is `true`.
- - `SSO_ROLES_TOKEN_PATH=/resource_access/${SSO_CLIENT_ID}/roles`: path to read roles in the Id token (used by organization membership role too).
- - `SSO_ORGANIZATIONS_ENABLED`: control if group/orgnization mapping is done (will send Org invitation), default is `false`
- - `SSO_ORGANIZATIONS_REVOCATION`: control if membership can be revoked, default is `false`
- - `SSO_ORGANIZATIONS_TOKEN_PATH`: path to read groups/organization in the Id token
- - `SSO_ORGANIZATIONS_GROUPS_ENABLED`: Present only with initial release to force opt-in (still dependant on `ORG_GROUPS_ENABLED`). Will be removed with next release.
- - `SSO_ORGANIZATIONS_ALL_COLLECTIONS`: `User` are granted access to all collections, default is `true`
- - `ORGANIZATION_INVITE_AUTO_ACCEPT`: Bypass the invitation logic and as users as `Accepted` (Apply to non SSO logic too)
- - `SSO_CLIENT_CACHE_EXPIRATION`: Cache calls to the discovery endpoint, duration in seconds, `0` to disable (default `0`);
- - `SSO_DEBUG_TOKENS`: Log all tokens for easier debugging (default `false`, `LOG_LEVEL=debug` or `LOG_LEVEL=info,oidcwarden::sso=debug` need to be set)
-=======
 - `SSO_ENABLED` : Activate the SSO
 - `SSO_ONLY` : disable email+Master password authentication
 - `SSO_SIGNUPS_MATCH_EMAIL`: On SSO Signup if a user with a matching email already exists make the association (default `true`)
 - `SSO_ALLOW_UNKNOWN_EMAIL_VERIFICATION`: Allow unknown email verification status (default `false`). Allowing this with `SSO_SIGNUPS_MATCH_EMAIL` open potential account takeover.
 - `SSO_AUTHORITY` : the OpenID Connect Discovery endpoint of your SSO
   - Should not include the `/.well-known/openid-configuration` part and no trailing `/`
-  - $SSO_AUTHORITY/.well-known/openid-configuration should return the a json document: https://openid.net/specs/openid-connect-discovery-1_0.html#ProviderConfigurationResponse
+ 	- $SSO_AUTHORITY/.well-known/openid-configuration should return the a json document: https://openid.net/specs/openid-connect-discovery-1_0.html#ProviderConfigurationResponse
 - `SSO_SCOPES` : Optional, allow to override scopes if needed (default `"email profile"`)
 - `SSO_AUTHORIZE_EXTRA_PARAMS` : Optional, allow to add extra parameter to the authorize redirection (default `""`)
 - `SSO_PKCE`: Activate PKCE for the Auth Code flow (default `true`).
@@ -54,10 +26,18 @@
 - `SSO_CLIENT_ID` : Client Id
 - `SSO_CLIENT_SECRET` : Client Secret
 - `SSO_MASTER_PASSWORD_POLICY`: Optional Master password policy (`enforceOnLogin` is not supported).
-- `SSO_AUTH_ONLY_NOT_SESSION`: Enable to use SSO only for authentication not session lifecycle
+- `SSO_AUTH_ONLY_NOT_SESSION`: Enable to use SSO only for authentication not session lifecycle.
+- `SSO_ROLES_ENABLED`: control if the mapping is done, default is `false`
+- `SSO_ROLES_DEFAULT_TO_USER`: do not block login in case of missing or invalid roles, default is `true`.
+- `SSO_ROLES_TOKEN_PATH=/resource_access/${SSO_CLIENT_ID}/roles`: path to read roles in the Id token (used by organization membership role too).
+- `SSO_ORGANIZATIONS_ENABLED`: control if group/orgnization mapping is done (will send Org invitation), default is `false`
+- `SSO_ORGANIZATIONS_REVOCATION`: control if membership can be revoked, default is `false`
+- `SSO_ORGANIZATIONS_TOKEN_PATH`: path to read groups/organization in the Id token
+- `SSO_ORGANIZATIONS_GROUPS_ENABLED`: Present only with initial release to force opt-in (still dependant on `ORG_GROUPS_ENABLED`). Will be removed with next release.
+- `SSO_ORGANIZATIONS_ALL_COLLECTIONS`: `User` are granted access to all collections, default is `true`
+- `ORGANIZATION_INVITE_AUTO_ACCEPT`: Bypass the invitation logic and as users as `Accepted` (Apply to non SSO logic too)
 - `SSO_CLIENT_CACHE_EXPIRATION`: Cache calls to the discovery endpoint, duration in seconds, `0` to disable (default `0`);
-- `SSO_DEBUG_TOKENS`: Log all tokens for easier debugging (default `false`, `LOG_LEVEL=debug` or `LOG_LEVEL=info,vaultwarden::sso=debug` need to be set)
->>>>>>> 9b8cb3f5
+- `SSO_DEBUG_TOKENS`: Log all tokens for easier debugging (default `false`, `LOG_LEVEL=debug` or `LOG_LEVEL=info,oidcwarden::sso=debug` need to be set)
 
 The callback url is : `https://your.domain/identity/connect/oidc-signin`
 
@@ -66,19 +46,6 @@
 When logging in with SSO an identifier (`{iss}/{sub}` claims from the IdToken) is saved in a separate table (`sso_users`).
 This is used to link to the SSO provider identifier without changing the default user `uuid`. This is needed because:
 
-<<<<<<< HEAD
- - Storing the SSO identifier is important to prevent account takeover due to email change.
- - We can't use the identifier as the User uuid since it's way longer (Max 255 chars for the `sub` part, cf [spec](https://openid.net/specs/openid-connect-core-1_0.html#CodeIDToken)).
- - We want to be able to associate existing account based on `email` but only when the user logs in for the first time (controlled by `SSO_SIGNUPS_MATCH_EMAIL`).
- - We need to be able to associate with existing stub account, such as the one created when inviting a user to an org (association is possible only if the user does not have a private key).
-
-Additionally:
-
- - Signup to will be blocked if the Provider reports the email as `unverified`.
- - Changing the email needs to be done by the user since it requires updating the `key`.
- 	 On login if the email returned by the provider is not the one saved an email will be sent to the user to ask him to update it.
- - If set `SIGNUPS_DOMAINS_WHITELIST` is applied on SSO signup and when attempting to change the email.
-=======
 - Storing the SSO identifier is important to prevent account takeover due to email change.
 - We can't use the identifier as the User uuid since it's way longer (Max 255 chars for the `sub` part, cf [spec](https://openid.net/specs/openid-connect-core-1_0.html#CodeIDToken)).
 - We want to be able to associate existing account based on `email` but only when the user logs in for the first time (controlled by `SSO_SIGNUPS_MATCH_EMAIL`).
@@ -90,7 +57,6 @@
 - Changing the email needs to be done by the user since it requires updating the `key`.
   On login if the email returned by the provider is not the one saved an email will be sent to the user to ask him to update it.
 - If set `SIGNUPS_DOMAINS_WHITELIST` is applied on SSO signup and when attempting to change the email.
->>>>>>> 9b8cb3f5
 
 This means that if you ever need to change the provider url or the provider itself; you'll have to first delete the association
 then ensure that `SSO_SIGNUPS_MATCH_EMAIL` is activated to allow a new association.
