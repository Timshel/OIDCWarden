--- conflicted
+++ resolved
@@ -9,29 +9,6 @@
 # 	https://docs.docker.com/develop/develop-images/multistage-build/
 # 	https://whitfin.io/speeding-up-rust-docker-builds/
 
-<<<<<<< HEAD
-=======
-####################### VAULT BUILD IMAGE #######################
-# The web-vault digest specifies a particular web-vault build on Docker Hub.
-# Using the digest instead of the tag name provides better security,
-# as the digest of an image is immutable, whereas a tag name can later
-# be changed to point to a malicious image.
-#
-# To verify the current digest for a given tag name:
-# - From https://hub.docker.com/r/vaultwarden/web-vault/tags,
-#   click the tag name to view the digest of the image it currently points to.
-# - From the command line:
-#     $ docker pull docker.io/vaultwarden/web-vault:v2025.1.1
-#     $ docker image inspect --format "{{.RepoDigests}}" docker.io/vaultwarden/web-vault:v2025.1.1
-#     [docker.io/vaultwarden/web-vault@sha256:cb6b2095a4afc1d9d243a33f6d09211f40e3d82c7ae829fd025df5ff175a4918]
-#
-# - Conversely, to get the tag name from the digest:
-#     $ docker image inspect --format "{{.RepoTags}}" docker.io/vaultwarden/web-vault@sha256:cb6b2095a4afc1d9d243a33f6d09211f40e3d82c7ae829fd025df5ff175a4918
-#     [docker.io/vaultwarden/web-vault:v2025.1.1]
-#
-FROM --platform=linux/amd64 docker.io/vaultwarden/web-vault@sha256:cb6b2095a4afc1d9d243a33f6d09211f40e3d82c7ae829fd025df5ff175a4918 AS vault
-
->>>>>>> c0be36a1
 ########################## Cross Compile Docker Helper Scripts ##########################
 ## We use the linux/amd64 no matter which Build Platform, since these are all bash scripts
 ## And these bash scripts do not have any significant difference if at all
@@ -45,7 +22,7 @@
 ARG TARGETVARIANT
 ARG TARGETPLATFORM
 
-ARG OIDC_WEB_RELEASE="https://github.com/Timshel/oidc_web_vault/releases/download/v2025.1.0-2"
+ARG OIDC_WEB_RELEASE="https://github.com/Timshel/oidc_web_vault/releases/download/v2025.1.1-1"
 
 SHELL ["/bin/bash", "-o", "pipefail", "-c"]
 
