--- conflicted
+++ resolved
@@ -9,29 +9,6 @@
 # 	https://docs.docker.com/develop/develop-images/multistage-build/
 # 	https://whitfin.io/speeding-up-rust-docker-builds/
 
-<<<<<<< HEAD
-=======
-####################### VAULT BUILD IMAGE #######################
-# The web-vault digest specifies a particular web-vault build on Docker Hub.
-# Using the digest instead of the tag name provides better security,
-# as the digest of an image is immutable, whereas a tag name can later
-# be changed to point to a malicious image.
-#
-# To verify the current digest for a given tag name:
-# - From https://hub.docker.com/r/vaultwarden/web-vault/tags,
-#   click the tag name to view the digest of the image it currently points to.
-# - From the command line:
-#     $ docker pull docker.io/vaultwarden/web-vault:v2025.8.0
-#     $ docker image inspect --format "{{.RepoDigests}}" docker.io/vaultwarden/web-vault:v2025.8.0
-#     [docker.io/vaultwarden/web-vault@sha256:41c2b51c87882248f405d5a0ab37210d2672a312ec5d4f3b9afcdbbe8eb9d57d]
-#
-# - Conversely, to get the tag name from the digest:
-#     $ docker image inspect --format "{{.RepoTags}}" docker.io/vaultwarden/web-vault@sha256:41c2b51c87882248f405d5a0ab37210d2672a312ec5d4f3b9afcdbbe8eb9d57d
-#     [docker.io/vaultwarden/web-vault:v2025.8.0]
-#
-FROM --platform=linux/amd64 docker.io/vaultwarden/web-vault@sha256:41c2b51c87882248f405d5a0ab37210d2672a312ec5d4f3b9afcdbbe8eb9d57d AS vault
-
->>>>>>> a2ad1dc7
 ########################## Cross Compile Docker Helper Scripts ##########################
 ## We use the linux/amd64 no matter which Build Platform, since these are all bash scripts
 ## And these bash scripts do not have any significant difference if at all
