--- conflicted
+++ resolved
@@ -5,12 +5,8 @@
 xx_image_digest: "sha256:1978e7a58a1777cb0ef0dde76bad60b7914b21da57cfa88047875e4f364297aa"
 rust_version: 1.83.0 # Rust version to be used
 debian_version: bookworm # Debian release name to be used
-<<<<<<< HEAD
-alpine_version: "3.20" # Alpine version to be used
+alpine_version: "3.21" # Alpine version to be used
 oidc_web_release: https://github.com/Timshel/oidc_web_vault/releases/download/v2024.10.2-1
-=======
-alpine_version: "3.21" # Alpine version to be used
->>>>>>> 45e5f06b
 # For which platforms/architectures will we try to build images
 platforms: ["linux/amd64", "linux/arm64", "linux/arm/v7", "linux/arm/v6"]
 # Determine the build images per OS/Arch
